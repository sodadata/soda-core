--- conflicted
+++ resolved
@@ -6,10 +6,6 @@
 setenv =
     skip=aws,athena,s3,redshift,snowflake
 commands =
-<<<<<<< HEAD
-    python -m pytest {toxinidir}/tests
-# --junitxml=TEST_tox_{envname}.xml {posargs}
-=======
     python -m pytest {toxinidir}/sodasql --junitxml=TEST_tox_{envname}.xml {posargs}
 deps =
     -r {toxinidir}/requirements.txt
@@ -21,7 +17,6 @@
     skip=aws,athena,s3,redshift,snowflake
 commands =
     python -m pytest {toxinidir}/sodasql --junitxml=TEST_tox_{envname}.xml --html=./reports/tests/index.html {posargs}
->>>>>>> aab32958
 deps =
     -r {toxinidir}/requirements.txt
     -r {toxinidir}/dev-requirements.txt
