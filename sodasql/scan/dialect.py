#  Copyright 2020 Soda
#  Licensed under the Apache License, Version 2.0 (the "License");
#  you may not use this file except in compliance with the License.
#  You may obtain a copy of the License at
#   http://www.apache.org/licenses/LICENSE-2.0
#  Unless required by applicable law or agreed to in writing, software
#  distributed under the License is distributed on an "AS IS" BASIS,
#  WITHOUT WARRANTIES OR CONDITIONS OF ANY KIND, either express or implied.
#  See the License for the specific language governing permissions and
#  limitations under the License.
import logging
import re
from typing import List

from sodasql.scan.column_metadata import ColumnMetadata
from sodasql.scan.parser import Parser
from sodasql.scan.scan_yml import ScanYml

POSTGRES = 'postgres'
SNOWFLAKE = 'snowflake'
REDSHIFT = 'redshift'
BIGQUERY = 'bigquery'
ATHENA = 'athena'

ALL_WAREHOUSE_TYPES = [POSTGRES,
                       SNOWFLAKE,
                       REDSHIFT,
                       BIGQUERY,
                       ATHENA]


class Dialect:

    string_column_type = "VARCHAR(255)"
    integer_column_type = "INTEGER"
    decimal_column_type = "REAL"
    big_integer_column_type = "BIGINT"

    def __init__(self, type: str):
        self.type = type

    @classmethod
    def create(cls, parser: Parser):
        warehouse_type = parser.get_str_optional('type')
        if warehouse_type == POSTGRES:
            from sodasql.dialects.postgres_dialect import PostgresDialect
            return PostgresDialect(parser)
        if warehouse_type == SNOWFLAKE:
            from sodasql.dialects.snowflake_dialect import SnowflakeDialect
            return SnowflakeDialect(parser)
        if warehouse_type == REDSHIFT:
            from sodasql.dialects.redshift_dialect import RedshiftDialect
            return RedshiftDialect(parser)
        if warehouse_type == BIGQUERY:
            from sodasql.dialects.bigquery_dialect import BigQueryDialect
            return BigQueryDialect(parser)
        if warehouse_type == ATHENA:
            from sodasql.dialects.athena_dialect import AthenaDialect
            return AthenaDialect(parser)

    @classmethod
    def create_for_warehouse_type(cls, warehouse_type):
        from sodasql.scan.dialect_parser import DialectParser
        return cls.create(DialectParser(warehouse_connection_dict={'type': warehouse_type}))

    def default_connection_properties(self, params: dict):
        pass

    def default_env_vars(self, params: dict):
        pass

    # TODO
    def sql_connection_test(self):
        pass

    def create_connection(self):
        raise RuntimeError('TODO override and implement this abstract method')

    def create_scan(self, *args, **kwargs):
        # Purpose of this method is to enable dialects to override and customize the scan implementation
        from sodasql.scan.scan import Scan
        return Scan(*args, **kwargs)

    def is_text(self, column_type: str):
        for text_type in self._get_text_types():
            if column_type and text_type.upper() in column_type.upper():
                return True
        return False

    def _get_text_types(self):
        return ['CHAR', 'TEXT', 'STRING']

    def is_number(self, column_type: str):
        for number_type in self._get_number_types():
            if column_type and number_type.upper() in column_type.upper():
                return True
        return False

    def _get_number_types(self):
        return ['INT', 'REAL', 'PRECISION', 'NUMBER', 'DECIMAL']

    def sql_columns_metadata_query(self, table_name: str) -> str:
        raise RuntimeError('TODO override and implement this abstract method')

    def sql_tables_metadata_query(self, filter: str = None):
        raise RuntimeError('TODO override and implement this abstract method')

    def sql_expr_count_all(self) -> str:
        return 'COUNT(*)'

    def sql_expr_count_conditional(self, condition: str):
        return f'COUNT(CASE WHEN {condition} THEN 1 END)'

    def sql_expr_count_column(self, qualified_column_name):
        return f'COUNT({qualified_column_name})'

    def sql_expr_min(self, expr):
        return f'MIN({expr})'

    def sql_expr_length(self, expr):
        return f'LENGTH({expr})'

    def sql_expr_conditional(self, condition: str, expr: str):
        return f'CASE WHEN {condition} THEN {expr} END'

    def sql_expr_min(self, expr: str):
        return f'MIN({expr})'

    def sql_expr_max(self, expr: str):
        return f'MAX({expr})'

    def sql_expr_avg(self, expr: str):
        return f'AVG({expr})'

    def sql_expr_sum(self, expr: str):
        return f'SUM({expr})'

    def sql_expr_variance(self, expr: str):
        return f'VARIANCE({expr})'

    def sql_expr_stddev(self, expr: str):
        return f'STDDEV({expr})'

    def sql_expr_regexp_like(self, expr: str, pattern: str):
        return f"REGEXP_LIKE({expr}, '{self.qualify_regex(pattern)}')"

    def sql_expr_list(self, column: ColumnMetadata, values: List[str]) -> str:
        if self.is_text(column.type):
            sql_values = [self.literal_string(value) for value in values]
        elif self.is_number(column.type):
            sql_values = [self.literal_number(value) for value in values]
        else:
            raise RuntimeError(f"Couldn't format list {str(values)} for column {str(column)}")
        return '('+','.join(sql_values)+')'

    def sql_expr_cast_text_to_number(self, quoted_column_name, validity_format):
        if validity_format == 'number_whole':
            return f"CAST({quoted_column_name} AS {self.decimal_column_type})"
        not_number_pattern = self.qualify_regex(r"[^-\d\.\,]")
        comma_pattern = self.qualify_regex(r"\,")
        return f"CAST(REGEXP_REPLACE(REGEXP_REPLACE({quoted_column_name}, '{not_number_pattern}', ''), "\
               f"'{comma_pattern}', '.') AS {self.decimal_column_type})"

    def literal_number(self, value: str):
        return str(value)

    def literal_string(self, value: str):
        return "'"+str(value).replace("'", "\'")+"'"

    def qualify_table_name(self, table_name: str) -> str:
        return table_name

    def qualify_writable_table_name(self, table_name: str) -> str:
        return table_name

    def qualify_regex(self, regex):
        return regex

    def qualify_string(self, value: str):
        return value

    def qualify_column_name(self, column_name: str):
        return column_name

<<<<<<< HEAD
    def escape_metacharacters(self, value: str):
=======
    @staticmethod
    def escape_metacharacters(value: str):
>>>>>>> bb5fa3c8
        return re.sub(r'(\\.)', r'\\\1', value)

    def sql_expression(self, expression_dict: dict):
        type = expression_dict['type']
        if type == 'number':
            sql = str(expression_dict['value'])
        elif type == 'string':
            sql = f"'{expression_dict['value']}'"
        elif type == 'columnValue':
            sql = expression_dict['columnName']
        elif type == 'collection':
            value = expression_dict['value']
            sql = '(' + (', '.join([f"'{x}'" if isinstance(x, str) else str(x) for x in value])) + ')'
        elif type == 'equals':
            sql = self.sql_expression(expression_dict['left']) + ' = ' + self.sql_expression(expression_dict['right'])
        elif type == 'lessThan':
            sql = self.sql_expression(expression_dict['left']) + ' < ' + self.sql_expression(expression_dict['right'])
        elif type == 'lessThanOrEqual':
            sql = self.sql_expression(expression_dict['left']) + ' <= ' + self.sql_expression(expression_dict['right'])
        elif type == 'greaterThan':
            sql = self.sql_expression(expression_dict['left']) + ' > ' + self.sql_expression(expression_dict['right'])
        elif type == 'greaterThanOrEqual':
            sql = self.sql_expression(expression_dict['left']) + ' >= ' + self.sql_expression(expression_dict['right'])
        elif type == 'between':
            clauses = []
            value = self.sql_expression(expression_dict['value'])
            gte = expression_dict.get('gte')
            gt = expression_dict.get('gt')
            lte = expression_dict.get('lte')
            lt = expression_dict.get('lt')
            if gte:
                clauses.append(f'{gte} <= {value}')
            elif gt:
                clauses.append(f'{gt} < {value}')
            if lte:
                clauses.append(f'{value} <= {lte}')
            elif lt:
                clauses.append(f'{value} < {lt}')
            sql = ' AND '.join(clauses)
        elif type == 'in':
            sql = self.sql_expression(expression_dict['left']) + ' IN ' + self.sql_expression(expression_dict['right'])
        elif type == 'contains':
            substring = expression_dict['right']['value']
            sql = self.sql_expression(expression_dict['left']) + " like '%" + substring + "%'"
        elif type == 'startsWith':
            substring = expression_dict['right']['value']
            sql = self.sql_expression(expression_dict['left']) + " like '" + substring + "%'"
        elif type == 'endsWith':
            substring = expression_dict['right']['value']
            sql = self.sql_expression(expression_dict['left']) + " like '%" + substring + "'"
        elif type == 'not':
            sql = 'NOT ( ' + self.sql_expression(expression_dict['expression']) + ' )'
        elif type == 'and':
            sql = '( ' + (' ) AND ( '.join([self.sql_expression(e) for e in expression_dict['andExpressions']])) + ' )'
        elif type == 'or':
            sql = '( ' + (' ) OR ( '.join([self.sql_expression(e) for e in expression_dict['orExpressions']])) + ' )'
        else:
            raise RuntimeError(f'Unsupported expression type: {type}')
        logging.debug('expr sql: '+sql)
        return sql

    def sql_declare_string_column(self, column_name):
        return f"{column_name} {self.string_column_type}"

    def sql_declare_integer_column(self, column_name):
        return f"{column_name} {self.integer_column_type}"

    def sql_declare_decimal_column(self, column_name):
        return f"{column_name} {self.decimal_column_type}"

    def sql_declare_big_integer_column(self, column_name):
        return f"{column_name} {self.big_integer_column_type}"<|MERGE_RESOLUTION|>--- conflicted
+++ resolved
@@ -182,12 +182,8 @@
     def qualify_column_name(self, column_name: str):
         return column_name
 
-<<<<<<< HEAD
-    def escape_metacharacters(self, value: str):
-=======
     @staticmethod
     def escape_metacharacters(value: str):
->>>>>>> bb5fa3c8
         return re.sub(r'(\\.)', r'\\\1', value)
 
     def sql_expression(self, expression_dict: dict):
