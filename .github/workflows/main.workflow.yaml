---
name: CI pipeline

on:
  workflow_dispatch:
  push:
    branches:
      - '*'
    tags:
      - "*"

env:
  PROJECT_NAME: soda-core

jobs:
  check:
    name: pre-commit
    runs-on: ubuntu-24.04
    steps:
      - uses: actions/checkout@v4
      - name: Set up Python 3.10
        uses: actions/setup-python@v5
        with:
          python-version: "3.10"
      - name: Run pre-commit
        uses: pre-commit/action@v3.0.1
  define-test-matrix:
    runs-on: ubuntu-24.04
    needs: [check]
    outputs:
      modules: ${{ steps.modules.outputs.modules }}
    steps:
      - uses: actions/checkout@v4
      - name: Define modules
        id: modules
        run: |
          if [ -z "${{ inputs.dataSource }}" ]; then
            echo modules=$(bash scripts/test_matrix.sh) >> "$GITHUB_OUTPUT"
          else
            echo modules=["${{ inputs.dataSource }}"] >> "$GITHUB_OUTPUT"
          fi
  test:
    runs-on: ubuntu-24.04
    needs: [define-test-matrix]
    services:
      postgres:
        image: ${{ ( matrix.modules == 'postgres' ) && 'postgres:15.10-alpine3.21' || '' }}
        env:
          POSTGRES_USER: soda_test
          POSTGRES_DB: soda_test
          POSTGRES_HOST_AUTH_METHOD: trust
        options: >-
          --health-cmd pg_isready
          --health-interval 10s
          --health-timeout 5s
          --health-retries 5
        ports:
          - 5432:5432
    strategy:
      fail-fast: false
      matrix:
        python-version:
          - "3.10"
          - "3.11"
<<<<<<< HEAD
        package:
          - "postgres"
          - "snowflake"
        #   - "databricks"
          - "duckdb"
          - "bigquery"
          - "sqlserver"

=======
        modules: ${{ fromJSON(needs.define-test-matrix.outputs.modules) }}
>>>>>>> 275877bf
    env:
      SNOWFLAKE_ACCOUNT: ${{ vars.SNOWFLAKE_CI_ACCOUNT }}
      SNOWFLAKE_USER: ${{ vars.SNOWFLAKE_CI_USERNAME }}
      SNOWFLAKE_DATABASE: ${{ vars.SNOWFLAKE_CI_DATABASE }}
      SNOWFLAKE_PASSWORD: ${{ secrets.SNOWFLAKE_CI_PASSWORD }}
      DATABRICKS_HOST: ${{ vars.DATABRICKS_CI_HOST }}
      DATABRICKS_HTTP_PATH: ${{ vars.DATABRICKS_CI_HTTP_PATH }}
      DATABRICKS_CATALOG: ${{ vars.DATABRICKS_CI_CATALOG }}
      DATABRICKS_TOKEN: ${{ secrets.DATABRICKS_CI_TOKEN }}
      BIGQUERY_ACCOUNT_INFO_JSON: ${{ secrets.BIGQUERY_ACCOUNT_INFO_JSON }}
      SODA_CORE_TELEMETRY_LOCAL_DEBUG_MODE: "true"
      SQLSERVER_USERNAME: SA
      SQLSERVER_PASSWORD: Password1!
      SQLSERVER_DATABASE: master

    steps:
      - uses: actions/checkout@v4
      - name: Set up Python ${{ matrix.python-version }}
        uses: actions/setup-python@v5
        with:
          python-version: ${{ matrix.python-version }}

      - name: Install dependencies
        run: |
          curl https://packages.microsoft.com/keys/microsoft.asc | sudo apt-key add -
          curl https://packages.microsoft.com/config/ubuntu/21.04/prod.list | sudo tee /etc/apt/sources.list.d/mssql-release.list > /dev/null
          sudo apt-get update
          ACCEPT_EULA=Y sudo apt-get install -y libsasl2-dev msodbcsql18
          
      - name: Run tests
        run: |
          python -m venv .venv
          source .venv/bin/activate
          pip install -r dev-requirements.txt
          pip install -e soda-core
          pip install -e soda-tests
          pip install -e soda-${{ matrix.modules }}
          export TEST_DATASOURCE=${{ matrix.modules }}
          python -m pytest -ra soda-tests/tests/features
          if [ "${{ matrix.modules }}" = "postgres" ]; then
            python -m pytest -ra soda-tests/tests/components
          fi
          python -m pytest -ra soda-${{ matrix.modules }}/tests

  define-matrix:
    if: github.ref_name == 'v4' || contains(github.ref, 'refs/tags/')
    runs-on: ubuntu-24.04
    needs: [test]
    outputs:
      modules: ${{ steps.modules.outputs.modules }}
    steps:
      - uses: actions/checkout@v4
      - name: Define modules
        id: modules
        run: |
          echo modules=$(bash scripts/release_matrix.sh) >> "$GITHUB_OUTPUT"
  release:
    if: github.ref_name == 'v4' || contains(github.ref, 'refs/tags/')

    runs-on: ubuntu-24.04
    needs: [define-matrix]
    strategy:
      fail-fast: false
      matrix:
        modules: ${{ fromJSON(needs.define-matrix.outputs.modules) }}
    steps:
      - uses: actions/checkout@v4
      - name: Set up Python 3.10
        uses: actions/setup-python@v5
        with:
          python-version: "3.10"
      - name: Debug GITHUB_REF
        run: echo "GITHUB_REF=$GITHUB_REF"
      - name: Release ${{ matrix.modules }}
        run: |
          python -m venv .venv
          source .venv/bin/activate
          pip install tbump build twine

          if [ "${GITHUB_REF#refs/tags/}" != "$GITHUB_REF" ]; then
            VERSION="${GITHUB_REF#refs/tags/}"
            echo "Using tag version: $VERSION"
          else
            VERSION="4.0.0.dev${GITHUB_RUN_NUMBER}"
            echo "No tag found, bumping to dev version: $VERSION"
            tbump --only-patch --non-interactive "$VERSION"
          fi

          cd ${{ matrix.modules }}
          python3 -m build
      - name: Publish package to pypi
        uses: pypa/gh-action-pypi-publish@release/v1
        with:
          packages-dir: ${{ matrix.modules }}/dist
          user: ${{ secrets.DEV_PYPI_USERNAME }}
          password: ${{ secrets.DEV_PYPI_PASSWORD }}
          repository-url: ${{ secrets.DEV_PYPI_URL }}<|MERGE_RESOLUTION|>--- conflicted
+++ resolved
@@ -62,18 +62,7 @@
         python-version:
           - "3.10"
           - "3.11"
-<<<<<<< HEAD
-        package:
-          - "postgres"
-          - "snowflake"
-        #   - "databricks"
-          - "duckdb"
-          - "bigquery"
-          - "sqlserver"
-
-=======
         modules: ${{ fromJSON(needs.define-test-matrix.outputs.modules) }}
->>>>>>> 275877bf
     env:
       SNOWFLAKE_ACCOUNT: ${{ vars.SNOWFLAKE_CI_ACCOUNT }}
       SNOWFLAKE_USER: ${{ vars.SNOWFLAKE_CI_USERNAME }}
