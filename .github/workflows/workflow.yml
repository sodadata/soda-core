name: CI pipeline

on:
  pull_request:
  push:
    branches:
      - main
    tags:
      - "*"
  workflow_dispatch:

env:
  telemetry_local_debug_mode: true

jobs:
  pre-commit:
    runs-on: ubuntu-latest
    steps:
      - uses: actions/checkout@v3

      - name: Set up Python 3.10
        uses: actions/setup-python@v4
        with:
          python-version: "3.10"

      - name: Install pre-commit
        shell: bash
        run: |
          python -m pip install --upgrade pip
          python -m pip install pre-commit

      - name: Run pre-commit hooks
        shell: bash
        run: pre-commit run --all-files

  run-tests:
    runs-on: ubuntu-22.04
    strategy:
      fail-fast: false
      matrix:
        python-version:
          - "3.8"
          - "3.9"
          - "3.10"

        data-source:
          - "postgres"
          - "snowflake"
          - "bigquery"
          - "redshift"
          - "athena"
          #  - "db2"
          # - "spark"
          - "spark_df"
          - "sqlserver"
          - "mysql"
          - "duckdb"
<<<<<<< HEAD
          - "dask"
=======
          - "vertica"
>>>>>>> a1fc079d
    env:
      DATA_SOURCE: ${{ matrix.data-source }}
      PYTHON_VERSION: ${{ matrix.python-version }}
      SNOWFLAKE_HOST: ${{ secrets.SNOWFLAKE_HOST }}
      SNOWFLAKE_ACCOUNT: ${{ secrets.SNOWFLAKE_ACCOUNT }}
      SNOWFLAKE_USERNAME: ${{ secrets.SNOWFLAKE_USERNAME }}
      SNOWFLAKE_PASSWORD: ${{ secrets.SNOWFLAKE_PASSWORD }}
      SNOWFLAKE_DATABASE: ${{ secrets.SNOWFLAKE_DATABASE }}
      SNOWFLAKE_SCHEMA: "public"
      BIGQUERY_ACCOUNT_INFO_JSON: ${{ secrets.BIGQUERY_ACCOUNT_INFO_JSON }}
      BIGQUERY_DATASET: "test"
      REDSHIFT_HOST: ${{ secrets.REDSHIFT_HOST }}
      REDSHIFT_USERNAME: ${{ secrets.REDSHIFT_USERNAME }}
      REDSHIFT_PASSWORD: ${{ secrets.REDSHIFT_PASSWORD }}
      REDSHIFT_DATABASE: "soda_test"
      REDSHIFT_PORT: "5439"
      ATHENA_ACCESS_KEY_ID: ${{ secrets.ATHENA_ACCESS_KEY_ID }}
      ATHENA_SECRET_ACCESS_KEY: ${{ secrets.ATHENA_SECRET_ACCESS_KEY }}
      ATHENA_S3_TEST_DIR: ${{ secrets.ATHENA_STAGING_DIR }}
      ATHENA_SCHEMA: ${{ secrets.ATHENA_SCHEMA }}
      SPARK_HOST: ${{ secrets.SPARK_HOST }}
      SPARK_USERNAME: ${{ secrets.SPARK_USERNAME }}
      SPARK_PASSWORD: ${{ secrets.SPARK_PASSWORD }}
      SPARK_DATABASE: ${{ secrets.SPARK_DATABASE }}
      SQLSERVER_USERNAME: SA
      SQLSERVER_PASSWORD: Password1!
      SQLSERVER_DATABASE: master
      SQLSERVER_SCHEMA: dbo
      MYSQL_USER: sodacore
      MYSQL_DATABASE: sodacore
      MYSQL_PASSWORD: sodacore
      MYSQL_ROOT_PASSWORD: sodacore
      # TODO: add appropriate vars
      SPARK_DF_HOST: ${{ secrets.SPARK_DF_HOST }}
      VERTICA_USERNAME: dbadmin
      VERTICA_PASSWORD: password
      VERTICA_DATABASE: vmart

    steps:
      - uses: actions/checkout@v3

      - name: Set up Python ${{ matrix.python-version }}
        uses: actions/setup-python@v4
        with:
          python-version: ${{ matrix.python-version }}

      - name: Install dependencies
        run: |
          curl https://packages.microsoft.com/keys/microsoft.asc | sudo apt-key add -
          curl https://packages.microsoft.com/config/ubuntu/21.04/prod.list | sudo tee /etc/apt/sources.list.d/mssql-release.list > /dev/null
          sudo apt-get update
          ACCEPT_EULA=Y sudo apt-get install -y libsasl2-dev odbcinst msodbcsql18 unixodbc-dev
          python -m pip install --upgrade pip
          cat dev-requirements.in | grep tox | xargs pip install

      - name: Test with tox
        run: |
          tox -- soda -k soda/core
          tox -- soda -k soda/${{ matrix.data-source }}
        env:
          test_data_source: ${{ matrix.data-source }}

  test-cloud-integration:
    runs-on: ubuntu-latest
    strategy:
      fail-fast: false
      matrix:
        python-version:
          - "3.8"
          - "3.9"
          - "3.10"

    env:
      PYTHON_VERSION: ${{ matrix.python-version }}
    steps:
      - uses: actions/checkout@v3

      - name: Set up Python ${{ matrix.python-version }}
        uses: actions/setup-python@v4
        with:
          python-version: ${{ matrix.python-version }}

      - name: Install dependencies
        run: |
          sudo apt-get install -y libsasl2-dev
          python -m pip install --upgrade pip
          cat dev-requirements.in | grep tox | xargs pip install

      - name: Test with tox
        run: |
          tox -- soda -k soda/core
        env:
          test_data_source: postgres
          WESTMALLE: BETTER_THAN_LA_TRAPPE

  test-scientific:
    runs-on: ubuntu-latest
    strategy:
      fail-fast: false
      matrix:
        python-version:
          - "3.8"
          - "3.9"
          - "3.10"

    env:
      PYTHON_VERSION: ${{ matrix.python-version }}
    steps:
      - uses: actions/checkout@v3

      - name: Set up Python ${{ matrix.python-version }}
        uses: actions/setup-python@v4
        with:
          python-version: ${{ matrix.python-version }}

      - name: Install dependencies
        run: |
          sudo apt-get install -y libsasl2-dev
          python -m pip install --upgrade pip
          cat dev-requirements.in | grep tox | xargs pip install

      - name: Test with tox
        run: |
          tox -- soda -k soda/scientific
  publish-pypi:
    name: Build & Publish Package
    if: contains(github.ref, 'refs/tags/')
    timeout-minutes: 10
    runs-on: ubuntu-20.04
    needs: [run-tests]
    env:
      REPORTS_URL: https://github.com/${{ github.repository }}/actions/runs/${{ github.run_id }}
      TWINE_USERNAME: __token__
      TWINE_PASSWORD: ${{ secrets.PYPI_API_TOKEN }}
    steps:
      - uses: actions/checkout@v3
      - name: Setup Python 3.8
        uses: actions/setup-python@v4
        with:
          python-version: 3.8
      - name: Setup dependencies
        run: pip install --upgrade setuptools wheel twine
      - name: Get version
        id: get_version
        run: echo ::set-output name=VERSION::${GITHUB_REF/refs\/tags\//}
      - name: Build and publish packages
        # Hacky version for now :)
        run: |
          FAILED=false
          cd soda
          for pack in *
          do
            pushd .
            cd $pack

            echo "| Building $pack"
            python3 setup.py sdist bdist_wheel

            echo "| Uploading $pack to pypi"
            UPLOAD_FAILED=false
            twine upload dist/* || UPLOAD_FAILED=true
            if [ $UPLOAD_FAILED = true ]; then
              FAILED=true
              echo "Failed to upload $pack"
            fi

            popd
          done

          if [ $FAILED = true ]; then
            echo "There was an error, check the logs please."
            exit 1
          fi
  trigger-docker-build:
    name: Trigger Docker build workflow
    needs: [publish-pypi]
    timeout-minutes: 10
    runs-on: ubuntu-20.04
    if: contains(github.ref, 'refs/tags/')
    steps:
      - name: check if a version tag
        id: check-version-tag
        run: |
          if [[ ${{ github.event.ref }} =~ ^refs/tags/v[0-9]+\.[0-9]+\.[0-9]+$ ]]; then
              echo ::set-output name=match::true
              echo ::set-output name=versiontag::$(echo $GITHUB_REF | cut -d / -f 3)
          fi
      - name: Repository Dispatch
        if: steps.check-version-tag.outputs.match == 'true'
        uses: peter-evans/repository-dispatch@v2
        with:
          token: ${{ secrets.GITHUB_TOKEN }}
          repository: sodadata/soda-core
          event-type: started-from-version-tag
          client-payload: '{"tag": "${{ steps.check-version-tag.outputs.versiontag }}", "ref": "${{ github.ref }}"}'<|MERGE_RESOLUTION|>--- conflicted
+++ resolved
@@ -55,11 +55,9 @@
           - "sqlserver"
           - "mysql"
           - "duckdb"
-<<<<<<< HEAD
           - "dask"
-=======
           - "vertica"
->>>>>>> a1fc079d
+
     env:
       DATA_SOURCE: ${{ matrix.data-source }}
       PYTHON_VERSION: ${{ matrix.python-version }}
