name: Build soda-sql

on: [ push ]

jobs:
  run-tests:
    name: Run Tests
    timeout-minutes: 10
    runs-on: ubuntu-20.04
    strategy:
      fail-fast: false
      matrix:
        python-version: [ 3.7, 3.8 ]
<<<<<<< HEAD
        test-module: [ local, SnowflakeSuite, RedshiftSuite, BigQuerySuite ]
=======
        test-module: [ local, SnowflakeSuite, RedshiftSuite]
>>>>>>> 823fcbf3
    env:
      TEST_MODULE: ${{ matrix.test-module }}
      PYTHON_VERSION: ${{ matrix.python-version }}
      INCLUDED_BRANCHES: "main master"
      SODA_SNOWFLAKE_USERNAME: ${{ secrets.SODA_SNOWFLAKE_USERNAME }}
      SODA_SNOWFLAKE_PASSWORD: ${{ secrets.SODA_SNOWFLAKE_PASSWORD }}
      SODA_REDSHIFT_USERNAME: ${{ secrets.SODA_REDSHIFT_USERNAME }}
      SODA_REDSHIFT_PASSWORD: ${{ secrets.SODA_REDSHIFT_PASSWORD }}
<<<<<<< HEAD
      BIGQUERY_ACCOUNT_INFO_JSON: ${{ secrets.BIGQUERY_ACCOUNT_INFO_JSON }}
=======
>>>>>>> 823fcbf3
    steps:
      - uses: actions/checkout@v2
      - name: Setup Python ${{ matrix.python-version }}
        uses: actions/setup-python@v2
        with:
          python-version: ${{ matrix.python-version }}
      - name: Extract Branch Name
        shell: bash
        run: echo "##[set-output name=branch;]$(echo ${GITHUB_REF#refs/heads/})"
        id: extract_branch
      - name: Run Tox
        run: |
          cat dev-requirements.in | grep tox | xargs pip install
          tox -- \
            --html=./reports/${{ steps.extract_branch.outputs.branch }}/${{ matrix.python-version }}/${{ matrix.test-module }}/tests/index.html \
            --cov=sodasql tests \
            --cov-report=html:./reports/${{ steps.extract_branch.outputs.branch }}/${{ matrix.python-version }}/${{ matrix.test-module }}/coverage \
            -k ${{ matrix.test-module }}
      - name: Copy Reports Index Page
        if: always()
        run: |
          cp ./reports/index.html ./reports/${{ steps.extract_branch.outputs.branch }}/${{ matrix.python-version }}/${{ matrix.test-module }}/index.html
      - name: Store Reports
        uses: actions/upload-artifact@v2
        with:
          name: soda-sql-tox-reports-${{ matrix.python-version }}
          path: ./reports
          retention-days: 5
      - name: Notify Slack on Failure
        if: failure()
        env:
          JOB_ID: ${{ github.job }}
          SLACK_WEBHOOK_URL: ${{ secrets.SLACK_WEBHOOK_URL }}
          REPORTS_URL: https://github.com/${{ github.repository }}/actions/runs/${{ github.run_id }}
          GITHUB_TOKEN: ${{ secrets.GITHUB_TOKEN }}
        run: |
          pip3 install -r .github/scripts/requirements.txt
          python3 .github/scripts/report_workflow_failure.py

  publish-pypi:
    name: Build & Publish Package
    if: contains(github.ref, 'refs/tags/')
    timeout-minutes: 10
    runs-on: ubuntu-20.04
    needs: [run-tests]
    steps:
      - uses: actions/checkout@v2
      - name: Setup Python 3.8
        uses: actions/setup-python@v2
        with:
          python-version: 3.8
      - name: Setup dependencies
        run: pip install --upgrade setuptools wheel twine
      - name: Get version
        id: get_version
        run: echo ::set-output name=VERSION::${GITHUB_REF/refs\/tags\//}
      - name: Replace version
        run: sed -i -r "s|^(SODA_SQL_VERSION\s*=\s*).*|\1'${{ steps.get_version.outputs.VERSION }}'|" sodasql/__init__.py
      - name: Build package
        run: python3 setup.py sdist bdist_wheel
      - name: Publish to PyPi
        env:
          TWINE_USERNAME: __token__
          TWINE_PASSWORD: ${{ secrets.PYPI_API_TOKEN }}
        run: twine upload dist/*

  publish-docs:
    name: Deploy documentation
    if: github.ref == 'refs/heads/main'
    timeout-minutes: 10
    runs-on: ubuntu-20.04
    env:
      AWS_CLOUDFRONT_ID: E2OAY23FHJNRE7
      AWS_DOCS_BUCKET: soda-public-docs
      AWS_DOCS_PATH: /soda-sql
    steps:
      - uses: actions/checkout@v2
      - name: Configure AWS
        uses: aws-actions/configure-aws-credentials@v1
        with:
          aws-access-key-id: ${{ secrets.AWS_DOCS_ACCESS_KEY_ID }}
          aws-secret-access-key: ${{ secrets.AWS_DOCS_SECRET_ACCESS_KEY }}
          aws-region: ${{ secrets.AWS_BUILD_DEFAULT_REGION }}
      - name: Publish docs
        run: aws s3 sync ./docs s3://${AWS_DOCS_BUCKET}${AWS_DOCS_PATH}
      - name: Invalidate cache
        run: aws cloudfront create-invalidation --distribution-id ${AWS_CLOUDFRONT_ID} --paths "${AWS_DOCS_PATH}" "${AWS_DOCS_PATH}/*"

  inform-success:
    name: Inform of success
    runs-on: ubuntu-20.04
    needs: [publish-pypi]
    steps:
      - uses: actions/checkout@v2
      - name: Notify Slack of success
        env:
          JOB_ID: ${{ github.job }}
          SLACK_WEBHOOK_URL: ${{ secrets.SLACK_WEBHOOK_URL }}
          REPORTS_URL: https://github.com/${{ github.repository }}/actions/runs/${{ github.run_id }}
          GITHUB_TOKEN: ${{ secrets.GITHUB_TOKEN }}
          INCLUDED_BRANCHES: "main master"
        run: |
          pip3 install -r .github/scripts/requirements.txt
          .github/scripts/report_workflow_success.py<|MERGE_RESOLUTION|>--- conflicted
+++ resolved
@@ -11,11 +11,7 @@
       fail-fast: false
       matrix:
         python-version: [ 3.7, 3.8 ]
-<<<<<<< HEAD
         test-module: [ local, SnowflakeSuite, RedshiftSuite, BigQuerySuite ]
-=======
-        test-module: [ local, SnowflakeSuite, RedshiftSuite]
->>>>>>> 823fcbf3
     env:
       TEST_MODULE: ${{ matrix.test-module }}
       PYTHON_VERSION: ${{ matrix.python-version }}
@@ -24,10 +20,7 @@
       SODA_SNOWFLAKE_PASSWORD: ${{ secrets.SODA_SNOWFLAKE_PASSWORD }}
       SODA_REDSHIFT_USERNAME: ${{ secrets.SODA_REDSHIFT_USERNAME }}
       SODA_REDSHIFT_PASSWORD: ${{ secrets.SODA_REDSHIFT_PASSWORD }}
-<<<<<<< HEAD
       BIGQUERY_ACCOUNT_INFO_JSON: ${{ secrets.BIGQUERY_ACCOUNT_INFO_JSON }}
-=======
->>>>>>> 823fcbf3
     steps:
       - uses: actions/checkout@v2
       - name: Setup Python ${{ matrix.python-version }}
