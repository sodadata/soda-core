--- conflicted
+++ resolved
@@ -8,12 +8,9 @@
     soda-databricks/tests
     soda-duckdb/tests
     soda-bigquery/tests
-<<<<<<< HEAD
     soda-oracle/tests
-=======
     soda-sqlserver/tests
     soda-synapse/tests
->>>>>>> 95577b24
 
 pythonpath =
     soda-core/src
@@ -23,12 +20,9 @@
     soda-databricks/tests
     soda-duckdb/tests
     soda-bigquery/tests
-<<<<<<< HEAD
     soda-oracle/tests
-=======
     soda-sqlserver/tests
     soda-synapse/tests
->>>>>>> 95577b24
 
 log_cli=false
 log_cli_level=DEBUG
