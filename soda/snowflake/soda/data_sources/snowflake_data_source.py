--- conflicted
+++ resolved
@@ -123,15 +123,11 @@
         return f"SELECT table_name, row_count \n" f"FROM information_schema.tables" f"{where_clause}"
 
     @staticmethod
-<<<<<<< HEAD
-    def format_table_default(identifier: str) -> str:
+    def default_casify_table_name(identifier: str) -> str:
         return identifier.upper()
 
     @staticmethod
-    def format_column_default(identifier: str) -> str:
-=======
     def default_casify_column_name(identifier: str) -> str:
->>>>>>> 184bd6b4
         return identifier.upper()
 
     @staticmethod
