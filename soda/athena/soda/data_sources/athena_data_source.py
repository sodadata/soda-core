--- conflicted
+++ resolved
@@ -134,10 +134,7 @@
         return ""
 
     def profiling_sql_cte_value_frequencies(self, table_name: str, column_name: str) -> str:
-<<<<<<< HEAD
         """Same as the inherited method, only difference is that Athena wants original column name in the GROUP BY clause instead of the alias name."""
-=======
->>>>>>> 7a4293fa
         column_name = self.quote_column(column_name)
         return dedent(
             f"""
