#  (c) 2022 Soda Data NV.
#  Licensed under the Apache License, Version 2.0 (the "License");
#  you may not use this file except in compliance with the License.
#  You may obtain a copy of the License at
#   http://www.apache.org/licenses/LICENSE-2.0
#  Unless required by applicable law or agreed to in writing, software
#  distributed under the License is distributed on an "AS IS" BASIS,
#  WITHOUT WARRANTIES OR CONDITIONS OF ANY KIND, either express or implied.
#  See the License for the specific language governing permissions and
#  limitations under the License.

from __future__ import annotations

import logging
from textwrap import dedent

import pyodbc
from soda.common.exceptions import DataSourceConnectionError
from soda.common.logs import Logs
from soda.execution.data_source import DataSource
from soda.execution.data_type import DataType

logger = logging.getLogger(__name__)


class DremioDataSource(DataSource):
    TYPE = "dremio"

    # Maps synonym types for the convenience of use in checks.
    # Keys represent the data_source type, values are lists of "aliases" that can be used in SodaCL as synonyms.
    SCHEMA_CHECK_TYPES_MAPPING: dict = {
        "character varying": ["varchar"],
        "double precision": ["double"],
        "timestamp without time zone": ["timestamp"],
        "timestamp with time zone": ["timestamp with time zone"],
    }

    SQL_TYPE_FOR_CREATE_TABLE_MAP: dict = {
        DataType.TEXT: "varchar",
        DataType.INTEGER: "integer",
        DataType.DECIMAL: "decimal",
        DataType.DATE: "date",
        DataType.TIME: "time(3)",
        DataType.TIMESTAMP: "timestamp(3)",
        DataType.TIMESTAMP_TZ: "timestamp(3) with time zone",
        DataType.BOOLEAN: "boolean",
    }

    SQL_TYPE_FOR_SCHEMA_CHECK_MAP = {
        DataType.TEXT: "varchar",
        DataType.INTEGER: "integer",
        DataType.DECIMAL: "decimal",
        DataType.DATE: "date",
        DataType.TIME: "time(3)",
        DataType.TIMESTAMP: "timestamp(3)",
        DataType.TIMESTAMP_TZ: "timestamp(3) with time zone",
        DataType.BOOLEAN: "boolean",
    }

    NUMERIC_TYPES_FOR_PROFILING = ["INT", "BIGINT", "DECIMAL", "DOUBLE", "FLOAT"]
    TEXT_TYPES_FOR_PROFILING = ["CHAR", "VARCHAR", "CHARACTER VARYING"]

    def __init__(self, logs: Logs, data_source_name: str, data_source_properties: dict):
        super().__init__(logs, data_source_name, data_source_properties)
        self.driver = data_source_properties.get("driver", "Arrow Flight SQL ODBC Driver")
        self.host = data_source_properties.get("host", "localhost")
        self.port = data_source_properties.get("port", "32010")
        self.username = data_source_properties.get("username")
        self.password = data_source_properties.get("password")
        self.schema = data_source_properties.get("schema")
        self.use_encryption = data_source_properties.get("use_encryption", "false")
        self.routing_queue = data_source_properties.get("routing_queue", "")

    def connect(self):
        try:
            self.connection = pyodbc.connect(
                "DRIVER={"
                + self.driver
                + "};HOST="
                + self.host
                + ";PORT="
                + self.port
                + ";UID="
                + self.username
                + ";PWD="
                + self.password
                + ";useEncryption="
                + self.use_encryption
<<<<<<< HEAD
                + ";routing_queue=",
                +self.routing_queue,
=======
                + ";routing_queue="
                + self.routing_queue,
>>>>>>> 6a522a9d
                autocommit=True,
            )
        except Exception as e:
            raise DataSourceConnectionError(self.TYPE, e)

    def regex_replace_flags(self) -> str:
        return ""

    def default_casify_table_name(self, identifier: str) -> str:
        """Formats table identifier to e.g. a default case for a given data source."""
        return identifier

    def qualified_table_name(self, table_name: str) -> str:
        """
        table_name can be quoted or unquoted
        """
        if self.table_prefix:
            return f'"{self.table_prefix}".{table_name}'
        return table_name

    def safe_connection_data(self):
        return [self.type, self.host, self.port, self.schema]

    def sql_information_schema_tables(self) -> str:
        return 'INFORMATION_SCHEMA."TABLES"'

    def default_casify_column_name(self, column_name: str) -> str:
        return column_name

    def default_casify_sql_function(self) -> str:
        """Returns the sql function to use for default casify."""
        return ""

    def default_casify_system_name(self, identifier: str) -> str:
        """Formats database/schema/etc identifier to e.g. a default case for a given data source."""
        return identifier

    def profiling_sql_aggregates_numeric(self, table_name: str, column_name: str) -> str:
        column_name = self.quote_column(column_name)

        qualified_table_name = self.qualified_table_name(table_name)
        return dedent(
            f"""
            SELECT
                avg({column_name}) as average
                , sum({column_name}) as "sum"
                , variance({column_name}) as "variance"
                , stddev({column_name}) as standard_deviation
                , count(distinct({column_name})) as distinct_values
                , sum(case when {column_name} is null then 1 else 0 end) as missing_values
            FROM {qualified_table_name}
            """
        )<|MERGE_RESOLUTION|>--- conflicted
+++ resolved
@@ -86,13 +86,8 @@
                 + self.password
                 + ";useEncryption="
                 + self.use_encryption
-<<<<<<< HEAD
-                + ";routing_queue=",
-                +self.routing_queue,
-=======
                 + ";routing_queue="
                 + self.routing_queue,
->>>>>>> 6a522a9d
                 autocommit=True,
             )
         except Exception as e:
