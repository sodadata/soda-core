from textwrap import dedent
import pytest

from tests.cli.run_cli import run_cli
from tests.conftest import test_data_source
from tests.helpers.common_test_tables import customers_test_table
from tests.helpers.mock_file_system import MockFileSystem
from tests.helpers.scanner import Scanner
<<<<<<< HEAD
from tests.conftest import test_data_source


def get_ds_definition():
    return dedent(
        """
        data_source cli_ds:
            type: postgres
            connection:
                host: localhost
                username: sodasql
            database: sodasql
            schema: public
        """
    ).strip()


@pytest.mark.skipif(
    test_data_source != "postgres",
    reason="Run for postgres only as nothing data source specific is tested..",
)
=======


>>>>>>> 0b23be7c
def test_non_existing_files(scanner: Scanner):
    table_name = scanner.ensure_test_table(customers_test_table)

    result = run_cli(
        [
            "scan",
            "-d",
            "cli_ds",
            "-c",
            "non-existing.yml",
            "checks.yml",
        ]
    )
    assert result.exit_code == 3


@pytest.mark.skipif(
    test_data_source != "postgres",
    reason="Run for postgres only as nothing data source specific is tested..",
)
def test_ok_with_variable(scanner: Scanner, mock_file_system: MockFileSystem):
    table_name = scanner.ensure_test_table(customers_test_table)

    user_home_dir = mock_file_system.user_home_dir()

    mock_file_system.files = {
        f"{user_home_dir}/configuration.yml": get_ds_definition(),
        f"{user_home_dir}/checks.yml": dedent(
            f"""
                checks for {table_name}:
                  - freshness using ts with scan_execution_date < 1d
            """
        ).strip(),
    }

    result = run_cli(
        [
            "scan",
            "-d",
            "cli_ds",
            "-c",
            "configuration.yml",
            "-v",
            "scan_execution_date=2020-06-25 00:00:00",
            "checks.yml",
        ]
    )
    assert result.exit_code == 0


@pytest.mark.skipif(
    test_data_source != "postgres",
    reason="Run for postgres only as nothing data source specific is tested..",
)
def test_fail(scanner: Scanner, mock_file_system: MockFileSystem):
    table_name = scanner.ensure_test_table(customers_test_table)

    user_home_dir = mock_file_system.user_home_dir()

    mock_file_system.files = {
        f"{user_home_dir}/configuration.yml": get_ds_definition(),
        f"{user_home_dir}/checks.yml": dedent(
            f"""
                checks for {table_name}:
                  - row_count > 1000
            """
        ).strip(),
    }

    result = run_cli(
        [
            "scan",
            "-d",
            "cli_ds",
            "-c",
            "configuration.yml",
            "checks.yml",
        ]
    )
    assert result.exit_code == 2


@pytest.mark.skipif(
    test_data_source != "postgres",
    reason="Run for postgres only as nothing data source specific is tested..",
)
def test_warn(scanner: Scanner, mock_file_system: MockFileSystem):
    table_name = scanner.ensure_test_table(customers_test_table)

    user_home_dir = mock_file_system.user_home_dir()

    mock_file_system.files = {
        f"{user_home_dir}/configuration.yml": get_ds_definition(),
        f"{user_home_dir}/checks.yml": dedent(
            f"""
                checks for {table_name}:
                    - row_count:
                        warn: when < 1000
            """
        ).strip(),
    }

    result = run_cli(
        [
            "scan",
            "-d",
            "cli_ds",
            "-c",
            "configuration.yml",
            "checks.yml",
        ]
    )
    assert result.exit_code == 1<|MERGE_RESOLUTION|>--- conflicted
+++ resolved
@@ -1,13 +1,11 @@
 from textwrap import dedent
+
 import pytest
-
 from tests.cli.run_cli import run_cli
 from tests.conftest import test_data_source
 from tests.helpers.common_test_tables import customers_test_table
 from tests.helpers.mock_file_system import MockFileSystem
 from tests.helpers.scanner import Scanner
-<<<<<<< HEAD
-from tests.conftest import test_data_source
 
 
 def get_ds_definition():
@@ -28,10 +26,6 @@
     test_data_source != "postgres",
     reason="Run for postgres only as nothing data source specific is tested..",
 )
-=======
-
-
->>>>>>> 0b23be7c
 def test_non_existing_files(scanner: Scanner):
     table_name = scanner.ensure_test_table(customers_test_table)
 
