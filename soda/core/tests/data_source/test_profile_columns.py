--- conflicted
+++ resolved
@@ -16,14 +16,8 @@
 from soda.common.yaml_helper import to_yaml_str
 from soda.execution.check.profile_columns_run import ProfileColumnsRun
 
-<<<<<<< HEAD
-LOWERCASE_COLUMN_NAME_DATABASES = ["postgres", "redshift", "athena"]
-UPPERCASE_COLUMN_NAME_DATABASES = ["snowflake", "db2", "oracle"]
-
-=======
 LOWERCASE_COLUMN_NAME_DATABASES = ["postgres", "redshift", "athena", "vertica"]
 UPPERCASE_COLUMN_NAME_DATABASES = ["snowflake", "db2", "oracle"]
->>>>>>> 286a0f19
 
 
 @pytest.mark.skipif(
@@ -302,7 +296,6 @@
                     columns:
                         - include %Profiling%.%
                         - exclude %Capitalized%.%
-<<<<<<< HEAD
             """,
             {
                 "table_name1": [
@@ -345,50 +338,6 @@
                     columns:
                         - include %.ITEMS
             """,
-=======
-            """,
-            {
-                "table_name1": [
-                    "id",
-                    "cst_size",
-                    "cst_size_txt",
-                    "distance",
-                    "pct",
-                    "cat",
-                    "country",
-                    "zip",
-                    "email",
-                ],
-            },
-            id="table_name with 'profiling' included unless they have 'capitalized'",
-        ),
-        pytest.param(
-            """
-                profile columns:
-                    columns:
-                        - include %.ITEMS_SOLD
-            """,
-            {
-                "table_name1": ["ITEMS_SOLD"],
-            },
-            id="ITEMS_SOLD column in any table that has it",
-        ),
-        pytest.param(
-            """
-                profile columns:
-                    columns:
-                        - include Profiling.%
-            """,
-            {},
-            id="ensure 'like' operator is not used on tables without presence of wildcard",
-        ),
-        pytest.param(
-            """
-                profile columns:
-                    columns:
-                        - include %.ITEMS
-            """,
->>>>>>> 286a0f19
             {},
             id="ensure 'like' operator is not used on columns without presence of wildcard",
         ),
