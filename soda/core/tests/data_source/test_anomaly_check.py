import os

import pytest
from tests.helpers.common_test_tables import customers_test_table
from tests.helpers.data_source_fixture import DataSourceFixture


@pytest.mark.skipif(
    condition=os.getenv("SCIENTIFIC_TESTS") == "SKIP",
    reason="Environment variable SCIENTIFIC_TESTS is set to SKIP which skips tests depending on the scientific package",
)
<<<<<<< HEAD
def test_anomaly_detection_default(data_source_fixture: DataSourceFixture):
    table_name = data_source_fixture.ensure_test_table(customers_test_table)
=======
def test_anomaly_detection_default(scanner: Scanner):
    import numpy as np

    np.random.seed(61)
    table_name = scanner.ensure_test_table(customers_test_table)
>>>>>>> a4e3224b

    scan = data_source_fixture.create_test_scan()

    scan.add_sodacl_yaml_str(
        f"""
          checks for {table_name}:
            - anomaly score for row_count < default
        """
    )

    scan.mock_historic_values(
        metric_identity=f"metric-{scan._scan_definition_name}-{scan._data_source_name}-{table_name}-row_count",
        metric_values=[10, 10, 10, 9, 8, 8, 8, 0, 0, 0],
    )

    scan.execute()

    scan.assert_all_checks_pass()


@pytest.mark.skip("custom threshold is not supported")
def test_anomaly_detection_custom_threshold(data_source_fixture: DataSourceFixture):
    table_name = data_source_fixture.ensure_test_table(customers_test_table)

    scan = data_source_fixture.create_test_scan()

    scan.add_sodacl_yaml_str(
        f"""
          checks for {table_name}:
            - anomaly score for row_count < .7
        """
    )

    scan.mock_historic_values(
        metric_identity=f"metric-{scan._scan_definition_name}-{scan._data_source_name}-{table_name}-row_count",
        metric_values=[10, 10, 10, 9, 8, 8, 8, 0, 0, 0],
    )

    scan.execute()

    scan.assert_all_checks_warn()


@pytest.mark.skip("custom threshold is not supported")
def test_anomaly_detection_fail_with_custom_threshold(data_source_fixture: DataSourceFixture):
    table_name = data_source_fixture.ensure_test_table(customers_test_table)

    scan = data_source_fixture.create_test_scan()

    scan.add_sodacl_yaml_str(
        f"""
          checks for {table_name}:
            - anomaly score for row_count:
                fail: when > .5
        """
    )

    scan.mock_historic_values(
        metric_identity=f"metric-{scan._scan_definition_name}-{scan._data_source_name}-{table_name}-row_count",
        metric_values=[10, 10, 10, 9, 8, 8, 8, 0, 0, 0],
    )

    scan.execute()
    scan.assert_all_checks_fail()


@pytest.mark.skipif(
    condition=os.getenv("SCIENTIFIC_TESTS") == "SKIP",
    reason="Environment variable SCIENTIFIC_TESTS is set to SKIP which skips tests depending on the scientific package",
)
@pytest.mark.parametrize(
    "numeric_metric, column",
    [
        pytest.param("duplicate_count", "country", id="duplicate_count"),
        pytest.param("missing_count", "country", id="missing_count"),
        pytest.param("missing_percent", "country", id="missing_percent"),
        pytest.param("min", "size", id="min"),
        pytest.param("avg_length", "country", id="avg_length"),
    ],
)
def test_anomaly_detection_pass_numeric_metrics(numeric_metric, column, data_source_fixture):
    import numpy as np

    np.random.seed(61)
    table_name = data_source_fixture.ensure_test_table(customers_test_table)

    scan = data_source_fixture.create_test_scan()

    scan.add_sodacl_yaml_str(
        f"""
          checks for {table_name}:
            - anomaly score for {numeric_metric}({column}) < default
        """
    )

    scan.mock_historic_values(
        metric_identity=f"metric-{scan._scan_definition_name}-{scan._data_source_name}-{table_name}-{column}-{numeric_metric}",
        metric_values=[10, 10, 10, 9, 8, 0, 0, 0, 0],
    )

    scan.execute()
    scan.assert_all_checks_pass()


@pytest.mark.skipif(
    condition=os.getenv("SCIENTIFIC_TESTS") == "SKIP",
    reason="Environment variable SCIENTIFIC_TESTS is set to SKIP which skips tests depending on the scientific package",
)
def test_anomaly_detection_missing_values(data_source_fixture):
    import numpy as np

    np.random.seed(61)
    table_name = data_source_fixture.ensure_test_table(customers_test_table)

    scan = data_source_fixture.create_test_scan()

    scan.add_sodacl_yaml_str(
        f"""
          checks for {table_name}:
              - anomaly score for missing_count(id) < default:
                    missing values: ["ID2"]
        """
    )

    scan.mock_historic_values(
        metric_identity=f"metric-{scan._scan_definition_name}-{scan._data_source_name}-{table_name}-id-missing_count-1beec996",
        metric_values=[10, 10, 10, 9, 8, 0, 0, 0, 0],
    )

    scan.execute()
    scan.assert_all_checks_pass()


@pytest.mark.skipif(
    condition=os.getenv("SCIENTIFIC_TESTS") == "SKIP",
    reason="Environment variable SCIENTIFIC_TESTS is set to SKIP which skips tests depending on the scientific package",
)
def test_anomaly_detection_invalid_values(data_source_fixture):
    import numpy as np

    np.random.seed(61)
    table_name = data_source_fixture.ensure_test_table(customers_test_table)

    scan = data_source_fixture.create_test_scan()

    scan.add_sodacl_yaml_str(
        f"""
          checks for {table_name}:
              - anomaly score for invalid_count(id) < default:
                    valid format: email
        """
    )

    scan.mock_historic_values(
        metric_identity=f"metric-{scan._scan_definition_name}-{scan._data_source_name}-{table_name}-id-invalid_count-61813b33",
        metric_values=[10, 10, 10, 9, 8, 0, 0, 0, 0],
    )

    scan.execute()
    scan.assert_all_checks_pass()<|MERGE_RESOLUTION|>--- conflicted
+++ resolved
@@ -9,16 +9,11 @@
     condition=os.getenv("SCIENTIFIC_TESTS") == "SKIP",
     reason="Environment variable SCIENTIFIC_TESTS is set to SKIP which skips tests depending on the scientific package",
 )
-<<<<<<< HEAD
 def test_anomaly_detection_default(data_source_fixture: DataSourceFixture):
     table_name = data_source_fixture.ensure_test_table(customers_test_table)
-=======
-def test_anomaly_detection_default(scanner: Scanner):
+    
     import numpy as np
-
     np.random.seed(61)
-    table_name = scanner.ensure_test_table(customers_test_table)
->>>>>>> a4e3224b
 
     scan = data_source_fixture.create_test_scan()
 
