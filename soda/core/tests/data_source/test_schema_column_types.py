--- conflicted
+++ resolved
@@ -10,20 +10,12 @@
 
     scan = data_source_fixture.create_test_scan()
 
-<<<<<<< HEAD
     def column_type_format(column_name: str) -> str:
         test_column = customers_test_table.find_test_column_by_name(column_name)
-        casified_column_name = scanner.casify_column_name(column_name)
-        casified_data_type = scanner.casify_data_type(test_column.data_type)
+        casified_column_name = data_source_fixture.data_source.default_casify_column_name(column_name)
+        casified_data_type = data_source_fixture.data_source.default_casify_type_name(test_column.data_type)
         return f"{casified_column_name}: {casified_data_type}"
 
-=======
-    checks_str = format_checks(
-        [("id", "varchar"), ("distance", "integer")],
-        indent=15,
-        data_source=data_source_fixture.data_source,
-    )
->>>>>>> 01eb0fa2
     scan.add_sodacl_yaml_str(
         f"""
       checks for {table_name}:
