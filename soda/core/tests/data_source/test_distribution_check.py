import os
from textwrap import dedent

import pytest
from tests.helpers.common_test_tables import customers_dist_check_test_table
from tests.helpers.data_source_fixture import DataSourceFixture
from tests.helpers.fixtures import test_data_source


@pytest.mark.skipif(
    test_data_source == "athena",
    reason="TODO: fix for athena.",
)
def test_distribution_check(data_source_fixture: DataSourceFixture, mock_file_system):
    table_name = data_source_fixture.ensure_test_table(customers_dist_check_test_table)

    user_home_dir = os.path.expanduser("~")

    mock_file_system.files = {
        f"{user_home_dir}/the_distribution_check_file.yml": dedent(
            f"""
                checks for {table_name}:
                  - distribution_difference(size) >= 0.05:
                      distribution reference file: ./customers_size_distribution_reference.yml
                      method: ks
            """
        ).strip(),
        f"{user_home_dir}/customers_size_distribution_reference.yml": dedent(
            f"""
            dataset: {table_name}
            column: size
            distribution_type: continuous
            distribution_reference:
                bins: [1, 2, 3]
                weights: [0.5, 0.2, 0.3]
        """
        ).strip(),
    }

    # TODO: do this logic at mock file system (its already added above to the mock file system)
    ref_file = f"{user_home_dir}/customers_size_distribution_reference.yml"
    with open(ref_file, "w") as f:
        reference_table = f"""
            dataset: {table_name}
            column: size
            distribution_type: continuous
            distribution_reference:
                bins: [1, 2, 3]
                weights: [0.5, 0.2, 0.3]
        """
        f.write(reference_table)

    scan = data_source_fixture.create_test_scan()
    scan._configuration.file_system = mock_file_system
    scan.enable_mock_soda_cloud()
    scan.add_sodacl_yaml_file(f"{user_home_dir}/the_distribution_check_file.yml")
    scan.execute()

    # TODO: also remove this when removing the direct file system usage
    os.remove(ref_file)


<<<<<<< HEAD
@pytest.mark.parametrize(
    "table, expectation",
    [
        pytest.param(customers_dist_check_test_table, "SELECT \n  size \nFROM {table_name}\n LIMIT 1000000"),
    ],
)
@pytest.mark.skipif(
    test_data_source == "athena",
    reason="TODO: fix for athena.",
)
def test_distribution_sql(scanner: Scanner, mock_file_system, table, expectation):
    table_name = scanner.ensure_test_table(table)

    user_home_dir = os.path.expanduser("~")

    mock_file_system.files = {
        f"{user_home_dir}/the_distribution_check_file.yml": dedent(
            f"""
                checks for {table_name}:
                  - distribution_difference(size) >= 0.05:
                      distribution reference file: ./customers_size_distribution_reference.yml
                      method: ks
            """
        ).strip(),
    }
    # TODO: do this logic at mock file system
    ref_file = f"{user_home_dir}/customers_size_distribution_reference.yml"
    with open(ref_file, "w") as f:
        reference_table = f"""
            table: {table_name}
            column: size
            distribution_type: continuous
            distribution reference:
                bins: [1, 2, 3]
                weights: [0.5, 0.2, 0.3]
        """
        f.write(reference_table)

    scan = scanner.create_test_scan()
    scan._configuration.file_system = mock_file_system
    scan.enable_mock_soda_cloud()
    scan.add_sodacl_yaml_file(f"{user_home_dir}/the_distribution_check_file.yml")
    scan.execute()

    os.remove(ref_file)
    assert scan._checks[0].query.sql == expectation.format(table_name=table_name)
=======
# @pytest.mark.parametrize(
#     "table, expectation",
#     [
#         pytest.param(customers_dist_check_test_table, "SELECT \n  size \nFROM {table_name}\n LIMIT 1000000"),
#     ],
# )
# @pytest.mark.skipif(
#     test_data_source == "athena",
#     reason="TODO: fix for athena.",
# )
# def test_distribution_sql(data_source_fixture: DataSourceFixture, mock_file_system, table, expectation):
#     table_name = data_source_fixture.ensure_test_table(table)
#
#     user_home_dir = os.path.expanduser("~")
#
#     mock_file_system.files = {
#         f"{user_home_dir}/the_distribution_check_file.yml": dedent(
#             f"""
#                 checks for {table_name}:
#                   - distribution_difference(size, my_happy_ml_model_distribution) >= 0.05:
#                       distribution reference file: ./customers_size_distribution_reference.yml
#                       method: ks
#             """
#         ).strip(),
#     }
#     # TODO: do this logic at mock file system
#     ref_file = f"{user_home_dir}/customers_size_distribution_reference.yml"
#     with open(ref_file, "w") as f:
#         reference_table = f"""
#             table: {table_name}
#             column: size
#             distribution_type: continuous
#             distribution reference:
#                 bins: [1, 2, 3]
#                 weights: [0.5, 0.2, 0.3]
#         """
#         f.write(reference_table)
#
#     scan = data_source_fixture.create_test_scan()
#     scan._configuration.file_system = mock_file_system
#     scan.enable_mock_soda_cloud()
#     scan.add_sodacl_yaml_file(f"{user_home_dir}/the_distribution_check_file.yml")
#     scan.execute()
#
#     os.remove(ref_file)
#     assert scan._checks[0].query.sql == expectation.format(table_name=table_name)
>>>>>>> 6738d4e7
<|MERGE_RESOLUTION|>--- conflicted
+++ resolved
@@ -60,54 +60,6 @@
     os.remove(ref_file)
 
 
-<<<<<<< HEAD
-@pytest.mark.parametrize(
-    "table, expectation",
-    [
-        pytest.param(customers_dist_check_test_table, "SELECT \n  size \nFROM {table_name}\n LIMIT 1000000"),
-    ],
-)
-@pytest.mark.skipif(
-    test_data_source == "athena",
-    reason="TODO: fix for athena.",
-)
-def test_distribution_sql(scanner: Scanner, mock_file_system, table, expectation):
-    table_name = scanner.ensure_test_table(table)
-
-    user_home_dir = os.path.expanduser("~")
-
-    mock_file_system.files = {
-        f"{user_home_dir}/the_distribution_check_file.yml": dedent(
-            f"""
-                checks for {table_name}:
-                  - distribution_difference(size) >= 0.05:
-                      distribution reference file: ./customers_size_distribution_reference.yml
-                      method: ks
-            """
-        ).strip(),
-    }
-    # TODO: do this logic at mock file system
-    ref_file = f"{user_home_dir}/customers_size_distribution_reference.yml"
-    with open(ref_file, "w") as f:
-        reference_table = f"""
-            table: {table_name}
-            column: size
-            distribution_type: continuous
-            distribution reference:
-                bins: [1, 2, 3]
-                weights: [0.5, 0.2, 0.3]
-        """
-        f.write(reference_table)
-
-    scan = scanner.create_test_scan()
-    scan._configuration.file_system = mock_file_system
-    scan.enable_mock_soda_cloud()
-    scan.add_sodacl_yaml_file(f"{user_home_dir}/the_distribution_check_file.yml")
-    scan.execute()
-
-    os.remove(ref_file)
-    assert scan._checks[0].query.sql == expectation.format(table_name=table_name)
-=======
 # @pytest.mark.parametrize(
 #     "table, expectation",
 #     [
@@ -153,5 +105,4 @@
 #     scan.execute()
 #
 #     os.remove(ref_file)
-#     assert scan._checks[0].query.sql == expectation.format(table_name=table_name)
->>>>>>> 6738d4e7
+#     assert scan._checks[0].query.sql == expectation.format(table_name=table_name)