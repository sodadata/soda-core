from textwrap import dedent

import pytest
from helpers.common_test_tables import customers_dist_check_test_table
from helpers.data_source_fixture import DataSourceFixture
from helpers.fixtures import test_data_source


def test_distribution_check(data_source_fixture: DataSourceFixture, mock_file_system):
    table_name = data_source_fixture.ensure_test_table(customers_dist_check_test_table)
    table_name = data_source_fixture.data_source.default_casify_table_name(table_name)

    scan = data_source_fixture.create_test_scan()

    user_home_dir = mock_file_system.user_home_dir()

    mock_file_system.files = {
        f"{user_home_dir}/customers_cst_size_distribution_reference.yml": dedent(
            f"""
            dataset: {table_name}
            column: cst_size
            distribution_type: continuous
            distribution_reference:
                bins: [1, 2, 3]
                weights: [0.5, 0.2, 0.3]
        """
        ).strip(),
    }

    scan.add_sodacl_yaml_str(
        f"""
        checks for {table_name}:
            - distribution_difference(cst_size) >= 0.05:
                distribution reference file: {user_home_dir}/customers_cst_size_distribution_reference.yml
                method: ks
    """
    )

    scan.enable_mock_soda_cloud()
    scan.execute()


@pytest.mark.parametrize(
    "table, expectation",
    [
        pytest.param(
            customers_dist_check_test_table, "SELECT \n  cst_size \nFROM {schema_name}{table_name}\n LIMIT 1000000"
        ),
    ],
)
@pytest.mark.skipif(
    test_data_source == "mysql",
    reason="TODO: Need to check why schema/database name is not picked as prefix in CI",
)
def test_distribution_sql(data_source_fixture: DataSourceFixture, mock_file_system, table, expectation):
    table_name = data_source_fixture.ensure_test_table(table)
    table_name = data_source_fixture.data_source.default_casify_table_name(table_name)

    scan = data_source_fixture.create_test_scan()
    user_home_dir = mock_file_system.user_home_dir()

    mock_file_system.files = {
        f"{user_home_dir}/customers_cst_size_distribution_reference.yml": dedent(
            f"""
            dataset: {table_name}
            column: cst_size
            distribution_type: continuous
            distribution_reference:
                bins: [1, 2, 3]
                weights: [0.5, 0.2, 0.3]
        """
        ).strip(),
    }

    scan.add_sodacl_yaml_str(
        f"""
            checks for {table_name}:
                - distribution_difference(cst_size) >= 0.05:
                    distribution reference file:  {user_home_dir}/customers_cst_size_distribution_reference.yml
                    method: ks
        """
    )

    scan.enable_mock_soda_cloud()
    scan.execute()

    if test_data_source == "spark_df":
        assert scan._checks[0].query.sql == expectation.format(table_name=table_name, schema_name="")
    elif test_data_source == "sqlserver":
        expectation = "SELECT TOP 1000000 \n  cst_size \nFROM {schema_name}{table_name}"
        assert scan._checks[0].query.sql == expectation.format(
            table_name=table_name, schema_name=f"{data_source_fixture.schema_name}."
        )
    elif test_data_source == "bigquery":
        # bigquery does not prepends schemas but uses connector attributes to set default dataset.
        assert scan._checks[0].query.sql == expectation.format(table_name=table_name, schema_name="")
<<<<<<< HEAD
    elif test_data_source == "duckdb":
        # duckdb does not prepend schemas
=======
    elif test_data_source == "oracle":
        expectation = "SELECT \n  cst_size \nFROM {table_name}\n FETCH FIRST 1000000 ROWS ONLY"
>>>>>>> 4118b9ce
        assert scan._checks[0].query.sql == expectation.format(table_name=table_name, schema_name="")
    else:
        assert scan._checks[0].query.sql == expectation.format(
            table_name=table_name, schema_name=f"{data_source_fixture.schema_name}."
        )


def test_distribution_missing_bins_weights(data_source_fixture: DataSourceFixture, mock_file_system):
    from soda.scientific.distribution.comparison import MissingBinsWeightsException

    table_name = data_source_fixture.ensure_test_table(customers_dist_check_test_table)
    table_name = data_source_fixture.data_source.default_casify_table_name(table_name)

    scan = data_source_fixture.create_test_scan()

    user_home_dir = mock_file_system.user_home_dir()

    mock_file_system.files = {
        f"{user_home_dir}/customers_cst_size_distribution_reference.yml": dedent(
            f"""
            dataset: {table_name}
            column: cst_size
            distribution_type: continuous
        """
        ).strip(),
    }

    scan.add_sodacl_yaml_str(
        f"""
        checks for {table_name}:
            - distribution_difference(cst_size) >= 0.05:
                distribution reference file: {user_home_dir}/customers_cst_size_distribution_reference.yml
                method: ks
    """
    )

    scan.execute(allow_error_warning=True)

    log_message = (
        'The DRO in your "/Users/johndoe/customers_cst_size_distribution_reference.yml" distribution reference file does'
        ' not contain a "distribution_reference" key with weights and bins. Make sure that before running "soda scan" you'
        ' create a DRO by running "soda update-dro". For more information visit the docs:\nhttps://docs.soda.io/soda-cl/distribution.html#generate-a-distribution-reference-object-dro.'
    )

    log = next(log for log in scan._logs.logs if isinstance(log.message, MissingBinsWeightsException))
    assert str(log.message) == log_message


def test_distribution_check_with_dro_name(data_source_fixture: DataSourceFixture, mock_file_system):
    table_name = data_source_fixture.ensure_test_table(customers_dist_check_test_table)
    table_name = data_source_fixture.data_source.default_casify_table_name(table_name)

    scan = data_source_fixture.create_test_scan()

    user_home_dir = mock_file_system.user_home_dir()

    mock_file_system.files = {
        f"{user_home_dir}/customers_cst_size_distribution_reference.yml": dedent(
            f"""
            customers_dro1:
                dataset: {table_name}
                column: cst_size
                distribution_type: continuous
                distribution_reference:
                    bins: [1, 2, 3]
                    weights: [0.5, 0.2, 0.3]

            customers_dro2:
                dataset: {table_name}
                column: cst_size
                distribution_type: continuous
                distribution_reference:
                    bins: [1, 2, 3]
                    weights: [0.5, 0.2, 0.3]
        """
        ).strip(),
    }

    scan.add_sodacl_yaml_str(
        f"""
        checks for {table_name}:
            - distribution_difference(cst_size, customers_dro1) >= 0.05:
                distribution reference file: {user_home_dir}/customers_cst_size_distribution_reference.yml
                method: ks
    """
    )

    scan.enable_mock_soda_cloud()
    scan.execute()


def test_distribution_check_without_method(data_source_fixture: DataSourceFixture, mock_file_system):
    table_name = data_source_fixture.ensure_test_table(customers_dist_check_test_table)
    table_name = data_source_fixture.data_source.default_casify_table_name(table_name)

    scan = data_source_fixture.create_test_scan()

    user_home_dir = mock_file_system.user_home_dir()

    mock_file_system.files = {
        f"{user_home_dir}/customers_cst_size_distribution_reference.yml": dedent(
            f"""
            dataset: {table_name}
            column: cst_size
            distribution_type: continuous
            distribution_reference:
                bins: [1, 2, 3]
                weights: [0.5, 0.2, 0.3]
        """
        ).strip(),
    }

    scan.add_sodacl_yaml_str(
        f"""
        checks for {table_name}:
            - distribution_difference(cst_size) >= 0.05:
                distribution reference file: {user_home_dir}/customers_cst_size_distribution_reference.yml
    """
    )

    scan.enable_mock_soda_cloud()
    scan.execute()


def test_distribution_check_with_filter_no_data(data_source_fixture: DataSourceFixture, mock_file_system):
    from soda.scientific.distribution.comparison import EmptyDistributionCheckColumn

    table_name = data_source_fixture.ensure_test_table(customers_dist_check_test_table)
    table_name = data_source_fixture.data_source.default_casify_table_name(table_name)

    scan = data_source_fixture.create_test_scan()

    user_home_dir = mock_file_system.user_home_dir()

    mock_file_system.files = {
        f"{user_home_dir}/customers_cst_size_distribution_reference.yml": dedent(
            f"""
            dataset: {table_name}
            column: cst_size
            distribution_type: continuous
            distribution_reference:
                bins: [1, 2, 3]
                weights: [0.5, 0.2, 0.3]
        """
        ).strip(),
    }

    scan.add_sodacl_yaml_str(
        f"""
        checks for {table_name}:
            - distribution_difference(cst_size) >= 0.05:
                distribution reference file: {user_home_dir}/customers_cst_size_distribution_reference.yml
                filter: cst_size > 1000000
    """
    )

    scan.enable_mock_soda_cloud()
    scan.execute(allow_error_warning=True)

    log_message = (
        "The column for which you defined this distribution check does not return any data. Make sure"
        " that the columns + filters that you use do not result in empty datasets. For more"
        " information visit the docs:\nhttps://docs.soda.io/soda-cl/distribution.html#define-a-distribution-check"
    )

    log = next(log for log in scan._logs.logs if isinstance(log.message, EmptyDistributionCheckColumn))
    assert str(log.message) == log_message


def test_distribution_check_with_sample(data_source_fixture: DataSourceFixture, mock_file_system):
    table_name = data_source_fixture.ensure_test_table(customers_dist_check_test_table)
    table_name = data_source_fixture.data_source.default_casify_table_name(table_name)

    scan = data_source_fixture.create_test_scan()
    data_source_name = data_source_fixture.data_source_name
    user_home_dir = mock_file_system.user_home_dir()

    mock_file_system.files = {
        f"{user_home_dir}/customers_cst_size_distribution_reference.yml": dedent(
            f"""
            dataset: {table_name}
            column: cst_size
            distribution_type: continuous
            distribution_reference:
                bins: [1, 2, 3]
                weights: [0.5, 0.2, 0.3]
        """
        ).strip(),
    }
    sample_query = ""
    if data_source_name in ["postgres", "snowflake"]:
        sample_query = "TABLESAMPLE SYSTEM (100)"
    elif data_source_name == "sqlserver":
        sample_query = "TABLESAMPLE (100 PERCENT)"
    elif data_source_name == "athena":
        sample_query = "TABLESAMPLE BERNOULLI(100)"
    elif data_source_name == "bigquery":
        sample_query = "TABLESAMPLE SYSTEM (100 PERCENT)"
    else:
        sample_query = ""

    scan.add_sodacl_yaml_str(
        f"""
        checks for {table_name}:
            - distribution_difference(cst_size) >= 0.05:
                distribution reference file: {user_home_dir}/customers_cst_size_distribution_reference.yml
                method: ks
                sample: {sample_query}
    """
    )

    scan.enable_mock_soda_cloud()
    scan.execute()


def test_distribution_check_with_filter_and_partition(data_source_fixture: DataSourceFixture, mock_file_system) -> None:
    table_name = data_source_fixture.ensure_test_table(customers_dist_check_test_table)
    table_name = data_source_fixture.data_source.default_casify_table_name(table_name)

    scan = data_source_fixture.create_test_scan()

    user_home_dir = mock_file_system.user_home_dir()

    mock_file_system.files = {
        f"{user_home_dir}/customers_cst_size_distribution_reference.yml": dedent(
            f"""
            dataset: {table_name}
            column: cst_size
            distribution_type: continuous
            distribution_reference:
                bins: [1, 2, 3]
                weights: [0.5, 0.2, 0.3]
        """
        ).strip(),
    }

    scan.add_sodacl_yaml_str(
        f"""
        filter {table_name} [filtered]:
            where: cst_size > 0

        checks for {table_name} [filtered]:
            - distribution_difference(cst_size) >= 0.05:
                distribution reference file: {user_home_dir}/customers_cst_size_distribution_reference.yml
                method: ks
                filter: cst_size < 100
    """
    )

    scan.enable_mock_soda_cloud()
    scan.execute()
    scan.assert_all_checks_pass()<|MERGE_RESOLUTION|>--- conflicted
+++ resolved
@@ -94,13 +94,11 @@
     elif test_data_source == "bigquery":
         # bigquery does not prepends schemas but uses connector attributes to set default dataset.
         assert scan._checks[0].query.sql == expectation.format(table_name=table_name, schema_name="")
-<<<<<<< HEAD
     elif test_data_source == "duckdb":
         # duckdb does not prepend schemas
-=======
+        assert scan._checks[0].query.sql == expectation.format(table_name=table_name, schema_name="")
     elif test_data_source == "oracle":
         expectation = "SELECT \n  cst_size \nFROM {table_name}\n FETCH FIRST 1000000 ROWS ONLY"
->>>>>>> 4118b9ce
         assert scan._checks[0].query.sql == expectation.format(table_name=table_name, schema_name="")
     else:
         assert scan._checks[0].query.sql == expectation.format(
