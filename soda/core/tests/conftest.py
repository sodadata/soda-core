from __future__ import annotations
<<<<<<< HEAD
=======

import json
>>>>>>> 0b23be7c
import logging
import os
from typing import Any
from dotenv import load_dotenv
from soda.scan import Scan
import pytest
from soda.common.file_system import FileSystemSingleton
from soda.common.logs import configure_logging
from soda.configuration.configuration_parser import ConfigurationParser
from soda.execution.data_source import DataSource
from soda.telemetry.soda_telemetry import SodaTelemetry

# Initialize telemetry in test mode. This is done before importing Scanner which initializes telemetry in standard mode so that we avoid unnecessary setup and re-setup which causes errors.
soda_telemetry = SodaTelemetry.get_instance(test_mode=True)

from tests.helpers.mock_file_system import MockFileSystem
from tests.helpers.scanner import Scanner

logger = logging.getLogger(__name__)

# Load local env file so that test data sources can be set up.
load_dotenv(".env", override=True)

# In global scope because it is used in pytest annotations, it would not work as a fixture.
test_data_source = os.getenv("test_data_source", "postgres")


def pytest_sessionstart(session: Any) -> None:
    configure_logging()


def pytest_runtest_logstart(nodeid: str, location: tuple[str, int | None, str]) -> None:
    """
    Prints the test function name and the location in a format that PyCharm recognizes and turns into a link in the console
    """
    logging.debug(f'### "soda/core/tests/{location[0]}:{(location[1]+1)}" {location[2]}')


@pytest.fixture(scope="session")
def data_source_config_str() -> str:
    """Whole test data source config as string."""
    project_root_dir = __file__[: -len("soda/core/tests/conftest.py")]
    with open(f"{project_root_dir}soda/core/tests/data_sources.yml") as f:
        return f.read()


@pytest.fixture(scope="session")
def scan(data_source_config_str: str) -> Scan:
    data_source_name = test_data_source

    scan = Scan()
    scan.set_data_source_name(data_source_name)
    scan.add_configuration_yaml_str(data_source_config_str)

    return scan


@pytest.fixture(scope="session")
def data_source(scan: Scan) -> DataSource:
    data_source_name = test_data_source

    data_source_connection_manager = scan._data_source_manager
    data_source = data_source_connection_manager.get_data_source(data_source_name)
    if not data_source:
        raise Exception(f"Unable to find and/or set up specified '{data_source_name}' test data_source config.")
    connection = data_source_connection_manager.connect(data_source)
    scan._get_or_create_data_source_scan(test_data_source)

    yield data_source

    connection.close()


@pytest.fixture(scope="session")
def scanner(data_source):
    yield Scanner(data_source)


@pytest.fixture
def mock_file_system():
    """
    Fixture that swaps the file_system() with an in-memory, mock version
    Usage:

    def test_mytest_with_mock_file_system(mock_file_system):
        mock_file_system.files = {
          '~/.soda/configuration.yml': '...content of the file...',
          '/project/mytable.soql.yml': '...content of the file...'
        }

        # Now file system will use the given the in memory string files above instead of using the real file system
        file_system().exists('~/.soda/configuration.yml') -> True
    """
    original_file_system = FileSystemSingleton.INSTANCE
    FileSystemSingleton.INSTANCE = MockFileSystem()
    yield FileSystemSingleton.INSTANCE
    FileSystemSingleton.INSTANCE = original_file_system


def format_query_one_line(query: str) -> str:
    """@TODO: implement"""
    return query<|MERGE_RESOLUTION|>--- conflicted
+++ resolved
@@ -1,19 +1,15 @@
 from __future__ import annotations
-<<<<<<< HEAD
-=======
 
-import json
->>>>>>> 0b23be7c
 import logging
 import os
 from typing import Any
+
+import pytest
 from dotenv import load_dotenv
-from soda.scan import Scan
-import pytest
 from soda.common.file_system import FileSystemSingleton
 from soda.common.logs import configure_logging
-from soda.configuration.configuration_parser import ConfigurationParser
 from soda.execution.data_source import DataSource
+from soda.scan import Scan
 from soda.telemetry.soda_telemetry import SodaTelemetry
 
 # Initialize telemetry in test mode. This is done before importing Scanner which initializes telemetry in standard mode so that we avoid unnecessary setup and re-setup which causes errors.
