import os
from textwrap import dedent

import pytest
from soda.scan import Scan
from tests.helpers.common_test_tables import customers_test_table
from tests.helpers.scanner import Scanner


@pytest.mark.skipif(
    os.getenv("INTEGRATION", None) != "ENABLED",
    reason="Run only if integration tests are enabled.",
)
def test_scan(scanner: Scanner, data_source_config_str: str):
    table_name = scanner.ensure_test_table(customers_test_table)

    scan = Scan()
    scan.set_verbose()
    scan.set_scan_definition_name("test_samples_integration")
    scan.add_configuration_yaml_str(data_source_config_str)
    scan.set_data_source_name("postgres")

    scan.add_configuration_yaml_str(
        dedent(
            f"""
              soda_cloud:
                api_key_id: ${{DEV_SODADATA_IO_API_KEY_ID}}
                api_key_secret: ${{DEV_SODADATA_IO_API_KEY_SECRET}}
                host: dev.sodadata.io
            """
        )
    )

    scan.add_sodacl_yaml_str(
        f"""
<<<<<<< HEAD
          checks for {table_name}:
            - duplicate_count(id) = 0
=======
          checks:
            - failed rows:
                name: Bad query
                fail query: |
                  SELECT MAKE THIS BREAK !
>>>>>>> ac670c5d
        """
    )
    scan.execute()<|MERGE_RESOLUTION|>--- conflicted
+++ resolved
@@ -33,16 +33,8 @@
 
     scan.add_sodacl_yaml_str(
         f"""
-<<<<<<< HEAD
           checks for {table_name}:
-            - duplicate_count(id) = 0
-=======
-          checks:
-            - failed rows:
-                name: Bad query
-                fail query: |
-                  SELECT MAKE THIS BREAK !
->>>>>>> ac670c5d
+            - missing_count(cat) > 0
         """
     )
     scan.execute()