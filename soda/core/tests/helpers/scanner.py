from __future__ import annotations

import logging
import os
import textwrap
from textwrap import dedent

from soda.common.log import LogLevel
from soda.execution.check import Check
from soda.execution.check_outcome import CheckOutcome
from soda.execution.data_source import DataSource
from soda.sampler.log_sampler import LogSampler
from soda.scan import Scan
from tests.helpers.mock_sampler import MockSampler
from tests.helpers.mock_soda_cloud import MockSodaCloud, TimeGenerator
from tests.helpers.test_table import TestTable
from tests.helpers.test_table_manager import TestTableManager

logger = logging.getLogger(__name__)


class TestScan(Scan):

    __test__ = False

    # The main data_source (and the main data_source connection) is reused throughout the whole
    # test suite execution. (See @pytest.fixture(scope="session") below in the fixture)
    def __init__(self, data_source: DataSource | None = None):
        super().__init__()

        self.check_index = 0

        test_name = os.environ.get("PYTEST_CURRENT_TEST")
        schedule_name = test_name[test_name.rfind("/") + 1 : -7]
        self.set_scan_definition_name(schedule_name)

        self._configuration.sampler = LogSampler()
        self.set_verbose()

        if data_source:
            self.set_data_source_name(data_source.data_source_name)
            self._data_source_manager.data_sources[data_source.data_source_name] = data_source
            self._data_source_manager.data_source_properties_by_name[data_source.data_source_name] = {}

        if os.environ.get("WESTMALLE"):
            self.activate_mock_soda_cloud()

<<<<<<< HEAD
    def activate_mock_soda_cloud(self) -> MockSodaCloud:
        from tests.helpers.mock_soda_cloud import MockSodaCloud

        mock_soda_cloud = MockSodaCloud()
        self._configuration.soda_cloud = mock_soda_cloud
        return mock_soda_cloud
=======
            self._configuration.soda_cloud = MockSodaCloud(self)
>>>>>>> 6e467bb4

    def _parse_sodacl_yaml_str(self, sodacl_yaml_str: str, file_path: str = None):
        dedented_sodacl_yaml_str = dedent(sodacl_yaml_str).strip()
        checks_yaml_log_str = dedented_sodacl_yaml_str
        checks_yaml_log_str = textwrap.indent(
            text=checks_yaml_log_str,
            prefix="  # ",
            predicate=lambda line: True,
        )
        self._logs.info(f"Adding {file_path} with YAML:")
        self._logs.debug(checks_yaml_log_str)
        super()._parse_sodacl_yaml_str(sodacl_yaml_str=sodacl_yaml_str, file_path=file_path)

    def mock_historic_values(self, metric_identity: str, metric_values: list, time_generator=TimeGenerator()):
        """
        To learn the metric_identity: fill in any string, check the error log and capture the metric_identity from there
        """
        self.enable_mock_soda_cloud()

        self._configuration.soda_cloud.mock_historic_values(metric_identity, metric_values, time_generator)

    def enable_mock_soda_cloud(self) -> MockSodaCloud:
        if not isinstance(self._configuration.soda_cloud, MockSodaCloud):
            self._configuration.soda_cloud = MockSodaCloud(self)
        return self._configuration.soda_cloud

    def enable_mock_sampler(self) -> MockSampler:
        if not isinstance(self._configuration.sampler, MockSampler):
            self._configuration.sampler = MockSampler()
        return self._configuration.sampler

    def execute(self, allow_error_warning: bool = False):
        super().execute()

        if not allow_error_warning:
            self.assert_no_error_nor_warning_logs()

    def execute_unchecked(self):
        super().execute()

    def _close(self):
        # Because we want to recycle the main data_source connection, we cannot finish the scan and hence
        # we must manually close all connections except the one in self.data_source
        datasource_name = self._data_source_name
        data_source = self._data_source_manager.data_sources[datasource_name]
        reused_data_source_connection = data_source.connection

        for (
            connection_name,
            connection,
        ) in self._data_source_manager.connections.items():
            if connection is not reused_data_source_connection:
                try:
                    connection.close()
                except BaseException as e:
                    self._logs.error(f"Could not close connection {connection_name}: {e}", exception=e)

    def assert_log_warning(self, message):
        self.assert_log(message, LogLevel.WARNING)

    def assert_log_error(self, message):
        self.assert_log(message, LogLevel.ERROR)

    def assert_log(self, message, level: LogLevel):
        if not any([log.level == level and message in log.message for log in self._logs.logs]):
            raise AssertionError(f"{level.name} not found: {message}")

    def assert_all_checks_pass(self):
        self.assert_all_checks(CheckOutcome.PASS)

    def assert_all_checks_fail(self):
        self.assert_all_checks(CheckOutcome.FAIL)

    def assert_all_checks_warn(self):
        self.assert_all_checks(CheckOutcome.WARN)

    def assert_all_checks(self, expected_outcome):
        if len(self._checks) == 0:
            raise AssertionError("Expected at least 1 check result")
        error_messages = []
        for i in range(0, len(self._checks)):
            error_message = self.__get_error_message(expected_outcome)
            if error_message:
                error_messages.append(error_message)
        if error_messages:
            raise AssertionError("\n\n" + ("\n".join(error_messages)))

    def assert_check_pass(self):
        self.assert_check(CheckOutcome.PASS)

    def assert_check_fail(self):
        self.assert_check(CheckOutcome.FAIL)

    def assert_check_warn(self):
        self.assert_check(CheckOutcome.WARN)

    def assert_check(self, expected_outcome):
        error_message = self.__get_error_message(expected_outcome)
        if error_message:
            raise AssertionError(error_message)

    def __get_error_message(self, expected_outcome) -> str | None:
        """
        Returns None if the next check result has the expected_outcome, otherwise an assertion error message.
        """
        error_message = None

        if len(self._checks) <= self.check_index:
            raise AssertionError(f"No more check results. {len(self._checks)} check results in total")
        check: Check = self._checks[self.check_index]

        log_diagnostic_lines = check.get_log_diagnostic_lines()
        diagnostic_text = "\n".join([f"  {line}" for line in log_diagnostic_lines])

        if check.outcome != expected_outcome:
            error_message = (
                f"Check[{self.check_index}]: {check.check_cfg.source_line} \n"
                f"  Expected {expected_outcome.value}, but was {check.outcome} \n"
                # f'  Expected {expected_outcome}, but was {check.outcome} \n'
                f"{diagnostic_text}"
            )

        self.check_index += 1

        return error_message


class Scanner:
    def __init__(self, data_source: DataSource):
        self.data_source = data_source
        self.test_table_manager = TestTableManager(data_source)

    def ensure_test_table(self, test_table: TestTable) -> str:
        return self.test_table_manager.ensure_test_table(test_table)

    def create_test_scan(self) -> TestScan:
        return TestScan(data_source=self.data_source)

    def execute_query(self, sql):
        data_source = self.data_source
        cursor = data_source.connection.cursor()
        try:
            indented_sql = textwrap.indent(text=sql, prefix="  #   ")
            logging.debug(f"  # Query: \n{indented_sql}")
            cursor.execute(sql)
            return cursor.fetchone()
        finally:
            cursor.close()<|MERGE_RESOLUTION|>--- conflicted
+++ resolved
@@ -44,17 +44,16 @@
 
         if os.environ.get("WESTMALLE"):
             self.activate_mock_soda_cloud()
-
-<<<<<<< HEAD
+            
+            self._configuration.soda_cloud = MockSodaCloud(self)
+
     def activate_mock_soda_cloud(self) -> MockSodaCloud:
         from tests.helpers.mock_soda_cloud import MockSodaCloud
 
         mock_soda_cloud = MockSodaCloud()
         self._configuration.soda_cloud = mock_soda_cloud
         return mock_soda_cloud
-=======
-            self._configuration.soda_cloud = MockSodaCloud(self)
->>>>>>> 6e467bb4
+
 
     def _parse_sodacl_yaml_str(self, sodacl_yaml_str: str, file_path: str = None):
         dedented_sodacl_yaml_str = dedent(sodacl_yaml_str).strip()
