from __future__ import annotations

from soda.sampler.sample_schema import SampleSchema


class SampleRef:
    def __init__(
        self,
        # Sample display name for UIs
        name: str,
        schema: SampleSchema,
        total_row_count: int,
        stored_row_count: int,
        type: str,
        soda_cloud_file_id: str | None = None,
        message: str | None = None,
        link: str | None = None,
    ):
        self.name: str = name
        self.schema = schema
        self.total_row_count: int = total_row_count
        self.stored_row_count: int = stored_row_count
        self.type: str = type
        self.soda_cloud_file_id: str | None = soda_cloud_file_id
        self.message: str | None = message
        self.link: str | None = link

    def __str__(self) -> str:
        column_count = f"{len(self.schema.columns)}x" if self.schema else ""
        sample_dimension = f"{column_count}({self.stored_row_count}/{self.total_row_count})"
        return " ".join(
            [
                e
                for e in [self.type, self.soda_cloud_file_id, self.message, self.link, sample_dimension]
                if e is not None
            ]
        )

    def get_cloud_diagnostics_dict(self):
        column_dicts = [column.get_cloud_dict() for column in self.schema.columns] if self.schema else None
        sample_ref_dict = {
            "columns": column_dicts,
            "totalRowCount": self.total_row_count,
            "storedRowCount": self.stored_row_count,
        }
        if self.soda_cloud_file_id:
            sample_ref_dict["reference"] = {"type": "sodaCloudStorage", "fileId": self.soda_cloud_file_id}
<<<<<<< HEAD

        if self.message:
            sample_ref_dict["reference"] = {"type": "noFile", "message": self.message, "link": self.link}
=======
        elif self.message:
            sample_ref_dict["reference"] = {"type": "externalStorage", "message": self.message, "link": self.link}

>>>>>>> 3e1878f7
        return sample_ref_dict<|MERGE_RESOLUTION|>--- conflicted
+++ resolved
@@ -45,13 +45,7 @@
         }
         if self.soda_cloud_file_id:
             sample_ref_dict["reference"] = {"type": "sodaCloudStorage", "fileId": self.soda_cloud_file_id}
-<<<<<<< HEAD
+        elif self.message:
+            sample_ref_dict["reference"] = {"type": "noFile", "message": self.message, "link": self.link}
 
-        if self.message:
-            sample_ref_dict["reference"] = {"type": "noFile", "message": self.message, "link": self.link}
-=======
-        elif self.message:
-            sample_ref_dict["reference"] = {"type": "externalStorage", "message": self.message, "link": self.link}
-
->>>>>>> 3e1878f7
         return sample_ref_dict