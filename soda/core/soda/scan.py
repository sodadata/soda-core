from __future__ import annotations

import json
import logging
import os
import textwrap
from datetime import datetime

from soda.__version__ import SODA_CORE_VERSION
from soda.common.log import Log, LogLevel
from soda.common.logs import Logs
from soda.common.undefined_instance import undefined
from soda.execution.check import Check
from soda.execution.check_outcome import CheckOutcome
from soda.execution.data_source_scan import DataSourceScan
from soda.execution.derived_metric import DerivedMetric
from soda.execution.metric import Metric
from soda.profiling.profile_columns_result_table import ProfileColumnsResultTable
from soda.soda_cloud.historic_descriptor import HistoricDescriptor
from soda.sodacl.location import Location
from soda.sodacl.sodacl_cfg import SodaCLCfg

logger = logging.getLogger(__name__)
verbose = False


class Scan:
    def __init__(self):
        from soda.configuration.configuration import Configuration
        from soda.execution.check import Check
        from soda.execution.data_source_manager import DataSourceManager
        from soda.execution.query import Query

        now = datetime.utcnow()
        self._logs = Logs(logger)
        self._scan_definition_name: str | None = None
        self._data_source_name: str | None = None
        self._variables: dict[str, object] = {"NOW": now.isoformat()}
        self._configuration: Configuration = Configuration(scan=self)
        self._sodacl_cfg: SodaCLCfg = SodaCLCfg(scan=self)
        self._file_paths: set[str] = set()
        self._data_timestamp: datetime = now
        self._scan_start_timestamp: datetime = now
        # FIXME: this attribute cannot be None if typed as `datetime`
        self._scan_end_timestamp: datetime | None = None
        self._data_source_manager = DataSourceManager(self._logs, self._configuration)
        self._data_source_scans: list[DataSourceScan] = []
        self._metrics: set[Metric] = set()
        self._checks: list[Check] = []
        self._automated_checks: list[Check] = []
        self._queries: list[Query] = []
        self._profile_columns_result_tables: list[ProfileColumnsResultTable] = []
        self._logs.info(f"Soda Core {SODA_CORE_VERSION}")
<<<<<<< HEAD
=======
        self._is_experimental_auto_monitoring: bool = False
        self._is_automated_monitoring_run: bool = False
        self._is_profiling_run = False
>>>>>>> 37b06c9c

    def set_data_source_name(self, data_source_name: str):
        """
        Specifies which datasource to use for the checks.
        """
        self._data_source_name = data_source_name

    def set_scan_definition_name(self, scan_definition_name: str):
        """
        The scan definition name is required if the scan is connected to Soda Cloud in order to correlate subsequent scans from the same pipeline.
        """
        self._scan_definition_name = scan_definition_name

    def set_verbose(self, verbose_var: bool = True):
        self._logs.verbose = verbose_var
        global verbose
        verbose = verbose_var

    def add_configuration_yaml_file(self, file_path: str):
        """
        Configure environment configurations from a YAML file
        """
        try:
            configuration_yaml_str = self._read_file("configuration", file_path)
            self._parse_configuration_yaml_str(
                configuration_yaml_str=configuration_yaml_str,
                file_path=file_path,
            )
        except Exception as e:
            self._logs.error(
                f"Could not add environment configurations from file path {file_path}",
                exception=e,
            )

    def add_configuration_yaml_str(self, environment_yaml_str: str, file_path: str = "yaml string"):
        """
        Configure environment configurations from the given string.
        Parameter file_path is optional and can be used to get the location of the log/error in the logs.
        """
        try:
            self._parse_configuration_yaml_str(
                configuration_yaml_str=environment_yaml_str,
                file_path=file_path,
            )
        except Exception as e:
            self._logs.error(
                f"Could not add environment configurations from string",
                exception=e,
            )

    def _parse_configuration_yaml_str(self, configuration_yaml_str: str, file_path: str = "yaml string"):
        from soda.configuration.configuration_parser import ConfigurationParser

        environment_parse = ConfigurationParser(
            configuration=self._configuration,
            logs=self._logs,
            file_path=file_path,
        )
        environment_parse.parse_environment_yaml_str(configuration_yaml_str)

    def add_configuration_spark_session(self, data_source_name: str, spark_session):
        """
        Pass a spark_session to the scan.  Only required in case of PySpark scans.
        """
        try:
            self._configuration.add_spark_session(data_source_name=data_source_name, spark_session=spark_session)
        except Exception as e:
            self._logs.error(
                f"Could not add environment spark session for data_source {data_source_name}",
                exception=e,
            )

    def add_sodacl_yaml_files(
        self,
        path: str,
        recursive: bool | None = True,
        suffix: str | None = ".yml",
    ):
        """
        Adds all the files in the given directory to the scan as SodaCL files.
        Parameter 'path' is a string that typically represents a directory, but it can also be a SodaCL file.
                         ~ will be expanded to the user home dir the directory in which to search for SodaCL files.
        Parameter 'recursive' controls if nested directories also will be scanned.  Default recursive=True.
        Parameter 'suffix' can be used to only load files having a given extension or suffix like eg suffix='.sodacl.yml'
        """
        try:
            if isinstance(path, str):
                file_system = self._configuration.file_system
                path = file_system.expand_user(path)
                if file_system.exists(path):
                    if file_system.is_dir(path):
                        self._logs.info(f"Adding SodaCL dir {path}")
                        for dir_entry in file_system.scan_dir(path):
                            if dir_entry.is_file() and (suffix is None or dir_entry.name.endswith(suffix)):
                                self.add_sodacl_yaml_file(file_path=dir_entry.path)
                            elif recursive and dir_entry.is_dir():
                                self.add_sodacl_yaml_files(
                                    path=dir_entry.path,
                                    recursive=True,
                                    suffix=suffix,
                                )
                    elif file_system.is_file(path):
                        self.add_sodacl_yaml_file(file_path=path)
                    else:
                        self._logs.error(f'path "{path}" exists, but is not a file nor directory ?!')
                else:
                    self._logs.error(f'path "{path}" does not exist')
            else:
                self._logs.error(f"path is not a string: {type(path).__name__}")
        except Exception as e:
            self._logs.error(f"Could not add SodaCL files from dir {dir}", exception=e)

    def add_sodacl_yaml_file(self, file_path: str):
        """
        Add a SodaCL file to the scan.
        """
        try:
            sodacl_yaml_str = self._read_file("SodaCL", file_path)
            if file_path not in self._file_paths:
                self._file_paths.add(file_path)
                self._parse_sodacl_yaml_str(sodacl_yaml_str=sodacl_yaml_str, file_path=file_path)
            else:
                self._logs.debug(f"Skipping duplicate file addition for {file_path}")
        except Exception as e:
            self._logs.error(f"Could not add SodaCL file {file_path}", exception=e)

    def add_sodacl_yaml_str(self, sodacl_yaml_str: str):
        """
        Add a SodaCL string to the scan.
        """
        try:
            unique_name = "sodacl_string"
            if unique_name in self._file_paths:
                number: int = 2
                while f"{unique_name}_{number}" in self._file_paths:
                    number += 1
                unique_name = f"{unique_name}_{number}"
            file_path = f"{unique_name}.yml"
            self._parse_sodacl_yaml_str(sodacl_yaml_str=sodacl_yaml_str, file_path=file_path)
        except Exception as e:
            self._logs.error(f"Could not add SodaCL string", exception=e)

    def _parse_sodacl_yaml_str(self, sodacl_yaml_str: str, file_path: str = None):
        from soda.sodacl.sodacl_parser import SodaCLParser

        sodacl_parser = SodaCLParser(
            sodacl_cfg=self._sodacl_cfg,
            logs=self._logs,
            file_path=file_path,
            data_source_name=self._data_source_name,
        )
        sodacl_parser.parse_sodacl_yaml_str(sodacl_yaml_str)

    def _read_file(self, file_type: str, file_path: str) -> str:
        file_location = Location(file_path)
        file_system = self._configuration.file_system
        resolved_file_path = file_system.expand_user(file_path)
        if not file_system.exists(resolved_file_path):
            self._logs.error(
                f"File {resolved_file_path} does not exist",
                location=file_location,
            )
            return None
        if file_system.is_dir(resolved_file_path):
            self._logs.error(
                f"File {resolved_file_path} exists, but is a directory",
                location=file_location,
            )
            return None
        try:
            self._logs.debug(f'Reading {file_type} file "{resolved_file_path}"')
            file_content_str = file_system.file_read_as_str(resolved_file_path)
            if not isinstance(file_content_str, str):
                self._logs.error(
                    f"Error reading file {resolved_file_path} from the file system",
                    location=file_location,
                )
            return file_content_str
        except Exception as e:
            self._logs.error(
                f"Error reading file {resolved_file_path} from the file system",
                location=file_location,
                exception=e,
            )

    def add_variables(self, variables: dict[str, str]):
        """
        Add variables to the scan. Keys and values must be strings.
        """
        try:
            self._variables.update(variables)
        except Exception as e:
            variables_text = json.dumps(variables)
            self._logs.error(f"Could not add variables {variables_text}", exception=e)

    def disable_telemetry(self):
        """
        Disables all telemetry.  For more information see Soda's public statements on telemetry.  TODO add links.
        """
        self._configuration.telemetry = None

    def execute(self) -> int:
        self._logs.debug("Scan execution starts")
        try:
            from soda.execution.column import Column
            from soda.execution.column_metrics import ColumnMetrics
            from soda.execution.partition import Partition
            from soda.execution.table import Table

            exit_value = 0

            # If there is a sampler
            if self._configuration.sampler:
                # ensure the sampler is configured with the scan logs
                self._configuration.sampler.logs = self._logs

            # Resolve the for each table checks and add them to the scan_cfg data structures
            self.__resolve_for_each_table_checks()
            # Resolve the for each column checks and add them to the scan_cfg data structures
            self.__resolve_for_each_column_checks()

            # For each data_source, build up the DataSourceScan data structures
            for data_source_scan_cfg in self._sodacl_cfg.data_source_scan_cfgs.values():
                # This builds up the data structures that correspond to the cfg model
                data_source_scan = self._get_or_create_data_source_scan(data_source_scan_cfg.data_source_name)
                if data_source_scan:
                    for check_cfg in data_source_scan_cfg.check_cfgs:
                        self.__create_check(check_cfg, data_source_scan)

                    for table_cfg in data_source_scan_cfg.tables_cfgs.values():
                        table: Table = data_source_scan.get_or_create_table(table_cfg.table_name)

                        for column_configurations_cfg in table_cfg.column_configurations_cfgs.values():
                            column: Column = table.get_or_create_column(column_configurations_cfg.column_name)
                            column.set_column_configuration_cfg(column_configurations_cfg)

                        for partition_cfg in table_cfg.partition_cfgs:
                            partition: Partition = table.get_or_create_partition(partition_cfg.partition_name)
                            partition.set_partition_cfg(partition_cfg)

                            for check_cfg in partition_cfg.check_cfgs:
                                self.__create_check(check_cfg, data_source_scan, partition)

                            if partition_cfg.column_checks_cfgs:
                                for column_checks_cfg in partition_cfg.column_checks_cfgs.values():
                                    column_metrics: ColumnMetrics = partition.get_or_create_column_metrics(
                                        column_checks_cfg.column_name
                                    )
                                    column_metrics.set_column_check_cfg(column_checks_cfg)
                                    if column_checks_cfg.check_cfgs:
                                        for check_cfg in column_checks_cfg.check_cfgs:
                                            self.__create_check(
                                                check_cfg,
                                                data_source_scan,
                                                partition,
                                                column_metrics.column,
                                            )

            # Each data_source is asked to create metric values that are returned as a list of query results
            for data_source_scan in self._data_source_scans:
                data_source_scan.execute_queries()

            # Compute derived metric values
            for metric in self._metrics:
                if isinstance(metric, DerivedMetric):
                    metric.compute_derived_metric_values()

            for data_source_scan in self._data_source_scans:
                for monitoring_cfg in data_source_scan.data_source_scan_cfg.monitoring_cfgs:
                    data_source_name = data_source_scan.data_source_scan_cfg.data_source_name
                    data_source_scan = self._get_or_create_data_source_scan(data_source_name)
                    if data_source_scan:
                        monitor_runner = data_source_scan.create_automated_monitor_run(monitoring_cfg, self)
                        automated_monitoring_checks: list[Check] = monitor_runner.run()
                        if automated_monitoring_checks:
                            self._automated_checks += automated_monitoring_checks
                    else:
                        data_source_names = ", ".join(self._data_source_manager.data_source_properties_by_name.keys())
                        self._logs.error(
                            f"Could not run monitors on data_source {data_source_name} because It is not "
                            f"configured: {data_source_names}"
                        )

            # Extend automated checks into checks
            self._checks.extend(self._automated_checks)

            # Evaluates the checks based on all the metric values
            for check in self._checks:
                # First get the metric values for this check
                check_metrics = {}
                missing_value_metrics = []
                for check_metric_name, metric in check.metrics.items():
                    if metric.value is not undefined:
                        check_metrics[check_metric_name] = metric
                    else:
                        missing_value_metrics.append(metric)

                check_historic_data = {}
                # For each check get the historic data
                if check.historic_descriptors:
                    for hd_key, hd in check.historic_descriptors.items():
                        check_historic_data[hd_key] = self.__get_historic_data_from_soda_cloud_metric_store(hd)

                if not missing_value_metrics:
                    try:
                        check.evaluate(check_metrics, check_historic_data)
                    except BaseException as e:
                        self._logs.error(
                            f"Evaluation of check {check.check_cfg.source_line} failed: {e}",
                            location=check.check_cfg.location,
                            exception=e,
                        )
                else:
                    missing_metrics_str = ",".join([str(metric) for metric in missing_value_metrics])
                    self._logs.error(
                        f"Metrics {missing_metrics_str} were not computed for check {check.check_cfg.source_line}"
                    )
<<<<<<< HEAD
=======

            self.run_automated_monitoring()
            self.run_profile_columns()
>>>>>>> 37b06c9c

            self._logs.info("Scan summary:")
            self.__log_queries(having_exception=False)
            self.__log_queries(having_exception=True)

            checks_pass_count = self.__log_checks(CheckOutcome.PASS)
            checks_warn_count = self.__log_checks(CheckOutcome.WARN)
            warn_text = "warning" if checks_warn_count == 1 else "warnings"
            checks_fail_count = self.__log_checks(CheckOutcome.FAIL)
            fail_text = "failure" if checks_warn_count == 1 else "failures"
            error_count = len(self.get_error_logs())
            error_text = "error" if error_count == 1 else "errors"
            self.__log_checks(None)
            checks_not_evaluated = len(self._checks) - checks_pass_count - checks_warn_count - checks_fail_count

<<<<<<< HEAD
            if len(self._checks) == 0:
=======
            if len(self._checks) == 0 and not self._is_automated_monitoring_run and not self._is_profiling_run:
>>>>>>> 37b06c9c
                self._logs.warning("No checks found, 0 checks evaluated.")
            if checks_not_evaluated:
                self._logs.info(f"{checks_not_evaluated} checks not evaluated.")
            if error_count > 0:
                self._logs.info(f"{error_count} errors.")
            if checks_warn_count + checks_fail_count + error_count == 0 and len(self._checks) > 0:
                if checks_not_evaluated:
                    self._logs.info(
                        f"Apart from the checks that have not been evaluated, no failures, no warnings and no errors."
                    )
                else:
                    self._logs.info(f"All is good. No failures. No warnings. No errors.")
            elif error_count > 0:
                exit_value = 3
                self._logs.info(
                    f"Oops! {error_count} {error_text}. {checks_fail_count} {fail_text}. {checks_warn_count} {warn_text}. {checks_pass_count} pass."
                )
            elif checks_fail_count > 0:
                exit_value = 2
                self._logs.info(
                    f"Oops! {checks_fail_count} {fail_text}. {checks_warn_count} {warn_text}. {error_count} {error_text}. {checks_pass_count} pass."
                )
            elif checks_warn_count > 0:
                exit_value = 1
                self._logs.info(
                    f"Only {checks_warn_count} {warn_text}. {checks_fail_count} {fail_text}. {error_count} {error_text}. {checks_pass_count} pass."
                )

            if error_count > 0:
                Log.log_errors(self.get_error_logs())

            self._scan_end_timestamp = datetime.utcnow()
            if self._configuration.soda_cloud:
                self._logs.info("Sending results to Soda Cloud")
                self._configuration.soda_cloud.send_scan_results(self)

        except Exception as e:
            exit_value = 3
            self._logs.error(f"Error occurred while executing scan.", exception=e)
        finally:
            self._close()
        return exit_value

    def run_automated_monitoring(self):
        # this is where automated monitoring is called
        for data_source_scan in self._data_source_scans:
            for monitoring_cfg in data_source_scan.data_source_scan_cfg.monitoring_cfgs:
                data_source_name = data_source_scan.data_source_scan_cfg.data_source_name
                data_source_scan = self._get_or_create_data_source_scan(data_source_name)
                if data_source_scan:
                    if self._is_experimental_auto_monitoring:
                        monitor_runner = data_source_scan.create_automated_monitor_run(monitoring_cfg, self)
                        monitor_runner.run()
                        self._is_automated_monitoring_run = True
                    else:
                        self._logs.info("Automated monitoring feature is not implemented yet. Stay tuned!")
                else:
                    data_source_names = ", ".join(self._data_source_manager.data_source_properties_by_name.keys())
                    self._logs.error(
                        f"Could not run monitors on data_source {data_source_name} because It is not "
                        f"configured: {data_source_names}"
                    )

    def run_profile_columns(self):
        for data_source_scan in self._data_source_scans:
            for profile_columns_cfg in data_source_scan.data_source_scan_cfg.profile_columns_cfgs:
                data_source_name = data_source_scan.data_source_scan_cfg.data_source_name
                data_source_scan = self._get_or_create_data_source_scan(data_source_name)
                if data_source_scan:
                    profile_columns_run = data_source_scan.create_profile_columns_run(profile_columns_cfg, self)
                    profile_columns_result = profile_columns_run.run()
                    self._is_profiling_run = True
                    self._profile_columns_result_tables.extend(profile_columns_result.tables)
                else:
                    data_source_names = ", ".join(self._data_source_manager.data_source_properties_by_name.keys())
                    self._logs.error(
                        f"Could not profile columns on data_source {data_source_name} because it is not "
                        f"configured: {data_source_names}",
                        location=profile_columns_cfg.location,
                    )

    def __checks_to_text(self, checks: list[Check]):
        return "/n".join([str(check) for check in checks])

    def _close(self):
        self._data_source_manager.close_all_connections()

    def __create_check(self, check_cfg, data_source_scan=None, partition=None, column=None):
        from soda.execution.check import Check

        check = Check.create(
            check_cfg=check_cfg,
            data_source_scan=data_source_scan,
            partition=partition,
            column=column,
        )
        self._checks.append(check)

    def __resolve_for_each_table_checks(self):
        from soda.execution.query import Query

        data_source_name = self._data_source_name

        for index, for_each_table_cfg in enumerate(self._sodacl_cfg.for_each_table_cfgs):
            include_tables = [include.table_name_filter for include in for_each_table_cfg.includes]
            exclude_tables = [include.table_name_filter for include in for_each_table_cfg.excludes]

            data_source_scan = self._get_or_create_data_source_scan(data_source_name)
            if data_source_scan:
                query_name = f"for_each_table_{for_each_table_cfg.table_alias_name}[{index}]"
                # TODO: use get of data source instead of executing it here (once its available)
                sql = data_source_scan.data_source.sql_find_table_names(
                    include_tables=include_tables, exclude_tables=exclude_tables
                )
                query = Query(data_source_scan=data_source_scan, unqualified_query_name=query_name, sql=sql)
                query.execute()
                table_names = [row[0] for row in query.rows]

                for table_name in table_names:
                    data_source_scan_cfg = self._sodacl_cfg._get_or_create_data_source_scan_cfgs(data_source_name)
                    table_cfg = data_source_scan_cfg.get_or_create_table_cfg(table_name)
                    partition_cfg = table_cfg.find_partition(None, None)
                    for check_cfg_template in for_each_table_cfg.check_cfgs:
                        check_cfg = check_cfg_template.instantiate_for_each_table(
                            table_alias=for_each_table_cfg.table_alias_name,
                            table_name=table_name,
                            partition_name=partition_cfg.partition_name,
                        )
                        column_name = check_cfg.get_column_name()
                        if column_name:
                            column_checks_cfg = partition_cfg.get_or_create_column_checks(column_name)
                            column_checks_cfg.add_check_cfg(check_cfg)
                        else:
                            partition_cfg.add_check_cfg(check_cfg)

    def __resolve_for_each_column_checks(self):
        if self._sodacl_cfg.for_each_column_cfgs:
            raise NotImplementedError("TODO")

    def _get_or_create_data_source_scan(self, data_source_name: str) -> DataSourceScan:
        from soda.execution.data_source import DataSource
        from soda.sodacl.data_source_scan_cfg import DataSourceScanCfg

        data_source_scan = next(
            (
                data_source_scan
                for data_source_scan in self._data_source_scans
                if data_source_scan.data_source.data_source_name == data_source_name
            ),
            None,
        )
        if data_source_scan is None:
            data_source_scan_cfg = self._sodacl_cfg.data_source_scan_cfgs.get(data_source_name)
            if data_source_scan_cfg is None:
                data_source_scan_cfg = DataSourceScanCfg(data_source_name)
            data_source_name = data_source_scan_cfg.data_source_name
            data_source: DataSource = self._data_source_manager.get_data_source(data_source_name)
            if data_source:
                data_source_scan = data_source.create_data_source_scan(self, data_source_scan_cfg)
                self._data_source_scans.append(data_source_scan)
            else:
                self._sodacl_cfg.data_source_scan_cfgs.pop(data_source_name)
        return data_source_scan

    def _jinja_resolve(
        self,
        definition: str,
        variables: dict[str, object] = None,
        location: Location | None = None,
    ):
        if isinstance(definition, str) and "${" in definition:
            from soda.common.jinja import Jinja

            jinja_variables = self._variables.copy()
            if isinstance(variables, dict):
                jinja_variables.update(variables)
            try:
                return Jinja.resolve(definition, jinja_variables)
            except BaseException as e:
                self._logs.error(
                    message=f"Error resolving Jinja template {definition}: {e}",
                    location=location,
                    exception=e,
                )
        else:
            return definition

    def __get_historic_data_from_soda_cloud_metric_store(
        self, historic_descriptor: HistoricDescriptor
    ) -> dict[str, object]:
        if self._configuration.soda_cloud:
            return self._configuration.soda_cloud.get_historic_data(historic_descriptor)
        else:
            self._logs.error("Soda Core must be configured to connect to Soda Cloud to use change-over-time checks.")
        return {}

    def _find_existing_metric(self, metric) -> Metric:
        return next(
            (existing_metric for existing_metric in self._metrics if existing_metric == metric),
            None,
        )

    def _add_metric(self, metric):
        self._metrics.add(metric)

    def __log_queries(self, having_exception: bool) -> int:
        count = sum((query.exception is None) != having_exception for query in self._queries)
        if count > 0:
            status_text = "ERROR" if having_exception else "OK"
            queries_text = "query" if len(self._queries) == 1 else "queries"
            self._logs.debug(f"{count}/{len(self._queries)} {queries_text} {status_text}")
            for query in self._queries:
                query_text = f"\n{query.sql}" if query.exception else ""
                self._logs.debug(f"  {query.query_name} [{status_text}] {query.duration}{query_text}")
                if query.exception:
                    exception_str = str(query.exception)
                    exception_str = textwrap.indent(text=exception_str, prefix="    ")
                    self._logs.debug(exception_str)
        return count

    def __log_checks(self, check_outcome: CheckOutcome | None) -> int:
        count = sum(check.outcome == check_outcome for check in self._checks)
        if count > 0:
            outcome_text = "NOT EVALUATED" if check_outcome is None else f"{check_outcome.value.upper()}ED"
            checks_text = "check" if len(self._checks) == 1 else "checks"
            self._logs.info(f"{count}/{len(self._checks)} {checks_text} {outcome_text}: ")

            checks_by_partition = {}
            other_checks = []
            for check in self._checks:
                if check.outcome == check_outcome:
                    partition = check.partition
                    if partition:
                        partition_name = f" [{partition.partition_name}]" if partition.partition_name else ""
                        partition_title = f"{partition.table.table_name}{partition_name} in {partition.data_source_scan.data_source.data_source_name}"
                        checks_by_partition.setdefault(partition_title, []).append(check)
                    else:
                        other_checks.append(check)

            for (
                partition_title,
                partition_checks,
            ) in checks_by_partition.items():
                if len(partition_checks) > 0:
                    self._logs.info(f"    {partition_title}")
                    self.__log_check_group(partition_checks, "      ", check_outcome, outcome_text)
            if len(other_checks) > 0:
                self.__log_check_group(other_checks, "    ", check_outcome, outcome_text)
        return count

    def __log_check_group(self, checks, indent, check_outcome, outcome_text):
        for check in checks:
            self._logs.info(f"{indent}{check.get_summary()} [{outcome_text}]")
            if self._logs.verbose or check_outcome != CheckOutcome.PASS:
                for diagnostic in check.get_log_diagnostic_lines():
                    self._logs.info(f"{indent}  {diagnostic}")

    def get_variable(self, variable_name: str, default_value: str | None = None) -> str | None:
        # Note: ordering here must be the same as in Jinja.OsContext.resolve_or_missing: First env vars, then scan vars
        if variable_name in os.environ:
            return os.environ[variable_name]
        elif variable_name in self._variables:
            return self._variables[variable_name]
        return default_value

    def get_logs_text(self) -> str | None:
        return self.__logs_to_text(self._logs.logs)

    def has_error_logs(self) -> bool:
        return any(log.level == LogLevel.ERROR for log in self._logs.logs)

    def get_error_logs(self) -> list[Log]:
        return [log for log in self._logs.logs if log.level == LogLevel.ERROR]

    def get_error_logs_text(self) -> str | None:
        return self.__logs_to_text(self.get_error_logs())

    def assert_no_error_logs(self) -> None:
        if self.has_error_logs():
            raise AssertionError(self.get_error_logs_text())

    def has_error_or_warning_logs(self) -> bool:
        return any(log.level in [LogLevel.ERROR, LogLevel.WARNING] for log in self._logs.logs)

    def get_error_or_warning_logs(self) -> list[Log]:
        return [log for log in self._logs.logs if log.level in [LogLevel.ERROR, LogLevel.WARNING]]

    def get_error_or_warning_logs_text(self) -> str | None:
        return self.__logs_to_text(self.get_error_or_warning_logs())

    def assert_no_error_nor_warning_logs(self) -> None:
        if self.has_error_or_warning_logs():
            raise AssertionError(self.get_logs_text())

    def assert_has_error(self, expected_error_message: str):
        if all(
            [
                expected_error_message not in log.message and expected_error_message not in str(log.exception)
                for log in self.get_error_logs()
            ]
        ):
            raise AssertionError(
                f'Expected error message "{expected_error_message}" did not occur in the error logs:\n{self.get_logs_text()}'
            )

    def __logs_to_text(self, logs: list[Log]):
        if len(logs) == 0:
            return None
        return "\n".join([str(log) for log in logs])

    def has_check_fails(self) -> bool:
        for check in self._checks:
            if check.outcome == CheckOutcome.FAIL:
                return True
        return False

    def has_check_warns(self) -> bool:
        for check in self._checks:
            if check.outcome == CheckOutcome.WARN:
                return True
        return False

    def has_check_warns_or_fails(self) -> bool:
        for check in self._checks:
            if check.outcome in [CheckOutcome.FAIL, CheckOutcome.WARN]:
                return True
        return False

    def assert_no_checks_fail(self):
        if len(self.get_checks_fail()):
            raise AssertionError(f"Check results failed: \n{self.get_checks_fail_text()}")

    def get_checks_fail(self) -> list[Check]:
        return [check for check in self._checks if check.outcome == CheckOutcome.FAIL]

    def get_checks_fail_text(self) -> str | None:
        return self.__checks_to_text(self.get_checks_fail())

    def assert_no_checks_warn_or_fail(self):
        if len(self.get_checks_warn_or_fail()):
            raise AssertionError(f"Check results having warn or fail outcome: \n{self.get_checks_warn_or_fail_text()}")

    def get_checks_warn_or_fail(self) -> list[Check]:
        return [check for check in self._checks if check.outcome in [CheckOutcome.WARN, CheckOutcome.FAIL]]

    def has_checks_warn_or_fail(self) -> bool:
        return len(self.get_checks_warn_or_fail()) > 0

    def get_checks_warn_or_fail_text(self) -> str | None:
        return self.__checks_to_text(self.get_checks_warn_or_fail())

    def get_all_checks_text(self) -> str | None:
        return self.__checks_to_text(self._checks)

    def has_soda_cloud_connection(self):
        return self._configuration.soda_cloud is not None<|MERGE_RESOLUTION|>--- conflicted
+++ resolved
@@ -51,12 +51,7 @@
         self._queries: list[Query] = []
         self._profile_columns_result_tables: list[ProfileColumnsResultTable] = []
         self._logs.info(f"Soda Core {SODA_CORE_VERSION}")
-<<<<<<< HEAD
-=======
-        self._is_experimental_auto_monitoring: bool = False
-        self._is_automated_monitoring_run: bool = False
         self._is_profiling_run = False
->>>>>>> 37b06c9c
 
     def set_data_source_name(self, data_source_name: str):
         """
@@ -324,21 +319,7 @@
                 if isinstance(metric, DerivedMetric):
                     metric.compute_derived_metric_values()
 
-            for data_source_scan in self._data_source_scans:
-                for monitoring_cfg in data_source_scan.data_source_scan_cfg.monitoring_cfgs:
-                    data_source_name = data_source_scan.data_source_scan_cfg.data_source_name
-                    data_source_scan = self._get_or_create_data_source_scan(data_source_name)
-                    if data_source_scan:
-                        monitor_runner = data_source_scan.create_automated_monitor_run(monitoring_cfg, self)
-                        automated_monitoring_checks: list[Check] = monitor_runner.run()
-                        if automated_monitoring_checks:
-                            self._automated_checks += automated_monitoring_checks
-                    else:
-                        data_source_names = ", ".join(self._data_source_manager.data_source_properties_by_name.keys())
-                        self._logs.error(
-                            f"Could not run monitors on data_source {data_source_name} because It is not "
-                            f"configured: {data_source_names}"
-                        )
+            self._automated_checks = self.run_automated_monitoring()
 
             # Extend automated checks into checks
             self._checks.extend(self._automated_checks)
@@ -374,12 +355,8 @@
                     self._logs.error(
                         f"Metrics {missing_metrics_str} were not computed for check {check.check_cfg.source_line}"
                     )
-<<<<<<< HEAD
-=======
-
-            self.run_automated_monitoring()
+
             self.run_profile_columns()
->>>>>>> 37b06c9c
 
             self._logs.info("Scan summary:")
             self.__log_queries(having_exception=False)
@@ -395,11 +372,7 @@
             self.__log_checks(None)
             checks_not_evaluated = len(self._checks) - checks_pass_count - checks_warn_count - checks_fail_count
 
-<<<<<<< HEAD
-            if len(self._checks) == 0:
-=======
-            if len(self._checks) == 0 and not self._is_automated_monitoring_run and not self._is_profiling_run:
->>>>>>> 37b06c9c
+            if len(self._checks) == 0 and not self._is_profiling_run:
                 self._logs.warning("No checks found, 0 checks evaluated.")
             if checks_not_evaluated:
                 self._logs.info(f"{checks_not_evaluated} checks not evaluated.")
@@ -445,24 +418,24 @@
 
     def run_automated_monitoring(self):
         # this is where automated monitoring is called
+        _automated_checks = []
         for data_source_scan in self._data_source_scans:
             for monitoring_cfg in data_source_scan.data_source_scan_cfg.monitoring_cfgs:
                 data_source_name = data_source_scan.data_source_scan_cfg.data_source_name
                 data_source_scan = self._get_or_create_data_source_scan(data_source_name)
                 if data_source_scan:
-                    if self._is_experimental_auto_monitoring:
-                        monitor_runner = data_source_scan.create_automated_monitor_run(monitoring_cfg, self)
-                        monitor_runner.run()
-                        self._is_automated_monitoring_run = True
-                    else:
-                        self._logs.info("Automated monitoring feature is not implemented yet. Stay tuned!")
+                    monitor_runner = data_source_scan.create_automated_monitor_run(monitoring_cfg, self)
+                    automated_monitoring_checks: list[Check] = monitor_runner.run()
+                    if automated_monitoring_checks:
+                        _automated_checks += automated_monitoring_checks
                 else:
                     data_source_names = ", ".join(self._data_source_manager.data_source_properties_by_name.keys())
                     self._logs.error(
                         f"Could not run monitors on data_source {data_source_name} because It is not "
                         f"configured: {data_source_names}"
                     )
-
+        return _automated_checks
+        
     def run_profile_columns(self):
         for data_source_scan in self._data_source_scans:
             for profile_columns_cfg in data_source_scan.data_source_scan_cfg.profile_columns_cfgs:
