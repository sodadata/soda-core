from __future__ import annotations

import json
import logging
import os
import textwrap
from datetime import datetime, timezone

from soda.__version__ import SODA_CORE_VERSION
from soda.cloud.historic_descriptor import HistoricDescriptor
from soda.cloud.soda_cloud import SodaCloud
from soda.common.json_helper import JsonHelper
from soda.common.log import Log, LogLevel
from soda.common.logs import Logs
from soda.common.undefined_instance import undefined
from soda.execution.check.check import Check
from soda.execution.check_outcome import CheckOutcome
from soda.execution.data_source_scan import DataSourceScan
from soda.execution.metric.derived_metric import DerivedMetric
from soda.execution.metric.metric import Metric
from soda.profiling.discover_table_result_table import DiscoverTablesResultTable
from soda.profiling.profile_columns_result import ProfileColumnsResultTable
from soda.profiling.sample_tables_result import SampleTablesResultTable
from soda.sampler.default_sampler import DefaultSampler
from soda.sampler.sampler import Sampler
from soda.sodacl.check_cfg import CheckCfg
from soda.sodacl.location import Location
from soda.sodacl.sodacl_cfg import SodaCLCfg
from soda.telemetry.soda_telemetry import SodaTelemetry
from soda.common.utilities import is_soda_library_available

logger = logging.getLogger(__name__)
verbose = False

soda_telemetry = SodaTelemetry.get_instance()

scan_extra_mixins = []

if is_soda_library_available():
    from soda_library.execution.scan.cloud_scan_mixin import CloudScanMixin

    scan_extra_mixins.append(CloudScanMixin)
else:
    from soda.execution.scan.scan_mixin import ScanMixin

    scan_extra_mixins.append(ScanMixin)


class Scan(*scan_extra_mixins):
    def __init__(self):
        from soda.configuration.configuration import Configuration
        from soda.execution.check.check import Check
        from soda.execution.data_source_manager import DataSourceManager
        from soda.execution.query.query import Query

        # Using this instead of utcnow() as that creates tz naive object, this has explicitly utc set. More info https://docs.python.org/3/library/datetime.html#datetime.datetime.utcnow
        now = datetime.now(tz=timezone.utc)
        self.sampler: Sampler | None = None
        self._logs = Logs(logger)
        self._scan_definition_name: str | None = None
        self._scan_results_file: str | None = None
        self._data_source_name: str | None = None
        self._variables: dict[str, object] = {"NOW": now.isoformat()}
        self._configuration: Configuration = Configuration(scan=self)
        self._sodacl_cfg: SodaCLCfg = SodaCLCfg(scan=self)
        self._file_paths: set[str] = set()
        self._data_timestamp: datetime = now
        self._scan_start_timestamp: datetime = now
        # FIXME: this attribute cannot be None if typed as `datetime`
        self._scan_end_timestamp: datetime | None = None
        self._data_source_manager = DataSourceManager(self._logs, self._configuration)
        self._data_source_scans: list[DataSourceScan] = []
        self._metrics: set[Metric] = set()
        self._checks_configs: list[CheckCfg] = []
        self._checks: list[Check] = []
        self._queries: list[Query] = []
        self._profile_columns_result_tables: list[ProfileColumnsResultTable] = []
        self._discover_tables_result_tables: list[DiscoverTablesResultTable] = []
        self._sample_tables_result_tables: list[SampleTablesResultTable] = []
        self.scan_results: dict = {}

        self.log_version()

    def build_scan_results(self) -> dict:
        checks = [check.get_dict() for check in self._checks if check.outcome is not None and check.archetype is None]
        automated_monitoring_checks = [
            check.get_dict() for check in self._checks if check.outcome is not None and check.archetype is not None
        ]

        # TODO: [SODA-608] separate profile columns and sample tables by aligning with the backend team
        profiling = [
            profile_table.get_dict()
            for profile_table in self._profile_columns_result_tables + self._sample_tables_result_tables
        ]

        query_list = []
        for query in self._queries:
            query_list += query.get_cloud_dicts()

        return JsonHelper.to_jsonnable(  # type: ignore
            {
                "definitionName": self._scan_definition_name,
                "defaultDataSource": self._data_source_name,
                "dataTimestamp": self._data_timestamp,
                "scanStartTimestamp": self._scan_start_timestamp,
                "scanEndTimestamp": self._scan_end_timestamp,
                "hasErrors": self.has_error_logs(),
                "hasWarnings": self.has_check_warns(),
                "hasFailures": self.has_check_fails(),
                "metrics": [metric.get_dict() for metric in self._metrics],
                # If archetype is not None, it means that check is automated monitoring
                "checks": checks,
                "queries": query_list,
                "automatedMonitoringChecks": automated_monitoring_checks,
                "profiling": profiling,
                "metadata": [
                    discover_tables_result.get_dict() for discover_tables_result in self._discover_tables_result_tables
                ],
                "logs": [log.get_dict() for log in self._logs.logs],
            }
        )

    def set_data_source_name(self, data_source_name: str):
        """
        Specifies which datasource to use for the checks.
        """
        self._data_source_name = data_source_name

    def set_scan_definition_name(self, scan_definition_name: str):
        """
        The scan definition name is required if the scan is connected to Soda Cloud in order to correlate subsequent scans from the same pipeline.
        """
        self._scan_definition_name = scan_definition_name

    def set_verbose(self, verbose_var: bool = True):
        self._logs.verbose = verbose_var
        global verbose
        verbose = verbose_var

    def set_scan_results_file(self, set_scan_results_file: str):
        self._scan_results_file = set_scan_results_file

    def add_configuration_yaml_file(self, file_path: str):
        """
        Adds configurations from a YAML file on the given path.
        :param str file_path: is a string file_path pointing to a configuration file.
                              ~ will be expanded to the user home dir.
        """
        try:
            configuration_yaml_str = self._read_file("configuration", file_path)
            self._parse_configuration_yaml_str(
                configuration_yaml_str=configuration_yaml_str,
                file_path=file_path,
            )
        except Exception as e:
            self._logs.error(
                f"Could not add configuration from file path {file_path}",
                exception=e,
            )

    def add_configuration_yaml_files(self, path: str, recursive: bool | None = True, suffixes: str | None = None):
        """
        Adds all configurations all YAML files matching the given file path or scanning the given path as a directory.
        :param str path: is a string that typically is the path to a directory, but it can also be a configuration file.
                         ~ will be expanded to the user home dir the directory in which to search for configuration files.
        :param bool recursive: controls if nested directories also will be scanned.  Default recursive=True.
        :param List[str] suffixes: is optional and is used when recursive scanning directories to only load files
                                   having a given extension or suffix. Default suffixes=[".yml", ".yaml"]
        """
        try:
            configuration_yaml_file_paths = self._collect_file_paths(path=path, recursive=recursive, suffixes=suffixes)
            for configuration_yaml_file_path in configuration_yaml_file_paths:
                self.add_configuration_yaml_file(file_path=configuration_yaml_file_path)
        except Exception as e:
            self._logs.error(f"Could not add configuration files from dir {path}", exception=e)

    def add_configuration_yaml_str(self, environment_yaml_str: str, file_path: str = "yaml string"):
        """
        Adds configurations from a YAML formatted string.
        Parameter file_path is optional and can be used to get the location of the log/error in the logs.
        """
        try:
            self._parse_configuration_yaml_str(
                configuration_yaml_str=environment_yaml_str,
                file_path=file_path,
            )
        except Exception as e:
            self._logs.error(
                "Could not add environment configurations from string",
                exception=e,
            )

    def _parse_configuration_yaml_str(self, configuration_yaml_str: str, file_path: str = "yaml string"):
        from soda.configuration.configuration_parser import ConfigurationParser

        # First round of template resolve right when loading a configuration string.
        configuration_yaml_str = self.jinja_resolve(configuration_yaml_str)

        environment_parse = ConfigurationParser(
            configuration=self._configuration,
            logs=self._logs,
            file_path=file_path,
        )
        environment_parse.parse_environment_yaml_str(configuration_yaml_str)

    def add_duckdb_connection(self, duckdb_connection, data_source_name: str = "duckdb"):
        """
        Adds a duckdb connection to the scan. Only requireed in case of using a pre-existing
        duckdb connection object as a data source.
        """
        try:
            self._configuration.add_duckdb_connection(
                data_source_name=data_source_name, duckdb_connection=duckdb_connection
            )
        except Exception as e:
            self._logs.error(
                f"Could not add duckdb connection for data_source {data_source_name}",
                exception=e,
            )

    def add_spark_session(self, spark_session, data_source_name: str = "spark_df"):
        """
        Pass a spark_session to the scan.  Only required in case of PySpark scans.
        """
        try:
            self._configuration.add_spark_session(data_source_name=data_source_name, spark_session=spark_session)
        except Exception as e:
            self._logs.error(
                f"Could not add environment spark session for data_source {data_source_name}",
                exception=e,
            )

    def add_dask_dataframe(self, dataset_name: str, dask_df) -> None:
        context = self._get_or_create_dask_context(required_soda_module="soda-core-pandas-dask")
        context.create_table(dataset_name, dask_df)

    def add_pandas_dataframe(self, dataset_name: str, pandas_df):
        context = self._get_or_create_dask_context(required_soda_module="soda-core-pandas-dask")
        from dask.dataframe import from_pandas

        dask_df = from_pandas(pandas_df, npartitions=1)
        context.create_table(dataset_name, dask_df)

    def _get_or_create_dask_context(self, required_soda_module: str):
        try:
            from dask_sql import Context
        except ImportError:
            raise Exception(f"{required_soda_module} is not installed. Please install {required_soda_module}")

        if "dask" not in self._configuration.data_source_properties_by_name:
            self._configuration.add_dask_context(data_source_name="dask", dask_context=Context())
        return self._configuration.data_source_properties_by_name["dask"]["context"]

    def add_sodacl_yaml_files(
        self,
        path: str,
        recursive: bool | None = True,
        suffixes: list[str] | None = None,
    ):
        """
        Adds all the files in the given directory to the scan as SodaCL files.
        :param str path: is a string that typically represents a directory, but it can also be a SodaCL file.
                         ~ will be expanded to the user home dir the directory in which to search for SodaCL files.
        :param bool recursive: controls if nested directories also will be scanned.  Default recursive=True.
        :param List[str] suffixes: is optional and is used when recursive scanning directories to only load files
                                   having a given extension or suffix. Default suffixes=[".yml", ".yaml"]
        """
        try:
            sodacl_yaml_file_paths = self._collect_file_paths(path=path, recursive=recursive, suffixes=suffixes)
            for sodacl_yaml_file_path in sodacl_yaml_file_paths:
                self.add_sodacl_yaml_file(file_path=sodacl_yaml_file_path)
        except Exception as e:
            self._logs.error(f"Could not add SodaCL files from dir {dir}", exception=e)

    def _collect_file_paths(
        self,
        path: str,
        recursive: bool | None,
        suffixes: list[str] | None,
    ) -> list[str]:
        if isinstance(path, str):
            if path.endswith("/"):
                path = path[:-1]
            file_system = self._configuration.file_system
            path = file_system.expand_user(path)
            paths_to_scan = [path]
            file_paths = []
            is_root = True
            while len(paths_to_scan) > 0:
                path = paths_to_scan.pop()
                if file_system.exists(path):
                    if file_system.is_file(path) and (
                        suffixes is None or any(suffix is None or path.endswith(suffix) for suffix in suffixes)
                    ):
                        file_paths.append(path)
                    elif file_system.is_dir(path) and (is_root or recursive):
                        is_root = False
                        if suffixes is None:
                            suffixes = [".yml", ".yaml"]
                        for dir_entry in file_system.scan_dir(path):
                            paths_to_scan.append(f"{path}/{dir_entry.name}")
                else:
                    self._logs.error(f'Path "{path}" does not exist')
            return file_paths
        else:
            self._logs.error(f"Path is not a string: {type(path).__name__}")
        return []

    def add_sodacl_yaml_file(self, file_path: str):
        """
        Add a SodaCL YAML file to the scan on the given file_path.
        """
        try:
            sodacl_yaml_str = self._read_file("SodaCL", file_path)
            if file_path not in self._file_paths:
                self._file_paths.add(file_path)
                self._parse_sodacl_yaml_str(sodacl_yaml_str=sodacl_yaml_str, file_path=file_path)
            else:
                self._logs.debug(f"Skipping duplicate file addition for {file_path}")
        except Exception as e:
            self._logs.error(f"Could not add SodaCL file {file_path}", exception=e)

    def add_sodacl_yaml_str(self, sodacl_yaml_str: str):
        """
        Add a SodaCL YAML string to the scan.
        """
        try:
            unique_name = "sodacl_string"
            if unique_name in self._file_paths:
                number: int = 2
                while f"{unique_name}_{number}" in self._file_paths:
                    number += 1
                unique_name = f"{unique_name}_{number}"
            file_path = f"{unique_name}.yml"
            self._parse_sodacl_yaml_str(sodacl_yaml_str=sodacl_yaml_str, file_path=file_path)
        except Exception as e:
            self._logs.error("Could not add SodaCL string", exception=e)

    def _parse_sodacl_yaml_str(self, sodacl_yaml_str: str, file_path: str = None):
        from soda.sodacl.sodacl_parser import SodaCLParser

        sodacl_parser = SodaCLParser(
            sodacl_cfg=self._sodacl_cfg,
            logs=self._logs,
            file_path=file_path,
            data_source_name=self._data_source_name,
        )
        sodacl_parser.parse_sodacl_yaml_str(sodacl_yaml_str)

    def _read_file(self, file_type: str, file_path: str) -> str:
        file_location = Location(file_path)
        file_system = self._configuration.file_system
        resolved_file_path = file_system.expand_user(file_path)
        if not file_system.exists(resolved_file_path):
            self._logs.error(
                f"File {resolved_file_path} does not exist",
                location=file_location,
            )
            return None
        if file_system.is_dir(resolved_file_path):
            self._logs.error(
                f"File {resolved_file_path} exists, but is a directory",
                location=file_location,
            )
            return None
        try:
            self._logs.debug(f'Reading {file_type} file "{resolved_file_path}"')
            file_content_str = file_system.file_read_as_str(resolved_file_path)
            if not isinstance(file_content_str, str):
                self._logs.error(
                    f"Error reading file {resolved_file_path} from the file system",
                    location=file_location,
                )
            return file_content_str
        except Exception as e:
            self._logs.error(
                f"Error reading file {resolved_file_path} from the file system",
                location=file_location,
                exception=e,
            )

    def add_variables(self, variables: dict[str, str]):
        """
        Add variables to the scan. Keys and values must be strings.
        """
        try:
            self._variables.update(variables)
        except Exception as e:
            variables_text = json.dumps(variables)
            self._logs.error(f"Could not add variables {variables_text}", exception=e)

    def disable_telemetry(self):
        """
        Disables all telemetry.  For more information see Soda's public statements on telemetry.  TODO add links.
        """
        self._configuration.telemetry = None

    def execute(self) -> int:
        self._logs.debug("Scan execution starts")

        self.scan_start()

        exit_value = 0
        try:
            from soda.execution.column import Column
            from soda.execution.metric.column_metrics import ColumnMetrics
            from soda.execution.partition import Partition
            from soda.execution.table import Table

            # Disable Soda Cloud if it is not properly configured
            if self._configuration.soda_cloud:
                if not isinstance(self._scan_definition_name, str):
                    self._logs.error(
                        "scan.set_scan_definition_name(...) is not set and it is required to make the Soda Cloud integration work.  For this scan, Soda Cloud will be disabled."
                    )
                    self._configuration.soda_cloud = None
                else:
                    if self._configuration.soda_cloud.is_samples_disabled():
                        self._configuration.sampler = DefaultSampler()
            else:
                self._configuration.sampler = DefaultSampler()

            # Override the sampler, if it is configured programmatically
            if self.sampler is not None:
                self._configuration.sampler = self.sampler

            if self._configuration.sampler:
                # ensure the sampler is configured with the scan logs
                self._configuration.sampler.logs = self._logs

            # Resolve the for each table checks and add them to the scan_cfg data structures
            self.__resolve_for_each_dataset_checks()
            # Resolve the for each column checks and add them to the scan_cfg data structures
            self.__resolve_for_each_column_checks()

            # For each data_source, build up the DataSourceScan data structures
            for data_source_scan_cfg in self._sodacl_cfg.data_source_scan_cfgs.values():
                # This builds up the data structures that correspond to the cfg model
                data_source_scan = self._get_or_create_data_source_scan(data_source_scan_cfg.data_source_name)
                if data_source_scan:
                    for check_cfg in data_source_scan_cfg.check_cfgs:
                        # Data source checks are created here, i.e. no dataset associated (e.g. failed rows check)
                        self.__create_check(check_cfg, data_source_scan)

                    for table_cfg in data_source_scan_cfg.tables_cfgs.values():
                        table: Table = data_source_scan.get_or_create_table(table_cfg.table_name)

                        for column_configurations_cfg in table_cfg.column_configurations_cfgs.values():
                            column: Column = table.get_or_create_column(column_configurations_cfg.column_name)
                            column.set_column_configuration_cfg(column_configurations_cfg)

                        for partition_cfg in table_cfg.partition_cfgs:
                            partition: Partition = table.get_or_create_partition(partition_cfg.partition_name)
                            partition.set_partition_cfg(partition_cfg)

                            for check_cfg in partition_cfg.check_cfgs:
                                self.__create_check(check_cfg, data_source_scan, partition)

                            if partition_cfg.column_checks_cfgs:
                                for column_checks_cfg in partition_cfg.column_checks_cfgs.values():
                                    column_metrics: ColumnMetrics = partition.get_or_create_column_metrics(
                                        column_checks_cfg.column_name
                                    )
                                    column_metrics.set_column_check_cfg(column_checks_cfg)
                                    if column_checks_cfg.check_cfgs:
                                        for check_cfg in column_checks_cfg.check_cfgs:
                                            self.__create_check(
                                                check_cfg,
                                                data_source_scan,
                                                partition,
                                                column_metrics.column,
                                            )

            # Handle check attributes before proceeding.
            invalid_check_attributes = None
            invalid_checks = []
            for check in self._checks:
                if check.check_cfg.source_configurations:
                    check_attributes = {
                        self.jinja_resolve(k): self.jinja_resolve(v)
                        for k, v in check.check_cfg.source_configurations.get("attributes", {}).items()
                    }

                    if self._configuration.soda_cloud:
                        # Validate attributes if Cloud is available
                        if check_attributes:
                            from soda.common.attributes_handler import AttributeHandler

                            attribute_handler = AttributeHandler(self._logs)
                            attributes_schema = self._configuration.soda_cloud.get_check_attributes_schema()

                            check_attributes, invalid_check_attributes = attribute_handler.validate(
                                check_attributes, attributes_schema
                            )

                            # Skip (remove) the check if invalid attributes are present.
                            if invalid_check_attributes:
                                invalid_checks.append(check)

                    check.attributes = check_attributes

            if invalid_check_attributes:
                attributes_page_url = f"https://{self._configuration.soda_cloud.host}/organization/attributes"
                self._logs.info(f"Refer to list of valid attributes and values at {attributes_page_url}.")

            if not invalid_checks:
                # Each data_source is asked to create metric values that are returned as a list of query results
                for data_source_scan in self._data_source_scans:
                    data_source_scan.execute_queries()

                # Compute derived metric values
                for metric in self._metrics:
                    if isinstance(metric, DerivedMetric):
                        metric.compute_derived_metric_values()

                        # Carry over queries created in dependencies (metrics) so that correct queries
                        # are associated with the derived metric as well.
                        for metric_dep in metric.derived_formula.metric_dependencies.values():
                            metric.queries += metric_dep.queries

                # Run profiling, data samples, automated monitoring, sample tables
                try:
                    self.run_data_source_scan()
                except Exception as e:
                    self._logs.error("""An error occurred while executing data source scan""", exception=e)

                # Evaluates the checks based on all the metric values
                for check in self._checks:
                    # First get the metric values for this check
                    check_metrics = {}
                    missing_value_metrics = []
                    for check_metric_name, metric in check.metrics.items():
                        if metric.value is not undefined:
                            check_metrics[check_metric_name] = metric
                        else:
                            missing_value_metrics.append(metric)

                    check_historic_data = {}
                    # For each check get the historic data
                    if check.historic_descriptors:
                        for hd_key, hd in check.historic_descriptors.items():
                            check_historic_data[hd_key] = self.__get_historic_data_from_soda_cloud_metric_store(hd)

                    if not missing_value_metrics:
                        try:
                            check.evaluate(check_metrics, check_historic_data)
                        except BaseException as e:
                            self._logs.error(
                                f"Evaluation of check {check.check_cfg.source_line} failed: {e}",
                                location=check.check_cfg.location,
                                exception=e,
                            )
                    else:
                        missing_metrics_str = ",".join([str(metric) for metric in missing_value_metrics])
                        self._logs.error(
                            f"Metrics '{missing_metrics_str}' were not computed for check '{check.check_cfg.source_line}'"
                        )

            self._logs.info("Scan summary:")
            self.__log_queries(having_exception=False)
            self.__log_queries(having_exception=True)

            checks_pass_count = self.__log_checks(CheckOutcome.PASS)
            checks_warn_count = self.__log_checks(CheckOutcome.WARN)
            warn_text = "warning" if checks_warn_count == 1 else "warnings"
            checks_fail_count = self.__log_checks(CheckOutcome.FAIL)
            fail_text = "failure" if checks_warn_count == 1 else "failures"
            error_count = len(self.get_error_logs())
            error_text = "error" if error_count == 1 else "errors"
            self.__log_checks(None)
            checks_not_evaluated = len(self._checks) - checks_pass_count - checks_warn_count - checks_fail_count

            if len(self._checks) == 0:
                self._logs.warning("No valid checks found, 0 checks evaluated.")
            if checks_not_evaluated:
                self._logs.info(f"{checks_not_evaluated} checks not evaluated.")
            if error_count > 0:
                self._logs.info(f"{error_count} errors.")
            if checks_warn_count + checks_fail_count + error_count == 0 and len(self._checks) > 0:
                if checks_not_evaluated:
                    self._logs.info(
                        "Apart from the checks that have not been evaluated, no failures, no warnings and no errors."
                    )
                else:
                    self._logs.info("All is good. No failures. No warnings. No errors.")
            elif error_count > 0:
                exit_value = 3
                self._logs.info(
                    f"Oops! {error_count} {error_text}. {checks_fail_count} {fail_text}. {checks_warn_count} {warn_text}. {checks_pass_count} pass."
                )
            elif checks_fail_count > 0:
                exit_value = 2
                self._logs.info(
                    f"Oops! {checks_fail_count} {fail_text}. {checks_warn_count} {warn_text}. {error_count} {error_text}. {checks_pass_count} pass."
                )
            elif checks_warn_count > 0:
                exit_value = 1
                self._logs.info(
                    f"Only {checks_warn_count} {warn_text}. {checks_fail_count} {fail_text}. {error_count} {error_text}. {checks_pass_count} pass."
                )

            if error_count > 0:
                Log.log_errors(self.get_error_logs())

<<<<<<< HEAD
            # A bit hacky, buffer might contain other logs as well.
            if self._logs.logs_buffer:
                self._logs.flush_buffer()
                self._logs.info("Sign up for a free Soda Cloud trial at https://cloud.soda.io/signup")
=======
            if self._logs.logs_buffer:
                self._logs.flush_buffer()
>>>>>>> e0d8f405

            # Telemetry data
            soda_telemetry.set_attributes(
                {
                    "pass_count": checks_pass_count,
                    "error_count": error_count,
                    "failures_count": checks_fail_count,
                }
            )

        except Exception as e:
            exit_value = 3
            self._logs.error("Error occurred while executing scan.", exception=e)
        finally:
            try:
                self._scan_end_timestamp = datetime.now(tz=timezone.utc)
                if self._configuration.soda_cloud:
                    self._logs.info("Sending results to Soda Cloud")
                    self._configuration.soda_cloud.send_scan_results(self)

                    if "send_scan_results" in self._configuration.soda_cloud.soda_cloud_trace_ids:
                        cloud_trace_id = self._configuration.soda_cloud.soda_cloud_trace_ids["send_scan_results"]
                        self._logs.info(f"Soda Cloud Trace: {cloud_trace_id}")
                    else:
                        self._logs.info("Soda Cloud Trace ID not available.")

            except Exception as e:
                exit_value = 3
                self._logs.error("Error occurred while sending scan results to soda cloud.", exception=e)

            self._close()
            self.scan_results = self.build_scan_results()

        if self._scan_results_file is not None:
            logger.info(f"Saving scan results to {self._scan_results_file}")
            with open(self._scan_results_file, "w") as f:
                json.dump(SodaCloud.build_scan_results(self), f)

        # Telemetry data
        soda_telemetry.set_attributes(
            {
                "scan_exit_code": exit_value,
                "checks_count": len(self._checks),
                "queries_count": len(self._queries),
                "metrics_count": len(self._metrics),
            }
        )

        return exit_value

    def run_data_source_scan(self):
        for data_source_scan in self._data_source_scans:
            for data_source_cfg in data_source_scan.data_source_scan_cfg.data_source_cfgs:
                data_source_name = data_source_scan.data_source_scan_cfg.data_source_name
                data_source_scan = self._get_or_create_data_source_scan(data_source_name)
                if data_source_scan:
                    data_source_scan.run(data_source_cfg, self)
                else:
                    data_source_names = ", ".join(self._data_source_manager.data_source_properties_by_name.keys())
                    self._logs.error(
                        f"Could not run monitors on data_source {data_source_name} because It is not "
                        f"configured: {data_source_names}"
                    )

    def __checks_to_text(self, checks: list[Check]):
        return "\n".join([str(check) for check in checks])

    def _close(self):
        self._data_source_manager.close_all_connections()

    def __create_check(self, check_cfg, data_source_scan=None, partition=None, column=None):
        from soda.execution.check.check import Check

        check = Check.create(
            check_cfg=check_cfg,
            data_source_scan=data_source_scan,
            partition=partition,
            column=column,
        )
        self._checks.append(check)

    def __resolve_for_each_dataset_checks(self):
        data_source_name = self._data_source_name

        for index, for_each_dataset_cfg in enumerate(self._sodacl_cfg.for_each_dataset_cfgs):
            include_tables = [include.table_name_filter for include in for_each_dataset_cfg.includes]
            exclude_tables = [include.table_name_filter for include in for_each_dataset_cfg.excludes]

            data_source_scan = self._get_or_create_data_source_scan(data_source_name)
            if data_source_scan:
                query_name = f"for_each_dataset_{for_each_dataset_cfg.table_alias_name}[{index}]"
                table_names = data_source_scan.data_source.get_table_names(
                    include_tables=include_tables,
                    exclude_tables=exclude_tables,
                    query_name=query_name,
                )

                logger.info(f"Instantiating for each for {table_names}")

                for table_name in table_names:
                    data_source_scan_cfg = self._sodacl_cfg.get_or_create_data_source_scan_cfgs(data_source_name)
                    table_cfg = data_source_scan_cfg.get_or_create_table_cfg(table_name)
                    partition_cfg = table_cfg.find_partition(None, None)
                    for check_cfg_template in for_each_dataset_cfg.check_cfgs:
                        check_cfg = check_cfg_template.instantiate_for_each_dataset(
                            name=self.jinja_resolve(
                                check_cfg_template.name,
                                variables={for_each_dataset_cfg.table_alias_name: table_name},
                            ),
                            table_alias=for_each_dataset_cfg.table_alias_name,
                            table_name=table_name,
                            partition_name=partition_cfg.partition_name,
                        )
                        column_name = check_cfg.get_column_name()
                        if column_name:
                            column_checks_cfg = partition_cfg.get_or_create_column_checks(column_name)
                            column_checks_cfg.add_check_cfg(check_cfg)
                        else:
                            partition_cfg.add_check_cfg(check_cfg)

    def __resolve_for_each_column_checks(self):
        if self._sodacl_cfg.for_each_column_cfgs:
            raise NotImplementedError("TODO")

    def _get_or_create_data_source_scan(self, data_source_name: str) -> DataSourceScan:
        from soda.execution.data_source import DataSource
        from soda.sodacl.data_source_scan_cfg import DataSourceScanCfg

        data_source_scan = next(
            (
                data_source_scan
                for data_source_scan in self._data_source_scans
                if data_source_scan.data_source.data_source_name == data_source_name
            ),
            None,
        )
        if data_source_scan is None:
            data_source_scan_cfg = self._sodacl_cfg.data_source_scan_cfgs.get(data_source_name)
            if data_source_scan_cfg is None:
                data_source_scan_cfg = DataSourceScanCfg(data_source_name)
            data_source_name = data_source_scan_cfg.data_source_name
            data_source: DataSource = self._data_source_manager.get_data_source(data_source_name)
            if data_source:
                data_source_scan = data_source.create_data_source_scan(self, data_source_scan_cfg)
                self._data_source_scans.append(data_source_scan)

        return data_source_scan

    def jinja_resolve(
        self,
        definition: str,
        variables: dict[str, object] = None,
        location: Location | None = None,
    ):
        if isinstance(definition, str) and "${" in definition:
            from soda.common.jinja import Jinja

            jinja_variables = self._variables.copy()
            if isinstance(variables, dict):
                jinja_variables.update(variables)
            try:
                return Jinja.resolve(definition, jinja_variables)
            except BaseException as e:
                self._logs.error(
                    message=f"Error resolving Jinja template {definition}: {e}",
                    location=location,
                    exception=e,
                )
        else:
            return definition

    def __get_historic_data_from_soda_cloud_metric_store(
        self, historic_descriptor: HistoricDescriptor
    ) -> dict[str, object]:
        if self._configuration.soda_cloud:
            return self._configuration.soda_cloud.get_historic_data(historic_descriptor)
        else:
            self._logs.error("Soda Core must be configured to connect to Soda Cloud to use change-over-time checks.")
        return {}

    def _find_existing_metric(self, metric) -> Metric:
        return next(
            (existing_metric for existing_metric in self._metrics if existing_metric == metric),
            None,
        )

    def _add_metric(self, metric):
        self._metrics.add(metric)

    def __log_queries(self, having_exception: bool) -> int:
        count = sum((query.exception is None) != having_exception for query in self._queries)
        if count > 0:
            status_text = "ERROR" if having_exception else "OK"
            queries_text = "query" if len(self._queries) == 1 else "queries"
            self._logs.debug(f"{count}/{len(self._queries)} {queries_text} {status_text}")
            for query in self._queries:
                query_text = f"\n{query.sql}" if query.exception else ""
                self._logs.debug(f"  {query.query_name} [{status_text}] {query.duration}{query_text}")
                if query.exception:
                    exception_str = str(query.exception)
                    exception_str = textwrap.indent(text=exception_str, prefix="    ")
                    self._logs.debug(exception_str)
        return count

    def __log_checks(self, check_outcome: CheckOutcome | None) -> int:
        count = sum(check.outcome == check_outcome for check in self._checks)
        if count > 0:
            outcome_text = "NOT EVALUATED" if check_outcome is None else f"{check_outcome.value.upper()}ED"
            checks_text = "check" if len(self._checks) == 1 else "checks"
            self._logs.info(f"{count}/{len(self._checks)} {checks_text} {outcome_text}: ")

            checks_by_partition = {}
            other_checks = []
            for check in self._checks:
                if check.outcome == check_outcome:
                    partition = check.partition
                    if partition:
                        partition_name = f" [{partition.partition_name}]" if partition.partition_name else ""
                        partition_title = f"{partition.table.table_name}{partition_name} in {partition.data_source_scan.data_source.data_source_name}"
                        checks_by_partition.setdefault(partition_title, []).append(check)
                    else:
                        other_checks.append(check)

            for (
                partition_title,
                partition_checks,
            ) in checks_by_partition.items():
                if len(partition_checks) > 0:
                    self._logs.info(f"    {partition_title}")
                    self.__log_check_group(partition_checks, "      ", check_outcome, outcome_text)
            if len(other_checks) > 0:
                self.__log_check_group(other_checks, "    ", check_outcome, outcome_text)
        return count

    def __log_check_group(self, checks, indent, check_outcome, outcome_text):
        for check in checks:
            location = ""
            if verbose:
                location = f"[{check.check_cfg.location.file_path}] "

            self._logs.info(f"{indent}{check.name} {location}[{outcome_text}]")
            if self._logs.verbose or check_outcome != CheckOutcome.PASS:
                for diagnostic in check.get_log_diagnostic_lines():
                    self._logs.info(f"{indent}  {diagnostic}")

    def get_variable(self, variable_name: str, default_value: str | None = None) -> str | None:
        # Note: ordering here must be the same as in Jinja.OsContext.resolve_or_missing: First env vars, then scan vars
        if variable_name in os.environ:
            return os.environ[variable_name]
        elif variable_name in self._variables:
            return self._variables[variable_name]
        return default_value

    def get_scan_results(self) -> dict:
        return self.scan_results

    def get_logs_text(self) -> str | None:
        return self.__logs_to_text(self._logs.logs)

    def has_error_logs(self) -> bool:
        return any(log.level == LogLevel.ERROR for log in self._logs.logs)

    def get_error_logs(self) -> list[Log]:
        return [log for log in self._logs.logs if log.level == LogLevel.ERROR]

    def get_error_logs_text(self) -> str | None:
        return self.__logs_to_text(self.get_error_logs())

    def assert_no_error_logs(self) -> None:
        if self.has_error_logs():
            raise AssertionError(self.get_error_logs_text())

    def has_error_or_warning_logs(self) -> bool:
        return any(log.level in [LogLevel.ERROR, LogLevel.WARNING] for log in self._logs.logs)

    def get_error_or_warning_logs(self) -> list[Log]:
        return [log for log in self._logs.logs if log.level in [LogLevel.ERROR, LogLevel.WARNING]]

    def get_error_or_warning_logs_text(self) -> str | None:
        return self.__logs_to_text(self.get_error_or_warning_logs())

    def assert_no_error_nor_warning_logs(self) -> None:
        if self.has_error_or_warning_logs():
            raise AssertionError(self.get_logs_text())

    def assert_has_error(self, expected_error_message: str):
        if all(
            [
                expected_error_message not in log.message and expected_error_message not in str(log.exception)
                for log in self.get_error_logs()
            ]
        ):
            raise AssertionError(
                f'Expected error message "{expected_error_message}" did not occur in the error logs:\n{self.get_logs_text()}'
            )

    def __logs_to_text(self, logs: list[Log]):
        if len(logs) == 0:
            return None
        return "\n".join([str(log) for log in logs])

    def has_check_fails(self) -> bool:
        for check in self._checks:
            if check.outcome == CheckOutcome.FAIL:
                return True
        return False

    def has_check_warns(self) -> bool:
        for check in self._checks:
            if check.outcome == CheckOutcome.WARN:
                return True
        return False

    def has_check_warns_or_fails(self) -> bool:
        for check in self._checks:
            if check.outcome in [CheckOutcome.FAIL, CheckOutcome.WARN]:
                return True
        return False

    def assert_no_checks_fail(self):
        if len(self.get_checks_fail()):
            raise AssertionError(f"Check results failed: \n{self.get_checks_fail_text()}")

    def get_checks_fail(self) -> list[Check]:
        return [check for check in self._checks if check.outcome == CheckOutcome.FAIL]

    def get_checks_fail_text(self) -> str | None:
        return self.__checks_to_text(self.get_checks_fail())

    def assert_no_checks_warn_or_fail(self):
        if len(self.get_checks_warn_or_fail()):
            raise AssertionError(f"Check results having warn or fail outcome: \n{self.get_checks_warn_or_fail_text()}")

    def get_checks_warn_or_fail(self) -> list[Check]:
        return [check for check in self._checks if check.outcome in [CheckOutcome.WARN, CheckOutcome.FAIL]]

    def has_checks_warn_or_fail(self) -> bool:
        return len(self.get_checks_warn_or_fail()) > 0

    def get_checks_warn_or_fail_text(self) -> str | None:
        return self.__checks_to_text(self.get_checks_warn_or_fail())

    def get_all_checks_text(self) -> str | None:
        return self.__checks_to_text(self._checks)

    def has_soda_cloud_connection(self):
        return self._configuration.soda_cloud is not None<|MERGE_RESOLUTION|>--- conflicted
+++ resolved
@@ -6,13 +6,13 @@
 import textwrap
 from datetime import datetime, timezone
 
-from soda.__version__ import SODA_CORE_VERSION
 from soda.cloud.historic_descriptor import HistoricDescriptor
 from soda.cloud.soda_cloud import SodaCloud
 from soda.common.json_helper import JsonHelper
 from soda.common.log import Log, LogLevel
 from soda.common.logs import Logs
 from soda.common.undefined_instance import undefined
+from soda.common.utilities import is_soda_library_available
 from soda.execution.check.check import Check
 from soda.execution.check_outcome import CheckOutcome
 from soda.execution.data_source_scan import DataSourceScan
@@ -27,7 +27,6 @@
 from soda.sodacl.location import Location
 from soda.sodacl.sodacl_cfg import SodaCLCfg
 from soda.telemetry.soda_telemetry import SodaTelemetry
-from soda.common.utilities import is_soda_library_available
 
 logger = logging.getLogger(__name__)
 verbose = False
@@ -602,15 +601,10 @@
             if error_count > 0:
                 Log.log_errors(self.get_error_logs())
 
-<<<<<<< HEAD
             # A bit hacky, buffer might contain other logs as well.
             if self._logs.logs_buffer:
                 self._logs.flush_buffer()
                 self._logs.info("Sign up for a free Soda Cloud trial at https://cloud.soda.io/signup")
-=======
-            if self._logs.logs_buffer:
-                self._logs.flush_buffer()
->>>>>>> e0d8f405
 
             # Telemetry data
             soda_telemetry.set_attributes(
