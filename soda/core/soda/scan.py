from __future__ import annotations

import json
import logging
import os
import textwrap
from datetime import datetime

from soda.__version__ import SODA_CORE_VERSION
from soda.common.log import Log, LogLevel
from soda.common.logs import Logs
from soda.common.undefined_instance import undefined
from soda.execution.check import Check
from soda.execution.check_outcome import CheckOutcome
from soda.execution.data_source_scan import DataSourceScan
from soda.execution.derived_metric import DerivedMetric
from soda.execution.metric import Metric
from soda.execution.profile_columns_result_table import ProfileColumnsResultTable
from soda.soda_cloud.historic_descriptor import HistoricDescriptor
from soda.sodacl.location import Location
from soda.sodacl.sodacl_cfg import SodaCLCfg

logger = logging.getLogger(__name__)
verbose = False


class Scan:
    def __init__(self):
        from soda.configuration.configuration import Configuration
        from soda.execution.check import Check
        from soda.execution.data_source_manager import DataSourceManager
        from soda.execution.query import Query

        now = datetime.utcnow()
        self._logs = Logs(logger)
        self._scan_definition_name: str | None = None
        self._data_source_name: str | None = None
        self._variables: dict[str, object] = {"NOW": now.isoformat()}
        self._configuration: Configuration = Configuration(scan=self)
        self._sodacl_cfg: SodaCLCfg = SodaCLCfg(scan=self)
        self._file_paths: set[str] = set()
        self._data_timestamp: datetime = now
        self._scan_start_timestamp: datetime = now
        # FIXME: this attribute cannot be None if typed as `datetime`
        self._scan_end_timestamp: datetime | None = None
        self._data_source_manager = DataSourceManager(self._logs, self._configuration)
        self._data_source_scans: list[DataSourceScan] = []
        self._metrics: set[Metric] = set()
        self._checks: list[Check] = []
        self._queries: list[Query] = []
        self._profile_columns_result_tables: list[ProfileColumnsResultTable] = []
        self._logs.info(f"Soda Core {SODA_CORE_VERSION}")
        self._is_experimental_auto_monitoring: bool = False
        self._is_automated_monitoring_run: bool = False
        self._is_profiling_run = False

    def set_data_source_name(self, data_source_name: str):
        """
        Specifies which datasource to use for the checks.
        """
        self._data_source_name = data_source_name

    def set_scan_definition_name(self, scan_definition_name: str):
        """
        The scan definition name is required if the scan is connected to Soda Cloud in order to correlate subsequent scans from the same pipeline.
        """
        self._scan_definition_name = scan_definition_name

    def set_verbose(self, verbose_var: bool = True):
        self._logs.verbose = verbose_var
        global verbose
        verbose = verbose_var

    def add_configuration_yaml_file(self, file_path: str):
        """
        Configure environment configurations from a YAML file
        """
        try:
            configuration_yaml_str = self._read_file("configuration", file_path)
            self._parse_configuration_yaml_str(
                configuration_yaml_str=configuration_yaml_str,
                file_path=file_path,
            )
        except Exception as e:
            self._logs.error(
                f"Could not add environment configurations from file path {file_path}",
                exception=e,
            )

    def add_configuration_yaml_str(self, environment_yaml_str: str, file_path: str = "yaml string"):
        """
        Configure environment configurations from the given string.
        Parameter file_path is optional and can be used to get the location of the log/error in the logs.
        """
        try:
            self._parse_configuration_yaml_str(
                configuration_yaml_str=environment_yaml_str,
                file_path=file_path,
            )
        except Exception as e:
            self._logs.error(
                f"Could not add environment configurations from string",
                exception=e,
            )

    def _parse_configuration_yaml_str(self, configuration_yaml_str: str, file_path: str = "yaml string"):
        from soda.configuration.configuration_parser import ConfigurationParser

        environment_parse = ConfigurationParser(
            configuration=self._configuration,
            logs=self._logs,
            file_path=file_path,
        )
        environment_parse.parse_environment_yaml_str(configuration_yaml_str)

    def add_configuration_spark_session(self, data_source_name: str, spark_session):
        """
        Pass a spark_session to the scan.  Only required in case of PySpark scans.
        """
        try:
            self._configuration.add_spark_session(data_source_name=data_source_name, spark_session=spark_session)
        except Exception as e:
            self._logs.error(
                f"Could not add environment spark session for data_source {data_source_name}",
                exception=e,
            )

    def add_sodacl_yaml_files(
        self,
        path: str,
        recursive: bool | None = True,
        suffix: str | None = ".yml",
    ):
        """
        Adds all the files in the given directory to the scan as SodaCL files.
        Parameter 'path' is a string that typically represents a directory, but it can also be a SodaCL file.
                         ~ will be expanded to the user home dir the directory in which to search for SodaCL files.
        Parameter 'recursive' controls if nested directories also will be scanned.  Default recursive=True.
        Parameter 'suffix' can be used to only load files having a given extension or suffix like eg suffix='.sodacl.yml'
        """
        try:
            if isinstance(path, str):
                file_system = self._configuration.file_system
                path = file_system.expand_user(path)
                if file_system.exists(path):
                    if file_system.is_dir(path):
                        self._logs.info(f"Adding SodaCL dir {path}")
                        for dir_entry in file_system.scan_dir(path):
                            if dir_entry.is_file() and (suffix is None or dir_entry.name.endswith(suffix)):
                                self.add_sodacl_yaml_file(file_path=dir_entry.path)
                            elif recursive and dir_entry.is_dir():
                                self.add_sodacl_yaml_files(
                                    path=dir_entry.path,
                                    recursive=True,
                                    suffix=suffix,
                                )
                    elif file_system.is_file(path):
                        self.add_sodacl_yaml_file(file_path=path)
                    else:
                        self._logs.error(f'path "{path}" exists, but is not a file nor directory ?!')
                else:
                    self._logs.error(f'path "{path}" does not exist')
            else:
                self._logs.error(f"path is not a string: {type(path).__name__}")
        except Exception as e:
            self._logs.error(f"Could not add SodaCL files from dir {dir}", exception=e)

    def add_sodacl_yaml_file(self, file_path: str):
        """
        Add a SodaCL file to the scan.
        """
        try:
            sodacl_yaml_str = self._read_file("SodaCL", file_path)
            if file_path not in self._file_paths:
                self._file_paths.add(file_path)
                self._parse_sodacl_yaml_str(sodacl_yaml_str=sodacl_yaml_str, file_path=file_path)
            else:
                self._logs.debug(f"Skipping duplicate file addition for {file_path}")
        except Exception as e:
            self._logs.error(f"Could not add SodaCL file {file_path}", exception=e)

    def add_sodacl_yaml_str(self, sodacl_yaml_str: str):
        """
        Add a SodaCL string to the scan.
        """
        try:
            unique_name = "sodacl_string"
            if unique_name in self._file_paths:
                number: int = 2
                while f"{unique_name}_{number}" in self._file_paths:
                    number += 1
                unique_name = f"{unique_name}_{number}"
            file_path = f"{unique_name}.yml"
            self._parse_sodacl_yaml_str(sodacl_yaml_str=sodacl_yaml_str, file_path=file_path)
        except Exception as e:
            self._logs.error(f"Could not add SodaCL string", exception=e)

    def _parse_sodacl_yaml_str(self, sodacl_yaml_str: str, file_path: str = None):
        from soda.sodacl.sodacl_parser import SodaCLParser

        sodacl_parser = SodaCLParser(
            sodacl_cfg=self._sodacl_cfg,
            logs=self._logs,
            file_path=file_path,
            data_source_name=self._data_source_name,
        )
        sodacl_parser.parse_sodacl_yaml_str(sodacl_yaml_str)

    def _read_file(self, file_type: str, file_path: str) -> str:
        file_location = Location(file_path)
        file_system = self._configuration.file_system
        resolved_file_path = file_system.expand_user(file_path)
        if not file_system.exists(resolved_file_path):
            self._logs.error(
                f"File {resolved_file_path} does not exist",
                location=file_location,
            )
            return None
        if file_system.is_dir(resolved_file_path):
            self._logs.error(
                f"File {resolved_file_path} exists, but is a directory",
                location=file_location,
            )
            return None
        try:
            self._logs.debug(f'Reading {file_type} file "{resolved_file_path}"')
            file_content_str = file_system.file_read_as_str(resolved_file_path)
            if not isinstance(file_content_str, str):
                self._logs.error(
                    f"Error reading file {resolved_file_path} from the file system",
                    location=file_location,
                )
            return file_content_str
        except Exception as e:
            self._logs.error(
                f"Error reading file {resolved_file_path} from the file system",
                location=file_location,
                exception=e,
            )

    def add_variables(self, variables: dict[str, str]):
        """
        Add variables to the scan. Keys and values must be strings.
        """
        try:
            self._variables.update(variables)
        except Exception as e:
            variables_text = json.dumps(variables)
            self._logs.error(f"Could not add variables {variables_text}", exception=e)

    def disable_telemetry(self):
        """
        Disables all telemetry.  For more information see Soda's public statements on telemetry.  TODO add links.
        """
        self._configuration.telemetry = None

    def execute(self) -> int:
        self._logs.debug("Scan execution starts")
        try:
            from soda.execution.column import Column
            from soda.execution.column_metrics import ColumnMetrics
            from soda.execution.partition import Partition
            from soda.execution.table import Table

            exit_value = 0

            # If there is a sampler
            if self._configuration.sampler:
                # ensure the sampler is configured with the scan logs
                self._configuration.sampler.logs = self._logs

            # Resolve the for each table checks and add them to the scan_cfg data structures
            self.__resolve_for_each_table_checks()
            # Resolve the for each column checks and add them to the scan_cfg data structures
            self.__resolve_for_each_column_checks()

            # For each data_source, build up the DataSourceScan data structures
            for data_source_scan_cfg in self._sodacl_cfg.data_source_scan_cfgs.values():
                # This builds up the data structures that correspond to the cfg model
                data_source_scan = self._get_or_create_data_source_scan(data_source_scan_cfg.data_source_name)
                if data_source_scan:
                    for check_cfg in data_source_scan_cfg.check_cfgs:
                        self.__create_check(check_cfg, data_source_scan)

                    for table_cfg in data_source_scan_cfg.tables_cfgs.values():
                        table: Table = data_source_scan.get_or_create_table(table_cfg.table_name)

                        for column_configurations_cfg in table_cfg.column_configurations_cfgs.values():
                            column: Column = table.get_or_create_column(column_configurations_cfg.column_name)
                            column.set_column_configuration_cfg(column_configurations_cfg)

                        for partition_cfg in table_cfg.partition_cfgs:
                            partition: Partition = table.get_or_create_partition(partition_cfg.partition_name)
                            partition.set_partition_cfg(partition_cfg)

                            for check_cfg in partition_cfg.check_cfgs:
                                self.__create_check(check_cfg, data_source_scan, partition)

                            if partition_cfg.column_checks_cfgs:
                                for column_checks_cfg in partition_cfg.column_checks_cfgs.values():
                                    column_metrics: ColumnMetrics = partition.get_or_create_column_metrics(
                                        column_checks_cfg.column_name
                                    )
                                    column_metrics.set_column_check_cfg(column_checks_cfg)
                                    if column_checks_cfg.check_cfgs:
                                        for check_cfg in column_checks_cfg.check_cfgs:
                                            self.__create_check(
                                                check_cfg,
                                                data_source_scan,
                                                partition,
                                                column_metrics.column,
                                            )

            # Each data_source is asked to create metric values that are returned as a list of query results
            for data_source_scan in self._data_source_scans:
                data_source_scan.execute_queries()

            # Compute derived metric values
            for metric in self._metrics:
                if isinstance(metric, DerivedMetric):
                    metric.compute_derived_metric_values()

            # Evaluates the checks based on all the metric values
            for check in self._checks:
                # First get the metric values for this check
                check_metrics = {}
                missing_value_metrics = []
                for check_metric_name, metric in check.metrics.items():
                    if metric.value is not undefined:
                        check_metrics[check_metric_name] = metric
                    else:
                        missing_value_metrics.append(metric)

                check_historic_data = {}
                # For each check get the historic data
                if check.historic_descriptors:
                    for hd_key, hd in check.historic_descriptors.items():
                        check_historic_data[hd_key] = self.__get_historic_data_from_soda_cloud_metric_store(hd)

                if not missing_value_metrics:
                    try:
                        check.evaluate(check_metrics, check_historic_data)
                    except BaseException as e:
                        self._logs.error(
                            f"Evaluation of check {check.check_cfg.source_line} failed: {e}",
                            location=check.check_cfg.location,
                            exception=e,
                        )
                else:
                    missing_metrics_str = ",".join([str(metric) for metric in missing_value_metrics])
                    self._logs.error(
                        f"Metrics {missing_metrics_str} were not computed for check {check.check_cfg.source_line}"
                    )
<<<<<<< HEAD

            self.run_automated_monitoring()
            self.run_profile_columns()
=======
            # this is where automated monitoring is called
            for data_source_scan in self._data_source_scans:
                for monitoring_cfg in data_source_scan.data_source_scan_cfg.monitoring_cfgs:
                    data_source_name = data_source_scan.data_source_scan_cfg.data_source_name
                    data_source_scan = self._get_or_create_data_source_scan(data_source_name)
                    if data_source_scan:
                        if self._is_experimental_auto_monitoring:
                            monitor_runner = data_source_scan.create_automated_monitor_run(monitoring_cfg, self)
                            monitor_runner.run()
                            self._is_automated_monitoring_run = True
                        else:
                            self._logs.info("Automated monitoring feature is not implemented yet. Stay tuned!")
                    else:
                        data_source_names = ", ".join(self._data_source_manager.data_source_properties_by_name.keys())
                        self._logs.error(
                            f"Could not run monitors on data_source {data_source_name} because It is not "
                            f"configured: {data_source_names}"
                        )
>>>>>>> 5643848e

            self._logs.info("Scan summary:")
            self.__log_queries(having_exception=False)
            self.__log_queries(having_exception=True)

            checks_pass_count = self.__log_checks(CheckOutcome.PASS)
            checks_warn_count = self.__log_checks(CheckOutcome.WARN)
            warn_text = "warning" if checks_warn_count == 1 else "warnings"
            checks_fail_count = self.__log_checks(CheckOutcome.FAIL)
            fail_text = "failure" if checks_warn_count == 1 else "failures"
            error_count = len(self.get_error_logs())
            error_text = "error" if error_count == 1 else "errors"
            self.__log_checks(None)
            checks_not_evaluated = len(self._checks) - checks_pass_count - checks_warn_count - checks_fail_count

            if len(self._checks) == 0 and not self._is_automated_monitoring_run and not self._is_profiling_run:
                self._logs.warning("No checks found, 0 checks evaluated.")
            if checks_not_evaluated:
                self._logs.info(f"{checks_not_evaluated} checks not evaluated.")
            if error_count > 0:
                self._logs.info(f"{error_count} errors.")
            if checks_warn_count + checks_fail_count + error_count == 0 and len(self._checks) > 0:
                if checks_not_evaluated:
                    self._logs.info(
                        f"Apart from the checks that have not been evaluated, no failures, no warnings and no errors."
                    )
                else:
                    self._logs.info(f"All is good. No failures. No warnings. No errors.")
            elif error_count > 0:
                exit_value = 3
                self._logs.info(
                    f"Oops! {error_count} {error_text}. {checks_fail_count} {fail_text}. {checks_warn_count} {warn_text}. {checks_pass_count} pass."
                )
            elif checks_fail_count > 0:
                exit_value = 2
                self._logs.info(
                    f"Oops! {checks_fail_count} {fail_text}. {checks_warn_count} {warn_text}. {error_count} {error_text}. {checks_pass_count} pass."
                )
            elif checks_warn_count > 0:
                exit_value = 1
                self._logs.info(
                    f"Only {checks_warn_count} {warn_text}. {checks_fail_count} {fail_text}. {error_count} {error_text}. {checks_pass_count} pass."
                )

            if error_count > 0:
                Log.log_errors(self.get_error_logs())

            self._scan_end_timestamp = datetime.utcnow()
            if self._configuration.soda_cloud:
                self._logs.info("Sending results to Soda Cloud")
                self._configuration.soda_cloud.send_scan_results(self)

        except Exception as e:
            exit_value = 3
            self._logs.error(f"Error occurred while executing scan.", exception=e)
        finally:
            self._close()

<<<<<<< HEAD
    def run_automated_monitoring(self):
        if self._is_experimental_auto_monitoring:
            for data_source_scan in self._data_source_scans:
                for monitoring_cfg in data_source_scan.data_source_scan_cfg.monitoring_cfgs:
                    data_source_name = data_source_scan.data_source_scan_cfg.data_source_name
                    data_source_scan = self._get_or_create_data_source_scan(data_source_name)
                    if data_source_scan:
                        automated_monitor_run = data_source_scan.create_automated_monitor_run(monitoring_cfg, self)
                        automated_monitor_run.run()
                    else:
                        data_source_names = ", ".join(self._data_source_manager.data_source_properties_by_name.keys())
                        self._logs.error(
                            f"Could not run monitors on data_source {data_source_name} because it is not "
                            f"configured: {data_source_names}",
                            location=monitoring_cfg.location,
                        )
        else:
            self._logs.info("Automated monitoring feature is not implemented yet. Stay tuned!")

    def run_profile_columns(self):
        for data_source_scan in self._data_source_scans:
            for profile_columns_cfg in data_source_scan.data_source_scan_cfg.profile_columns_cfgs:
                data_source_name = data_source_scan.data_source_scan_cfg.data_source_name
                data_source_scan = self._get_or_create_data_source_scan(data_source_name)
                if data_source_scan:
                    profile_columns_run = data_source_scan.create_profile_columns_run(profile_columns_cfg, self)
                    profile_columns_result = profile_columns_run.run()
                    self._is_profiling_run = True
                    self._profile_columns_result_tables.extend(profile_columns_result.tables)
                else:
                    data_source_names = ", ".join(self._data_source_manager.data_source_properties_by_name.keys())
                    self._logs.error(
                        f"Could not profile columns on data_source {data_source_name} because it is not "
                        f"configured: {data_source_names}",
                        location=profile_columns_cfg.location,
                    )
=======
        return exit_value
>>>>>>> 5643848e

    def __checks_to_text(self, checks: list[Check]):
        return "/n".join([str(check) for check in checks])

    def _close(self):
        self._data_source_manager.close_all_connections()

    def __create_check(self, check_cfg, data_source_scan=None, partition=None, column=None):
        from soda.execution.check import Check

        check = Check.create(
            check_cfg=check_cfg,
            data_source_scan=data_source_scan,
            partition=partition,
            column=column,
        )
        self._checks.append(check)

    def __resolve_for_each_table_checks(self):
        from soda.execution.query import Query

        data_source_name = self._data_source_name

        for index, for_each_table_cfg in enumerate(self._sodacl_cfg.for_each_table_cfgs):
            include_tables = [include.table_name_filter for include in for_each_table_cfg.includes]
            exclude_tables = [include.table_name_filter for include in for_each_table_cfg.excludes]

            data_source_scan = self._get_or_create_data_source_scan(data_source_name)
            if data_source_scan:
                query_name = f"for_each_table_{for_each_table_cfg.table_alias_name}[{index}]"
                # TODO: use get of data source instead of executing it here (once its available)
                sql = data_source_scan.data_source.sql_find_table_names(
                    include_tables=include_tables, exclude_tables=exclude_tables
                )
                query = Query(data_source_scan=data_source_scan, unqualified_query_name=query_name, sql=sql)
                query.execute()
                table_names = [row[0] for row in query.rows]

                for table_name in table_names:
                    data_source_scan_cfg = self._sodacl_cfg._get_or_create_data_source_scan_cfgs(data_source_name)
                    table_cfg = data_source_scan_cfg.get_or_create_table_cfg(table_name)
                    partition_cfg = table_cfg.find_partition(None, None)
                    for check_cfg_template in for_each_table_cfg.check_cfgs:
                        check_cfg = check_cfg_template.instantiate_for_each_table(
                            table_alias=for_each_table_cfg.table_alias_name,
                            table_name=table_name,
                            partition_name=partition_cfg.partition_name,
                        )
                        column_name = check_cfg.get_column_name()
                        if column_name:
                            column_checks_cfg = partition_cfg.get_or_create_column_checks(column_name)
                            column_checks_cfg.add_check_cfg(check_cfg)
                        else:
                            partition_cfg.add_check_cfg(check_cfg)

    def __resolve_for_each_column_checks(self):
        if self._sodacl_cfg.for_each_column_cfgs:
            raise NotImplementedError("TODO")

    def _get_or_create_data_source_scan(self, data_source_name: str) -> DataSourceScan:
        from soda.execution.data_source import DataSource
        from soda.sodacl.data_source_scan_cfg import DataSourceScanCfg

        data_source_scan = next(
            (
                data_source_scan
                for data_source_scan in self._data_source_scans
                if data_source_scan.data_source.data_source_name == data_source_name
            ),
            None,
        )
        if data_source_scan is None:
            data_source_scan_cfg = self._sodacl_cfg.data_source_scan_cfgs.get(data_source_name)
            if data_source_scan_cfg is None:
                data_source_scan_cfg = DataSourceScanCfg(data_source_name)
            data_source_name = data_source_scan_cfg.data_source_name
            data_source: DataSource = self._data_source_manager.get_data_source(data_source_name)
            if data_source:
                data_source_scan = data_source.create_data_source_scan(self, data_source_scan_cfg)
                self._data_source_scans.append(data_source_scan)
            else:
                self._sodacl_cfg.data_source_scan_cfgs.pop(data_source_name)
        return data_source_scan

    def _jinja_resolve(
        self,
        definition: str,
        variables: dict[str, object] = None,
        location: Location | None = None,
    ):
        if isinstance(definition, str) and "${" in definition:
            from soda.common.jinja import Jinja

            jinja_variables = self._variables.copy()
            if isinstance(variables, dict):
                jinja_variables.update(variables)
            try:
                return Jinja.resolve(definition, jinja_variables)
            except BaseException as e:
                self._logs.error(
                    message=f"Error resolving Jinja template {definition}: {e}",
                    location=location,
                    exception=e,
                )
        else:
            return definition

    def __get_historic_data_from_soda_cloud_metric_store(
        self, historic_descriptor: HistoricDescriptor
    ) -> dict[str, object]:
        if self._configuration.soda_cloud:
            return self._configuration.soda_cloud.get_historic_data(historic_descriptor)
        else:
            self._logs.error("Soda Core must be configured to connect to Soda Cloud to use change-over-time checks.")
        return {}

    def _find_existing_metric(self, metric) -> Metric:
        return next(
            (existing_metric for existing_metric in self._metrics if existing_metric == metric),
            None,
        )

    def _add_metric(self, metric):
        self._metrics.add(metric)

    def __log_queries(self, having_exception: bool) -> int:
        count = sum((query.exception is None) != having_exception for query in self._queries)
        if count > 0:
            status_text = "ERROR" if having_exception else "OK"
            queries_text = "query" if len(self._queries) == 1 else "queries"
            self._logs.debug(f"{count}/{len(self._queries)} {queries_text} {status_text}")
            for query in self._queries:
                query_text = f"\n{query.sql}" if query.exception else ""
                self._logs.debug(f"  {query.query_name} [{status_text}] {query.duration}{query_text}")
                if query.exception:
                    exception_str = str(query.exception)
                    exception_str = textwrap.indent(text=exception_str, prefix="    ")
                    self._logs.debug(exception_str)
        return count

    def __log_checks(self, check_outcome: CheckOutcome | None) -> int:
        count = sum(check.outcome == check_outcome for check in self._checks)
        if count > 0:
            outcome_text = "NOT EVALUATED" if check_outcome is None else f"{check_outcome.value.upper()}ED"
            checks_text = "check" if len(self._checks) == 1 else "checks"
            self._logs.info(f"{count}/{len(self._checks)} {checks_text} {outcome_text}: ")

            checks_by_partition = {}
            other_checks = []
            for check in self._checks:
                if check.outcome == check_outcome:
                    partition = check.partition
                    if partition:
                        partition_name = f" [{partition.partition_name}]" if partition.partition_name else ""
                        partition_title = f"{partition.table.table_name}{partition_name} in {partition.data_source_scan.data_source.data_source_name}"
                        checks_by_partition.setdefault(partition_title, []).append(check)
                    else:
                        other_checks.append(check)

            for (
                partition_title,
                partition_checks,
            ) in checks_by_partition.items():
                if len(partition_checks) > 0:
                    self._logs.info(f"    {partition_title}")
                    self.__log_check_group(partition_checks, "      ", check_outcome, outcome_text)
            if len(other_checks) > 0:
                self.__log_check_group(other_checks, "    ", check_outcome, outcome_text)
        return count

    def __log_check_group(self, checks, indent, check_outcome, outcome_text):
        for check in checks:
            self._logs.info(f"{indent}{check.get_summary()} [{outcome_text}]")
            if self._logs.verbose or check_outcome != CheckOutcome.PASS:
                for diagnostic in check.get_log_diagnostic_lines():
                    self._logs.info(f"{indent}  {diagnostic}")

    def get_variable(self, variable_name: str, default_value: str | None = None) -> str | None:
        # Note: ordering here must be the same as in Jinja.OsContext.resolve_or_missing: First env vars, then scan vars
        if variable_name in os.environ:
            return os.environ[variable_name]
        elif variable_name in self._variables:
            return self._variables[variable_name]
        return default_value

    def get_logs_text(self) -> str | None:
        return self.__logs_to_text(self._logs.logs)

    def has_error_logs(self) -> bool:
        return any(log.level == LogLevel.ERROR for log in self._logs.logs)

    def get_error_logs(self) -> list[Log]:
        return [log for log in self._logs.logs if log.level == LogLevel.ERROR]

    def get_error_logs_text(self) -> str | None:
        return self.__logs_to_text(self.get_error_logs())

    def assert_no_error_logs(self) -> None:
        if self.has_error_logs():
            raise AssertionError(self.get_error_logs_text())

    def has_error_or_warning_logs(self) -> bool:
        return any(log.level in [LogLevel.ERROR, LogLevel.WARNING] for log in self._logs.logs)

    def get_error_or_warning_logs(self) -> list[Log]:
        return [log for log in self._logs.logs if log.level in [LogLevel.ERROR, LogLevel.WARNING]]

    def get_error_or_warning_logs_text(self) -> str | None:
        return self.__logs_to_text(self.get_error_or_warning_logs())

    def assert_no_error_nor_warning_logs(self) -> None:
        if self.has_error_or_warning_logs():
            raise AssertionError(self.get_logs_text())

    def assert_has_error(self, expected_error_message: str):
        if all(
            [
                expected_error_message not in log.message and expected_error_message not in str(log.exception)
                for log in self.get_error_logs()
            ]
        ):
            raise AssertionError(
                f'Expected error message "{expected_error_message}" did not occur in the error logs:\n{self.get_logs_text()}'
            )

    def __logs_to_text(self, logs: list[Log]):
        if len(logs) == 0:
            return None
        return "\n".join([str(log) for log in logs])

    def has_check_fails(self) -> bool:
        for check in self._checks:
            if check.outcome == CheckOutcome.FAIL:
                return True
        return False

    def has_check_warns(self) -> bool:
        for check in self._checks:
            if check.outcome == CheckOutcome.WARN:
                return True
        return False

    def has_check_warns_or_fails(self) -> bool:
        for check in self._checks:
            if check.outcome in [CheckOutcome.FAIL, CheckOutcome.WARN]:
                return True
        return False

    def assert_no_checks_fail(self):
        if len(self.get_checks_fail()):
            raise AssertionError(f"Check results failed: \n{self.get_checks_fail_text()}")

    def get_checks_fail(self) -> list[Check]:
        return [check for check in self._checks if check.outcome == CheckOutcome.FAIL]

    def get_checks_fail_text(self) -> str | None:
        return self.__checks_to_text(self.get_checks_fail())

    def assert_no_checks_warn_or_fail(self):
        if len(self.get_checks_warn_or_fail()):
            raise AssertionError(f"Check results having warn or fail outcome: \n{self.get_checks_warn_or_fail_text()}")

    def get_checks_warn_or_fail(self) -> list[Check]:
        return [check for check in self._checks if check.outcome in [CheckOutcome.WARN, CheckOutcome.FAIL]]

    def has_checks_warn_or_fail(self) -> bool:
        return len(self.get_checks_warn_or_fail()) > 0

    def get_checks_warn_or_fail_text(self) -> str | None:
        return self.__checks_to_text(self.get_checks_warn_or_fail())

    def get_all_checks_text(self) -> str | None:
        return self.__checks_to_text(self._checks)

    def has_soda_cloud_connection(self):
        return self._configuration.soda_cloud is not None<|MERGE_RESOLUTION|>--- conflicted
+++ resolved
@@ -351,30 +351,9 @@
                     self._logs.error(
                         f"Metrics {missing_metrics_str} were not computed for check {check.check_cfg.source_line}"
                     )
-<<<<<<< HEAD
 
             self.run_automated_monitoring()
             self.run_profile_columns()
-=======
-            # this is where automated monitoring is called
-            for data_source_scan in self._data_source_scans:
-                for monitoring_cfg in data_source_scan.data_source_scan_cfg.monitoring_cfgs:
-                    data_source_name = data_source_scan.data_source_scan_cfg.data_source_name
-                    data_source_scan = self._get_or_create_data_source_scan(data_source_name)
-                    if data_source_scan:
-                        if self._is_experimental_auto_monitoring:
-                            monitor_runner = data_source_scan.create_automated_monitor_run(monitoring_cfg, self)
-                            monitor_runner.run()
-                            self._is_automated_monitoring_run = True
-                        else:
-                            self._logs.info("Automated monitoring feature is not implemented yet. Stay tuned!")
-                    else:
-                        data_source_names = ", ".join(self._data_source_manager.data_source_properties_by_name.keys())
-                        self._logs.error(
-                            f"Could not run monitors on data_source {data_source_name} because It is not "
-                            f"configured: {data_source_names}"
-                        )
->>>>>>> 5643848e
 
             self._logs.info("Scan summary:")
             self.__log_queries(having_exception=False)
@@ -432,23 +411,27 @@
             self._logs.error(f"Error occurred while executing scan.", exception=e)
         finally:
             self._close()
-
-<<<<<<< HEAD
+        return exit_value
+
+
     def run_automated_monitoring(self):
-        if self._is_experimental_auto_monitoring:
+            # this is where automated monitoring is called
             for data_source_scan in self._data_source_scans:
                 for monitoring_cfg in data_source_scan.data_source_scan_cfg.monitoring_cfgs:
                     data_source_name = data_source_scan.data_source_scan_cfg.data_source_name
                     data_source_scan = self._get_or_create_data_source_scan(data_source_name)
                     if data_source_scan:
-                        automated_monitor_run = data_source_scan.create_automated_monitor_run(monitoring_cfg, self)
-                        automated_monitor_run.run()
+                        if self._is_experimental_auto_monitoring:
+                            monitor_runner = data_source_scan.create_automated_monitor_run(monitoring_cfg, self)
+                            monitor_runner.run()
+                            self._is_automated_monitoring_run = True
+                        else:
+                            self._logs.info("Automated monitoring feature is not implemented yet. Stay tuned!")
                     else:
                         data_source_names = ", ".join(self._data_source_manager.data_source_properties_by_name.keys())
                         self._logs.error(
-                            f"Could not run monitors on data_source {data_source_name} because it is not "
-                            f"configured: {data_source_names}",
-                            location=monitoring_cfg.location,
+                            f"Could not run monitors on data_source {data_source_name} because It is not "
+                            f"configured: {data_source_names}"
                         )
         else:
             self._logs.info("Automated monitoring feature is not implemented yet. Stay tuned!")
@@ -470,9 +453,7 @@
                         f"configured: {data_source_names}",
                         location=profile_columns_cfg.location,
                     )
-=======
-        return exit_value
->>>>>>> 5643848e
+
 
     def __checks_to_text(self, checks: list[Check]):
         return "/n".join([str(check) for check in checks])
