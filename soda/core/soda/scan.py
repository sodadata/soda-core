--- conflicted
+++ resolved
@@ -495,62 +495,6 @@
                         f"Could not run monitors on data_source {data_source_name} because It is not "
                         f"configured: {data_source_names}"
                     )
-<<<<<<< HEAD
-=======
-        return _automated_checks
-
-    def run_profile_columns(self):
-        for data_source_scan in self._data_source_scans:
-            for profile_columns_cfg in data_source_scan.data_source_scan_cfg.profile_columns_cfgs:
-                data_source_name = data_source_scan.data_source_scan_cfg.data_source_name
-                data_source_scan = self._get_or_create_data_source_scan(data_source_name)
-                if data_source_scan:
-                    profile_columns_run = data_source_scan.create_profile_columns_run(profile_columns_cfg, self)
-                    profile_columns_result = profile_columns_run.run()
-                    self._is_profiling_run = True
-                    self._profile_columns_result_tables.extend(profile_columns_result.tables)
-                else:
-                    data_source_names = ", ".join(self._data_source_manager.data_source_properties_by_name.keys())
-                    self._logs.error(
-                        f"Could not profile columns on data_source {data_source_name} because it is not "
-                        f"configured: {data_source_names}",
-                        location=profile_columns_cfg.location,
-                    )
-
-    def run_discover_tables(self):
-        for data_source_scan in self._data_source_scans:
-            for discover_columns_cfg in data_source_scan.data_source_scan_cfg.discover_tables_cfgs:
-                data_source_name = data_source_scan.data_source_scan_cfg.data_source_name
-                data_source_scan = self._get_or_create_data_source_scan(data_source_name)
-                if data_source_scan:
-                    discover_tables_run = data_source_scan.create_discover_tables_run(discover_columns_cfg, self)
-                    discover_tables_result = discover_tables_run.run()
-                    self._is_profiling_run = True
-                    self._discover_tables_result_tables.extend(discover_tables_result.tables)
-                else:
-                    data_source_names = ", ".join(self._data_source_manager.data_source_properties_by_name.keys())
-                    self._logs.error(
-                        f"Could not discover datasets on data_source {data_source_name} because it is not configured: {data_source_names}",
-                        location=discover_columns_cfg.location,
-                    )
-
-    def run_sample_tables(self):
-        for data_source_scan in self._data_source_scans:
-            for sample_tables_cfg in data_source_scan.data_source_scan_cfg.sample_tables_cfgs:
-                data_source_name = data_source_scan.data_source_scan_cfg.data_source_name
-                data_source_scan = self._get_or_create_data_source_scan(data_source_name)
-                if data_source_scan:
-                    sample_tables_run = data_source_scan.create_sample_tables_run(sample_tables_cfg)
-                    sample_tables_result = sample_tables_run.run()
-                    self._is_profiling_run = True
-                    self._sample_tables_result_tables.extend(sample_tables_result.tables)
-                else:
-                    data_source_names = ", ".join(self._data_source_manager.data_source_properties_by_name.keys())
-                    self._logs.error(
-                        f"Could not discover datasets on data_source {data_source_name} because it is not configured: {data_source_names}",
-                        location=sample_tables_cfg.location,
-                    )
->>>>>>> ce43fb51
 
     def __checks_to_text(self, checks: list[Check]):
         return "/n".join([str(check) for check in checks])
