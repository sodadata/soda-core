from __future__ import annotations

import json
import logging
import os
import textwrap
from datetime import datetime

from soda.__version__ import SODA_CORE_VERSION
from soda.common.log import Log, LogLevel
from soda.common.logs import Logs
from soda.common.undefined_instance import undefined
from soda.execution.check import Check
from soda.execution.check_outcome import CheckOutcome
from soda.execution.data_source_scan import DataSourceScan
from soda.execution.derived_metric import DerivedMetric
from soda.execution.metric import Metric
from soda.profiling.discover_table_result_table import DiscoverTablesResultTable
from soda.profiling.profile_columns_result_table import ProfileColumnsResultTable
from soda.soda_cloud.historic_descriptor import HistoricDescriptor
from soda.sodacl.location import Location
from soda.sodacl.sodacl_cfg import SodaCLCfg

logger = logging.getLogger(__name__)
verbose = False


class Scan:
    def __init__(self):
        from soda.configuration.configuration import Configuration
        from soda.execution.check import Check
        from soda.execution.data_source_manager import DataSourceManager
        from soda.execution.query import Query

        now = datetime.utcnow()
        self._logs = Logs(logger)
        self._scan_definition_name: str | None = None
        self._data_source_name: str | None = None
        self._variables: dict[str, object] = {"NOW": now.isoformat()}
        self._configuration: Configuration = Configuration(scan=self)
        self._sodacl_cfg: SodaCLCfg = SodaCLCfg(scan=self)
        self._file_paths: set[str] = set()
        self._data_timestamp: datetime = now
        self._scan_start_timestamp: datetime = now
        # FIXME: this attribute cannot be None if typed as `datetime`
        self._scan_end_timestamp: datetime | None = None
        self._data_source_manager = DataSourceManager(self._logs, self._configuration)
        self._data_source_scans: list[DataSourceScan] = []
        self._metrics: set[Metric] = set()
        self._checks: list[Check] = []
        self._automated_checks: list[Check] = []
        self._queries: list[Query] = []
        self._profile_columns_result_tables: list[ProfileColumnsResultTable] = []
        self._discover_tables_result_tables: list[DiscoverTablesResultTable] = []
        self._logs.info(f"Soda Core {SODA_CORE_VERSION}")
        self._is_profiling_run = False

    def set_data_source_name(self, data_source_name: str):
        """
        Specifies which datasource to use for the checks.
        """
        self._data_source_name = data_source_name

    def set_scan_definition_name(self, scan_definition_name: str):
        """
        The scan definition name is required if the scan is connected to Soda Cloud in order to correlate subsequent scans from the same pipeline.
        """
        self._scan_definition_name = scan_definition_name

    def set_verbose(self, verbose_var: bool = True):
        self._logs.verbose = verbose_var
        global verbose
        verbose = verbose_var

    def add_configuration_yaml_file(self, file_path: str):
        """
        Configure environment configurations from a YAML file
        """
        try:
            configuration_yaml_str = self._read_file("configuration", file_path)
            self._parse_configuration_yaml_str(
                configuration_yaml_str=configuration_yaml_str,
                file_path=file_path,
            )
        except Exception as e:
            self._logs.error(
                f"Could not add environment configurations from file path {file_path}",
                exception=e,
            )

    def add_configuration_yaml_str(self, environment_yaml_str: str, file_path: str = "yaml string"):
        """
        Configure environment configurations from the given string.
        Parameter file_path is optional and can be used to get the location of the log/error in the logs.
        """
        try:
            self._parse_configuration_yaml_str(
                configuration_yaml_str=environment_yaml_str,
                file_path=file_path,
            )
        except Exception as e:
            self._logs.error(
                f"Could not add environment configurations from string",
                exception=e,
            )

    def _parse_configuration_yaml_str(self, configuration_yaml_str: str, file_path: str = "yaml string"):
        from soda.configuration.configuration_parser import ConfigurationParser

        environment_parse = ConfigurationParser(
            configuration=self._configuration,
            logs=self._logs,
            file_path=file_path,
        )
        environment_parse.parse_environment_yaml_str(configuration_yaml_str)

    def add_configuration_spark_session(self, data_source_name: str, spark_session):
        """
        Pass a spark_session to the scan.  Only required in case of PySpark scans.
        """
        try:
            self._configuration.add_spark_session(data_source_name=data_source_name, spark_session=spark_session)
        except Exception as e:
            self._logs.error(
                f"Could not add environment spark session for data_source {data_source_name}",
                exception=e,
            )

    def add_sodacl_yaml_files(
        self,
        path: str,
        recursive: bool | None = True,
        suffix: str | None = ".yml",
    ):
        """
        Adds all the files in the given directory to the scan as SodaCL files.
        Parameter 'path' is a string that typically represents a directory, but it can also be a SodaCL file.
                         ~ will be expanded to the user home dir the directory in which to search for SodaCL files.
        Parameter 'recursive' controls if nested directories also will be scanned.  Default recursive=True.
        Parameter 'suffix' can be used to only load files having a given extension or suffix like eg suffix='.sodacl.yml'
        """
        try:
            if isinstance(path, str):
                file_system = self._configuration.file_system
                path = file_system.expand_user(path)
                if file_system.exists(path):
                    if file_system.is_dir(path):
                        self._logs.info(f"Adding SodaCL dir {path}")
                        for dir_entry in file_system.scan_dir(path):
                            if dir_entry.is_file() and (suffix is None or dir_entry.name.endswith(suffix)):
                                self.add_sodacl_yaml_file(file_path=dir_entry.path)
                            elif recursive and dir_entry.is_dir():
                                self.add_sodacl_yaml_files(
                                    path=dir_entry.path,
                                    recursive=True,
                                    suffix=suffix,
                                )
                    elif file_system.is_file(path):
                        self.add_sodacl_yaml_file(file_path=path)
                    else:
                        self._logs.error(f'path "{path}" exists, but is not a file nor directory ?!')
                else:
                    self._logs.error(f'path "{path}" does not exist')
            else:
                self._logs.error(f"path is not a string: {type(path).__name__}")
        except Exception as e:
            self._logs.error(f"Could not add SodaCL files from dir {dir}", exception=e)

    def add_sodacl_yaml_file(self, file_path: str):
        """
        Add a SodaCL file to the scan.
        """
        try:
            sodacl_yaml_str = self._read_file("SodaCL", file_path)
            if file_path not in self._file_paths:
                self._file_paths.add(file_path)
                self._parse_sodacl_yaml_str(sodacl_yaml_str=sodacl_yaml_str, file_path=file_path)
            else:
                self._logs.debug(f"Skipping duplicate file addition for {file_path}")
        except Exception as e:
            self._logs.error(f"Could not add SodaCL file {file_path}", exception=e)

    def add_sodacl_yaml_str(self, sodacl_yaml_str: str):
        """
        Add a SodaCL string to the scan.
        """
        try:
            unique_name = "sodacl_string"
            if unique_name in self._file_paths:
                number: int = 2
                while f"{unique_name}_{number}" in self._file_paths:
                    number += 1
                unique_name = f"{unique_name}_{number}"
            file_path = f"{unique_name}.yml"
            self._parse_sodacl_yaml_str(sodacl_yaml_str=sodacl_yaml_str, file_path=file_path)
        except Exception as e:
            self._logs.error(f"Could not add SodaCL string", exception=e)

    def _parse_sodacl_yaml_str(self, sodacl_yaml_str: str, file_path: str = None):
        from soda.sodacl.sodacl_parser import SodaCLParser

        sodacl_parser = SodaCLParser(
            sodacl_cfg=self._sodacl_cfg,
            logs=self._logs,
            file_path=file_path,
            data_source_name=self._data_source_name,
        )
        sodacl_parser.parse_sodacl_yaml_str(sodacl_yaml_str)

    def _read_file(self, file_type: str, file_path: str) -> str:
        file_location = Location(file_path)
        file_system = self._configuration.file_system
        resolved_file_path = file_system.expand_user(file_path)
        if not file_system.exists(resolved_file_path):
            self._logs.error(
                f"File {resolved_file_path} does not exist",
                location=file_location,
            )
            return None
        if file_system.is_dir(resolved_file_path):
            self._logs.error(
                f"File {resolved_file_path} exists, but is a directory",
                location=file_location,
            )
            return None
        try:
            self._logs.debug(f'Reading {file_type} file "{resolved_file_path}"')
            file_content_str = file_system.file_read_as_str(resolved_file_path)
            if not isinstance(file_content_str, str):
                self._logs.error(
                    f"Error reading file {resolved_file_path} from the file system",
                    location=file_location,
                )
            return file_content_str
        except Exception as e:
            self._logs.error(
                f"Error reading file {resolved_file_path} from the file system",
                location=file_location,
                exception=e,
            )

    def add_variables(self, variables: dict[str, str]):
        """
        Add variables to the scan. Keys and values must be strings.
        """
        try:
            self._variables.update(variables)
        except Exception as e:
            variables_text = json.dumps(variables)
            self._logs.error(f"Could not add variables {variables_text}", exception=e)

    def disable_telemetry(self):
        """
        Disables all telemetry.  For more information see Soda's public statements on telemetry.  TODO add links.
        """
        self._configuration.telemetry = None

    def execute(self) -> int:
        self._logs.debug("Scan execution starts")
        try:
            from soda.execution.column import Column
            from soda.execution.column_metrics import ColumnMetrics
            from soda.execution.partition import Partition
            from soda.execution.table import Table

            exit_value = 0

            # If there is a sampler
            if self._configuration.sampler:
                # ensure the sampler is configured with the scan logs
                self._configuration.sampler.logs = self._logs

            # Resolve the for each table checks and add them to the scan_cfg data structures
            self.__resolve_for_each_table_checks()
            # Resolve the for each column checks and add them to the scan_cfg data structures
            self.__resolve_for_each_column_checks()

            # For each data_source, build up the DataSourceScan data structures
            for data_source_scan_cfg in self._sodacl_cfg.data_source_scan_cfgs.values():
                # This builds up the data structures that correspond to the cfg model
                data_source_scan = self._get_or_create_data_source_scan(data_source_scan_cfg.data_source_name)
                if data_source_scan:
                    for check_cfg in data_source_scan_cfg.check_cfgs:
                        self.__create_check(check_cfg, data_source_scan)

                    for table_cfg in data_source_scan_cfg.tables_cfgs.values():
                        table: Table = data_source_scan.get_or_create_table(table_cfg.table_name)

                        for column_configurations_cfg in table_cfg.column_configurations_cfgs.values():
                            column: Column = table.get_or_create_column(column_configurations_cfg.column_name)
                            column.set_column_configuration_cfg(column_configurations_cfg)

                        for partition_cfg in table_cfg.partition_cfgs:
                            partition: Partition = table.get_or_create_partition(partition_cfg.partition_name)
                            partition.set_partition_cfg(partition_cfg)

                            for check_cfg in partition_cfg.check_cfgs:
                                self.__create_check(check_cfg, data_source_scan, partition)

                            if partition_cfg.column_checks_cfgs:
                                for column_checks_cfg in partition_cfg.column_checks_cfgs.values():
                                    column_metrics: ColumnMetrics = partition.get_or_create_column_metrics(
                                        column_checks_cfg.column_name
                                    )
                                    column_metrics.set_column_check_cfg(column_checks_cfg)
                                    if column_checks_cfg.check_cfgs:
                                        for check_cfg in column_checks_cfg.check_cfgs:
                                            self.__create_check(
                                                check_cfg,
                                                data_source_scan,
                                                partition,
                                                column_metrics.column,
                                            )

            # Each data_source is asked to create metric values that are returned as a list of query results
            for data_source_scan in self._data_source_scans:
                data_source_scan.execute_queries()

            # Compute derived metric values
            for metric in self._metrics:
                if isinstance(metric, DerivedMetric):
                    metric.compute_derived_metric_values()

            self._automated_checks = self.run_automated_monitoring()

            # Extend automated checks into checks
            self._checks.extend(self._automated_checks)

            # Evaluates the checks based on all the metric values
            for check in self._checks:
                # First get the metric values for this check
                check_metrics = {}
                missing_value_metrics = []
                for check_metric_name, metric in check.metrics.items():
                    if metric.value is not undefined:
                        check_metrics[check_metric_name] = metric
                    else:
                        missing_value_metrics.append(metric)

                check_historic_data = {}
                # For each check get the historic data
                if check.historic_descriptors:
                    for hd_key, hd in check.historic_descriptors.items():
                        check_historic_data[hd_key] = self.__get_historic_data_from_soda_cloud_metric_store(hd)

                if not missing_value_metrics:
                    try:
                        check.evaluate(check_metrics, check_historic_data)
                    except BaseException as e:
                        self._logs.error(
                            f"Evaluation of check {check.check_cfg.source_line} failed: {e}",
                            location=check.check_cfg.location,
                            exception=e,
                        )
                else:
                    missing_metrics_str = ",".join([str(metric) for metric in missing_value_metrics])
                    self._logs.error(
                        f"Metrics {missing_metrics_str} were not computed for check {check.check_cfg.source_line}"
                    )

<<<<<<< HEAD
            self.run_automated_monitoring()
            self.run_discover_tables()
=======
>>>>>>> 20466229
            self.run_profile_columns()

            self._logs.info("Scan summary:")
            self.__log_queries(having_exception=False)
            self.__log_queries(having_exception=True)

            checks_pass_count = self.__log_checks(CheckOutcome.PASS)
            checks_warn_count = self.__log_checks(CheckOutcome.WARN)
            warn_text = "warning" if checks_warn_count == 1 else "warnings"
            checks_fail_count = self.__log_checks(CheckOutcome.FAIL)
            fail_text = "failure" if checks_warn_count == 1 else "failures"
            error_count = len(self.get_error_logs())
            error_text = "error" if error_count == 1 else "errors"
            self.__log_checks(None)
            checks_not_evaluated = len(self._checks) - checks_pass_count - checks_warn_count - checks_fail_count

            if len(self._checks) == 0 and not self._is_profiling_run:
                self._logs.warning("No checks found, 0 checks evaluated.")
            if checks_not_evaluated:
                self._logs.info(f"{checks_not_evaluated} checks not evaluated.")
            if error_count > 0:
                self._logs.info(f"{error_count} errors.")
            if checks_warn_count + checks_fail_count + error_count == 0 and len(self._checks) > 0:
                if checks_not_evaluated:
                    self._logs.info(
                        f"Apart from the checks that have not been evaluated, no failures, no warnings and no errors."
                    )
                else:
                    self._logs.info(f"All is good. No failures. No warnings. No errors.")
            elif error_count > 0:
                exit_value = 3
                self._logs.info(
                    f"Oops! {error_count} {error_text}. {checks_fail_count} {fail_text}. {checks_warn_count} {warn_text}. {checks_pass_count} pass."
                )
            elif checks_fail_count > 0:
                exit_value = 2
                self._logs.info(
                    f"Oops! {checks_fail_count} {fail_text}. {checks_warn_count} {warn_text}. {error_count} {error_text}. {checks_pass_count} pass."
                )
            elif checks_warn_count > 0:
                exit_value = 1
                self._logs.info(
                    f"Only {checks_warn_count} {warn_text}. {checks_fail_count} {fail_text}. {error_count} {error_text}. {checks_pass_count} pass."
                )

            if error_count > 0:
                Log.log_errors(self.get_error_logs())

            self._scan_end_timestamp = datetime.utcnow()
            if self._configuration.soda_cloud:
                self._logs.info("Sending results to Soda Cloud")
                self._configuration.soda_cloud.send_scan_results(self)

        except Exception as e:
            exit_value = 3
            self._logs.error(f"Error occurred while executing scan.", exception=e)
        finally:
            self._close()
        return exit_value

    def run_automated_monitoring(self):
        # this is where automated monitoring is called
        _automated_checks = []
        for data_source_scan in self._data_source_scans:
            for monitoring_cfg in data_source_scan.data_source_scan_cfg.monitoring_cfgs:
                data_source_name = data_source_scan.data_source_scan_cfg.data_source_name
                data_source_scan = self._get_or_create_data_source_scan(data_source_name)
                if data_source_scan:
                    monitor_runner = data_source_scan.create_automated_monitor_run(monitoring_cfg, self)
                    automated_monitoring_checks: list[Check] = monitor_runner.run()
                    if automated_monitoring_checks:
                        _automated_checks += automated_monitoring_checks
                else:
                    data_source_names = ", ".join(self._data_source_manager.data_source_properties_by_name.keys())
                    self._logs.error(
                        f"Could not run monitors on data_source {data_source_name} because It is not "
                        f"configured: {data_source_names}"
                    )
        return _automated_checks

    def run_profile_columns(self):
        for data_source_scan in self._data_source_scans:
            for profile_columns_cfg in data_source_scan.data_source_scan_cfg.profile_columns_cfgs:
                data_source_name = data_source_scan.data_source_scan_cfg.data_source_name
                data_source_scan = self._get_or_create_data_source_scan(data_source_name)
                if data_source_scan:
                    profile_columns_run = data_source_scan.create_profile_columns_run(profile_columns_cfg, self)
                    profile_columns_result = profile_columns_run.run()
                    self._is_profiling_run = True
                    self._profile_columns_result_tables.extend(profile_columns_result.tables)
                else:
                    data_source_names = ", ".join(self._data_source_manager.data_source_properties_by_name.keys())
                    self._logs.error(
                        f"Could not profile columns on data_source {data_source_name} because it is not "
                        f"configured: {data_source_names}",
                        location=profile_columns_cfg.location,
                    )

    def run_discover_tables(self):
        for data_source_scan in self._data_source_scans:
            for discover_columns_cfg in data_source_scan.data_source_scan_cfg.discover_tables_cfgs:
                data_source_name = data_source_scan.data_source_scan_cfg.data_source_name
                data_source_scan = self._get_or_create_data_source_scan(data_source_name)
                if data_source_scan:
                    discover_tables_run = data_source_scan.create_discover_tables_run(discover_columns_cfg, self)
                    discover_tables_result = discover_tables_run.run()
                    self._is_profiling_run = True
                    self._discover_tables_result_tables.extend(discover_tables_result.tables)
                else:
                    data_source_names = ", ".join(self._data_source_manager.data_source_properties_by_name.keys())
                    self._logs.error(
                        f"Could not discover tables on data_source {data_source_name} because it is not configured: {data_source_names}",
                        location=discover_columns_cfg.location,
                    )

    def __checks_to_text(self, checks: list[Check]):
        return "/n".join([str(check) for check in checks])

    def _close(self):
        self._data_source_manager.close_all_connections()

    def __create_check(self, check_cfg, data_source_scan=None, partition=None, column=None):
        from soda.execution.check import Check

        check = Check.create(
            check_cfg=check_cfg,
            data_source_scan=data_source_scan,
            partition=partition,
            column=column,
        )
        self._checks.append(check)

    def __resolve_for_each_table_checks(self):
        from soda.execution.query import Query

        data_source_name = self._data_source_name

        for index, for_each_table_cfg in enumerate(self._sodacl_cfg.for_each_table_cfgs):
            include_tables = [include.table_name_filter for include in for_each_table_cfg.includes]
            exclude_tables = [include.table_name_filter for include in for_each_table_cfg.excludes]

            data_source_scan = self._get_or_create_data_source_scan(data_source_name)
            if data_source_scan:
                query_name = f"for_each_table_{for_each_table_cfg.table_alias_name}[{index}]"
                # TODO: use get of data source instead of executing it here (once its available)
                sql = data_source_scan.data_source.sql_find_table_names(
                    include_tables=include_tables, exclude_tables=exclude_tables
                )
                query = Query(data_source_scan=data_source_scan, unqualified_query_name=query_name, sql=sql)
                query.execute()
                table_names = [row[0] for row in query.rows]

                for table_name in table_names:
                    data_source_scan_cfg = self._sodacl_cfg._get_or_create_data_source_scan_cfgs(data_source_name)
                    table_cfg = data_source_scan_cfg.get_or_create_table_cfg(table_name)
                    partition_cfg = table_cfg.find_partition(None, None)
                    for check_cfg_template in for_each_table_cfg.check_cfgs:
                        check_cfg = check_cfg_template.instantiate_for_each_table(
                            table_alias=for_each_table_cfg.table_alias_name,
                            table_name=table_name,
                            partition_name=partition_cfg.partition_name,
                        )
                        column_name = check_cfg.get_column_name()
                        if column_name:
                            column_checks_cfg = partition_cfg.get_or_create_column_checks(column_name)
                            column_checks_cfg.add_check_cfg(check_cfg)
                        else:
                            partition_cfg.add_check_cfg(check_cfg)

    def __resolve_for_each_column_checks(self):
        if self._sodacl_cfg.for_each_column_cfgs:
            raise NotImplementedError("TODO")

    def _get_or_create_data_source_scan(self, data_source_name: str) -> DataSourceScan:
        from soda.execution.data_source import DataSource
        from soda.sodacl.data_source_scan_cfg import DataSourceScanCfg

        data_source_scan = next(
            (
                data_source_scan
                for data_source_scan in self._data_source_scans
                if data_source_scan.data_source.data_source_name == data_source_name
            ),
            None,
        )
        if data_source_scan is None:
            data_source_scan_cfg = self._sodacl_cfg.data_source_scan_cfgs.get(data_source_name)
            if data_source_scan_cfg is None:
                data_source_scan_cfg = DataSourceScanCfg(data_source_name)
            data_source_name = data_source_scan_cfg.data_source_name
            data_source: DataSource = self._data_source_manager.get_data_source(data_source_name)
            if data_source:
                data_source_scan = data_source.create_data_source_scan(self, data_source_scan_cfg)
                self._data_source_scans.append(data_source_scan)
            else:
                self._sodacl_cfg.data_source_scan_cfgs.pop(data_source_name)
        return data_source_scan

    def _jinja_resolve(
        self,
        definition: str,
        variables: dict[str, object] = None,
        location: Location | None = None,
    ):
        if isinstance(definition, str) and "${" in definition:
            from soda.common.jinja import Jinja

            jinja_variables = self._variables.copy()
            if isinstance(variables, dict):
                jinja_variables.update(variables)
            try:
                return Jinja.resolve(definition, jinja_variables)
            except BaseException as e:
                self._logs.error(
                    message=f"Error resolving Jinja template {definition}: {e}",
                    location=location,
                    exception=e,
                )
        else:
            return definition

    def __get_historic_data_from_soda_cloud_metric_store(
        self, historic_descriptor: HistoricDescriptor
    ) -> dict[str, object]:
        if self._configuration.soda_cloud:
            return self._configuration.soda_cloud.get_historic_data(historic_descriptor)
        else:
            self._logs.error("Soda Core must be configured to connect to Soda Cloud to use change-over-time checks.")
        return {}

    def _find_existing_metric(self, metric) -> Metric:
        return next(
            (existing_metric for existing_metric in self._metrics if existing_metric == metric),
            None,
        )

    def _add_metric(self, metric):
        self._metrics.add(metric)

    def __log_queries(self, having_exception: bool) -> int:
        count = sum((query.exception is None) != having_exception for query in self._queries)
        if count > 0:
            status_text = "ERROR" if having_exception else "OK"
            queries_text = "query" if len(self._queries) == 1 else "queries"
            self._logs.debug(f"{count}/{len(self._queries)} {queries_text} {status_text}")
            for query in self._queries:
                query_text = f"\n{query.sql}" if query.exception else ""
                self._logs.debug(f"  {query.query_name} [{status_text}] {query.duration}{query_text}")
                if query.exception:
                    exception_str = str(query.exception)
                    exception_str = textwrap.indent(text=exception_str, prefix="    ")
                    self._logs.debug(exception_str)
        return count

    def __log_checks(self, check_outcome: CheckOutcome | None) -> int:
        count = sum(check.outcome == check_outcome for check in self._checks)
        if count > 0:
            outcome_text = "NOT EVALUATED" if check_outcome is None else f"{check_outcome.value.upper()}ED"
            checks_text = "check" if len(self._checks) == 1 else "checks"
            self._logs.info(f"{count}/{len(self._checks)} {checks_text} {outcome_text}: ")

            checks_by_partition = {}
            other_checks = []
            for check in self._checks:
                if check.outcome == check_outcome:
                    partition = check.partition
                    if partition:
                        partition_name = f" [{partition.partition_name}]" if partition.partition_name else ""
                        partition_title = f"{partition.table.table_name}{partition_name} in {partition.data_source_scan.data_source.data_source_name}"
                        checks_by_partition.setdefault(partition_title, []).append(check)
                    else:
                        other_checks.append(check)

            for (
                partition_title,
                partition_checks,
            ) in checks_by_partition.items():
                if len(partition_checks) > 0:
                    self._logs.info(f"    {partition_title}")
                    self.__log_check_group(partition_checks, "      ", check_outcome, outcome_text)
            if len(other_checks) > 0:
                self.__log_check_group(other_checks, "    ", check_outcome, outcome_text)
        return count

    def __log_check_group(self, checks, indent, check_outcome, outcome_text):
        for check in checks:
            self._logs.info(f"{indent}{check.get_summary()} [{outcome_text}]")
            if self._logs.verbose or check_outcome != CheckOutcome.PASS:
                for diagnostic in check.get_log_diagnostic_lines():
                    self._logs.info(f"{indent}  {diagnostic}")

    def get_variable(self, variable_name: str, default_value: str | None = None) -> str | None:
        # Note: ordering here must be the same as in Jinja.OsContext.resolve_or_missing: First env vars, then scan vars
        if variable_name in os.environ:
            return os.environ[variable_name]
        elif variable_name in self._variables:
            return self._variables[variable_name]
        return default_value

    def get_logs_text(self) -> str | None:
        return self.__logs_to_text(self._logs.logs)

    def has_error_logs(self) -> bool:
        return any(log.level == LogLevel.ERROR for log in self._logs.logs)

    def get_error_logs(self) -> list[Log]:
        return [log for log in self._logs.logs if log.level == LogLevel.ERROR]

    def get_error_logs_text(self) -> str | None:
        return self.__logs_to_text(self.get_error_logs())

    def assert_no_error_logs(self) -> None:
        if self.has_error_logs():
            raise AssertionError(self.get_error_logs_text())

    def has_error_or_warning_logs(self) -> bool:
        return any(log.level in [LogLevel.ERROR, LogLevel.WARNING] for log in self._logs.logs)

    def get_error_or_warning_logs(self) -> list[Log]:
        return [log for log in self._logs.logs if log.level in [LogLevel.ERROR, LogLevel.WARNING]]

    def get_error_or_warning_logs_text(self) -> str | None:
        return self.__logs_to_text(self.get_error_or_warning_logs())

    def assert_no_error_nor_warning_logs(self) -> None:
        if self.has_error_or_warning_logs():
            raise AssertionError(self.get_logs_text())

    def assert_has_error(self, expected_error_message: str):
        if all(
            [
                expected_error_message not in log.message and expected_error_message not in str(log.exception)
                for log in self.get_error_logs()
            ]
        ):
            raise AssertionError(
                f'Expected error message "{expected_error_message}" did not occur in the error logs:\n{self.get_logs_text()}'
            )

    def __logs_to_text(self, logs: list[Log]):
        if len(logs) == 0:
            return None
        return "\n".join([str(log) for log in logs])

    def has_check_fails(self) -> bool:
        for check in self._checks:
            if check.outcome == CheckOutcome.FAIL:
                return True
        return False

    def has_check_warns(self) -> bool:
        for check in self._checks:
            if check.outcome == CheckOutcome.WARN:
                return True
        return False

    def has_check_warns_or_fails(self) -> bool:
        for check in self._checks:
            if check.outcome in [CheckOutcome.FAIL, CheckOutcome.WARN]:
                return True
        return False

    def assert_no_checks_fail(self):
        if len(self.get_checks_fail()):
            raise AssertionError(f"Check results failed: \n{self.get_checks_fail_text()}")

    def get_checks_fail(self) -> list[Check]:
        return [check for check in self._checks if check.outcome == CheckOutcome.FAIL]

    def get_checks_fail_text(self) -> str | None:
        return self.__checks_to_text(self.get_checks_fail())

    def assert_no_checks_warn_or_fail(self):
        if len(self.get_checks_warn_or_fail()):
            raise AssertionError(f"Check results having warn or fail outcome: \n{self.get_checks_warn_or_fail_text()}")

    def get_checks_warn_or_fail(self) -> list[Check]:
        return [check for check in self._checks if check.outcome in [CheckOutcome.WARN, CheckOutcome.FAIL]]

    def has_checks_warn_or_fail(self) -> bool:
        return len(self.get_checks_warn_or_fail()) > 0

    def get_checks_warn_or_fail_text(self) -> str | None:
        return self.__checks_to_text(self.get_checks_warn_or_fail())

    def get_all_checks_text(self) -> str | None:
        return self.__checks_to_text(self._checks)

    def has_soda_cloud_connection(self):
        return self._configuration.soda_cloud is not None<|MERGE_RESOLUTION|>--- conflicted
+++ resolved
@@ -358,11 +358,9 @@
                         f"Metrics {missing_metrics_str} were not computed for check {check.check_cfg.source_line}"
                     )
 
-<<<<<<< HEAD
+
             self.run_automated_monitoring()
             self.run_discover_tables()
-=======
->>>>>>> 20466229
             self.run_profile_columns()
 
             self._logs.info("Scan summary:")
