from __future__ import annotations

import functools
import logging
import os
import re
from datetime import timedelta
from numbers import Number
from textwrap import dedent
from typing import List

from antlr4 import CommonTokenStream, InputStream
from antlr4.error.ErrorListener import ErrorListener
from soda.common.file_system import file_system
from soda.common.logs import Logs
from soda.common.parser import Parser
from soda.common.yaml_helper import to_yaml_str
from soda.sodacl.anomaly_detection_metric_check_cfg import (
    AnomalyDetectionMetricCheckCfg,
    ModelConfigs,
    SeverityLevelParameters,
    TrainingDatasetParameters,
)
from soda.sodacl.antlr.SodaCLAntlrLexer import SodaCLAntlrLexer
from soda.sodacl.antlr.SodaCLAntlrParser import SodaCLAntlrParser
from soda.sodacl.change_over_time_cfg import ChangeOverTimeCfg
from soda.sodacl.check_cfg import CheckCfg
from soda.sodacl.data_source_check_cfg import (
    AutomatedMonitoringCfg,
    DiscoverTablesCfg,
    ProfileColumnsCfg,
    SampleTablesCfg,
)
from soda.sodacl.distribution_check_cfg import DistributionCheckCfg
from soda.sodacl.for_each_column_cfg import ForEachColumnCfg
from soda.sodacl.for_each_dataset_cfg import ForEachDatasetCfg
from soda.sodacl.freshness_check_cfg import FreshnessCheckCfg
from soda.sodacl.group_evolution_check_cfg import (
    GroupEvolutionCheckCfg,
    GroupValidations,
)
from soda.sodacl.missing_and_valid_cfg import CFG_MISSING_VALID_ALL, MissingAndValidCfg
from soda.sodacl.name_filter import NameFilter
from soda.sodacl.reference_check_cfg import ReferenceCheckCfg
from soda.sodacl.row_count_comparison_check_cfg import RowCountComparisonCheckCfg
from soda.sodacl.schema_check_cfg import SchemaCheckCfg, SchemaValidations
from soda.sodacl.sodacl_cfg import SodaCLCfg
from soda.sodacl.table_cfg import TableCfg
from soda.sodacl.threshold_cfg import ThresholdCfg

logger = logging.getLogger(__name__)

ANOMALY_DETECTION_CONFIGS = "model"
ANOMALY_DETECTION_TRAINING_DATASET_CONFIGS = "training_dataset_parameters"
ANOMALY_DETECTION_TAKE_OVER_EXISTING_ANOMALY_SCORE_CHECK = "take_over_existing_anomaly_score_check"
ANOMALY_DETECTION_SEVERITY_LEVEL_PARAMETERS = "severity_level_parameters"
ANOMALY_DETECTION_WARN_ONLY = "warn_only"
ATTRIBUTES = "attributes"
FAIL = "fail"
FAIL_CONDITION = "fail condition"
FAIL_QUERY = "fail query"
FILTER = "filter"
IDENTITY = "identity"
KEY_COLUMNS = "key columns"
NAME = "name"
PARAMETERS = "parameters"
QUERY = "query"
SAMPLES_COLUMNS = "samples columns"
SAMPLES_LIMIT = "samples limit"
SCHEMA_NAME = "schema_name"
SOURCE = "source"
SOURCE_COLUMNS = "source columns"
SOURCE_KEY_COLUMNS = "source key columns"
TARGET = "target"
TARGET_COLUMNS = "target columns"
TARGET_KEY_COLUMNS = "target key columns"
TYPES = "types"
WARN = "warn"
WHEN_FORBIDDEN_COLUMN_PRESENT = "when forbidden column present"
WHEN_FORBIDDEN_GROUP_PRESENT = "when forbidden group present"
WHEN_GROUPS_CHANGE = "when groups change"
WHEN_MISMATCHING_COLUMNS = "when mismatching columns"
WITH_OPTIONAL_COLUMNS = "with optional columns"
WHEN_REQUIRED_COLUMN_MISSING = "when required column missing"
WHEN_REQUIRED_GROUP_MISSING = "when required group missing"
WHEN_SCHEMA_CHANGES = "when schema changes"
WHEN_WRONG_COLUMN_INDEX = "when wrong column index"
WHEN_WRONG_COLUMN_TYPE = "when wrong column type"


ALL_GROUP_VALIDATIONS = [
    WHEN_REQUIRED_GROUP_MISSING,
    WHEN_FORBIDDEN_GROUP_PRESENT,
    WHEN_GROUPS_CHANGE,
]
ALL_SCHEMA_VALIDATIONS = [
    WHEN_REQUIRED_COLUMN_MISSING,
    WHEN_WRONG_COLUMN_TYPE,
    WHEN_WRONG_COLUMN_INDEX,
    WHEN_FORBIDDEN_COLUMN_PRESENT,
    WHEN_SCHEMA_CHANGES,
]

# Generic log messages for SODACL parser
QUOTE_CHAR_ERROR_LOG = """It looks like quote characters are present in one of more of your {dataset_type}
dataset identifiers. This may result in erroneous or no matches as most data sources do not
support such characters in table names.
"""


class SodaCLParser(Parser):
    def __init__(
        self,
        sodacl_cfg: SodaCLCfg,
        logs: Logs,
        file_path: str,
        data_source_name: str,
    ):
        super().__init__(file_path=file_path, logs=logs)
        from soda.sodacl.sodacl_cfg import SodaCLCfg

        self.sodacl_cfg: SodaCLCfg = sodacl_cfg
        self.data_source_name = data_source_name

    def assert_header_content_is_dict(func):
        @functools.wraps(func)
        def handler(self, header_str, header_content):
            if isinstance(header_content, dict):
                return func(self, header_str, header_content)
            else:
                self.logs.error(
                    f'Skipping section "{header_str}" because content is not an object/dict',
                    location=self.location,
                )

        return handler

    def parse_sodacl_yaml_str(self, sodacl_yaml_str: str):
        sodacl_dict = self._parse_yaml_str(sodacl_yaml_str)
        if sodacl_dict is not None:
            self.__parse_headers(sodacl_dict)

    def __check_str_list_has_quotes(self, check_str_list: list[str]):
        return any(x in (" ").join(check_str_list) for x in ['"', "'"])

    def __parse_headers(self, headers_dict: dict) -> None:
        if not headers_dict:
            return

        for header_str, header_content in headers_dict.items():
            # Backwards compatibility warning
            if "for each table" in header_str:
                self.logs.warning(
                    "Please update 'for each table ...' to 'for each dataset ...'.", location=self.location
                )

            self._push_path_element(header_str, header_content)
            try:
                if "automated monitoring" == header_str:
                    self.__parse_automated_monitoring_section(header_str, header_content)
                elif header_str.startswith("profile columns"):
                    self.__parse_profile_columns_section(header_str, header_content)
                elif header_str.startswith("discover datasets") or header_str.startswith("discover tables"):
                    self.__parse_discover_tables_section(header_str, header_content)
                elif header_str.startswith("sample datasets") or header_str.startswith("sample tables"):
                    self.__parse_sample_datasets_section(header_str, header_content)
                elif "checks" == header_str:
                    self.__parse_data_source_checks_section(header_str, header_content)
                elif "variables" == header_str:
                    self.__parse_header_section(header_str, header_content)
                else:
                    antlr_parser = self.antlr_parse_section_header(header_str)
                    if antlr_parser.is_ok():
                        antlr_section_header = antlr_parser.result

                        if antlr_section_header.table_checks_header():
                            self.__parse_table_checks_section(
                                antlr_section_header.table_checks_header(),
                                self._resolve_jinja(header_str, self.sodacl_cfg.scan._variables),
                                header_content,
                            )
                        elif antlr_section_header.column_configurations_header():
                            self.__parse_column_configurations_section(
                                antlr_section_header.column_configurations_header(),
                                header_str,
                                header_content,
                            )
                        elif antlr_section_header.table_filter_header():
                            self.__parse_table_filter_section(
                                antlr_section_header.table_filter_header(), header_str, header_content
                            )
                        elif antlr_section_header.checks_for_each_dataset_header():
                            self.__parse_antlr_checks_for_each_dataset_section(
                                antlr_section_header.checks_for_each_dataset_header(),
                                header_str,
                                header_content,
                            )
                        elif antlr_section_header.checks_for_each_column_header():
                            self.__parse_antlr_checks_for_each_column_section(
                                antlr_section_header.checks_for_each_column_header(),
                                header_str,
                                header_content,
                            )
                        else:
                            self.logs.error(
                                f'Skipping unknown section header "{header_str}"',
                                location=self.location,
                            )
                    else:
                        self.logs.error(
                            f'Invalid section header "{header_str}"',
                            location=self.location,
                        )

            finally:
                self._pop_path_element()

    def __parse_table_checks_section(self, antlr_table_checks_header, header_str, header_content):
        if isinstance(header_content, list):
            table_name = self.__antlr_parse_identifier_name_from_header(antlr_table_checks_header)
            if table_name is None:
                self.logs.error(
                    f'No table name in section header "{header_str}"',
                    location=self.location,
                )

            data_source_scan_cfg = self.get_data_source_scan_cfgs()
            table_cfg: TableCfg = data_source_scan_cfg.get_or_create_table_cfg(table_name)

            partition_name = self.__antlr_parse_partition_from_header(antlr_table_checks_header)
            partition_cfg = table_cfg.find_partition(self.location.file_path, partition_name)
            if partition_cfg is None:
                self.logs.error(f"Filter not declared: {partition_name}", location=self.location)
                return None

            partition_cfg.locations.append(self.location)

            for check_index, check_list_element in enumerate(header_content):
                self._push_path_element(check_index, check_list_element)

                check_str, check_configurations = self.__parse_check_configuration(check_list_element)

                if check_str is not None:
                    check_cfg = self.__parse_table_check_str(header_str, check_str, check_configurations)

                    if check_cfg:
                        column_name = check_cfg.get_column_name()
                        if column_name:
                            column_checks = partition_cfg.get_or_create_column_checks(column_name)
                            column_checks.add_check_cfg(check_cfg)
                        else:
                            partition_cfg.add_check_cfg(check_cfg)

                self._pop_path_element()
        else:
            self.logs.error(
                f'Skipping section "{header_str}" because content is not a list',
                location=self.location,
            )

    def __parse_data_source_checks_section(self, header_str, header_content):
        if isinstance(header_content, list):
            data_source_scan_cfg = self.get_data_source_scan_cfgs()

            for check_index, check_list_element in enumerate(header_content):
                self._push_path_element(check_index, check_list_element)

                check_str, check_configurations = self.__parse_check_configuration(check_list_element)

                if check_str is not None:
                    check_cfg = self.__parse_data_source_check_str(header_str, check_str, check_configurations)

                    if check_cfg:
                        data_source_scan_cfg.add_check_cfg(check_cfg)
                    else:
                        self.logs.error(
                            f"Could not detect check type of '{check_str}'",
                            location=self.location,
                        )

                self._pop_path_element()
        else:
            self.logs.error(
                f'Skipping section "{header_str}" because content is not a list',
                location=self.location,
            )

    def __parse_table_check_str(self, header_str: str, check_str: str, check_configurations) -> CheckCfg:
        if check_str == "schema":
            return self.__parse_schema_check(header_str, check_str, check_configurations)

        elif check_str == "group evolution":
            return self.__parse_group_evolution_check(header_str, check_str, check_configurations)

        elif check_str == "failed rows":
            return self.parse_user_defined_failed_rows_check_cfg(check_configurations, check_str, header_str)

        elif check_str == "group by":
            return self.parse_group_by_cfg(check_configurations, check_str, header_str)

        else:
            antlr_parser = self.antlr_parse_check(check_str)
            if antlr_parser.is_ok():
                antlr_check = antlr_parser.result
                if antlr_check.metric_check():
                    return self.__parse_metric_check(
                        antlr_check.metric_check(),
                        header_str,
                        check_str,
                        check_configurations,
                    )

                elif antlr_check.row_count_comparison_check():
                    return self.__parse_row_count_comparison_check(
                        antlr_check.row_count_comparison_check(),
                        header_str,
                        check_str,
                        check_configurations,
                    )

                elif antlr_check.reference_check():
                    return self.__parse_reference_check(
                        antlr_check.reference_check(),
                        header_str,
                        check_str,
                        check_configurations,
                    )

                elif antlr_check.freshness_check():
                    return self.__parse_freshness_check(
                        antlr_check.freshness_check(),
                        header_str,
                        check_str,
                        check_configurations,
                    )
            else:
                self.logs.error(f'Invalid check "{check_str}": {antlr_parser.error_message}')

    def __parse_data_source_check_str(
        self,
        header_str: str,
        check_str: str,
        check_configurations: dict | None,
    ) -> CheckCfg:
        if check_str == "failed rows":
            return self.parse_failed_rows_data_source_query_check(header_str, check_str, check_configurations)

        else:
            antlr_parser = self.antlr_parse_check(check_str)
            if antlr_parser.is_ok():
                antlr_check = antlr_parser.result
                if antlr_check.metric_check():
                    return self.__parse_metric_check(
                        antlr_check.metric_check(),
                        header_str,
                        check_str,
                        check_configurations,
                    )
                else:
                    self.logs.error(f'Check type "{check_str}" must be in "checks for TABLENAME:" section.')
            else:
                self.logs.error(f'Invalid check "{check_str}": {antlr_parser.error_message}')

    def __parse_header_section(self, header_str, header_content):
        if isinstance(header_content, dict):
            variables = self.sodacl_cfg.scan._variables
            for variable_name in header_content:
                variable_value = header_content[variable_name]
                if "${" in variable_value:
                    variable_value = self._resolve_jinja(variable_value, variables)
                variables[variable_name] = variable_value
        else:
            self.logs.error(f"Variables content must be a dict.  Was {type(header_content).__name__}")

    def parse_group_by_cfg(self, check_configurations, check_str, header_str):
        if isinstance(check_configurations, dict):
            from soda.sodacl.group_by_check_cfg import GroupByCheckCfg

            self._push_path_element(check_str, check_configurations)
            name = self._get_optional(NAME, str)

            try:
                group_limit = self._get_optional("group_limit", int) or 1000
                query = self._get_required("query", str)
                fields = self._get_required("fields", list)
                check_cfgs = self._get_required("checks", list)
                if check_cfgs:
                    self._push_path_element("checks", check_cfgs)
                    check_cfgs = self.__parse_checks_in_for_each_section(header_str, check_cfgs)
                    for check_cfg in check_cfgs:
                        check_cfg.metric_query = query
                    self._pop_path_element()

                return GroupByCheckCfg(
                    source_header=header_str,
                    source_line=check_str,
                    source_configurations=check_configurations,
                    location=self.location,
                    name=name,
                    query=query,
                    fields=fields,
                    check_cfgs=check_cfgs,
                    group_limit=group_limit,
                )
            finally:
                self._pop_path_element()
        else:
            self.logs.error(f'Check "{check_str}" expects a nested object/dict, but was {check_configurations}')

    def parse_user_defined_failed_rows_check_cfg(self, check_configurations, check_str, header_str):
        if isinstance(check_configurations, dict):
            from soda.sodacl.user_defined_failed_rows_check_cfg import (
                UserDefinedFailedRowsCheckCfg,
            )
            from soda.sodacl.user_defined_failed_rows_expression_check_cfg import (
                UserDefinedFailedRowsExpressionCheckCfg,
            )

            self._push_path_element(check_str, check_configurations)
            try:
                name = self._get_optional(NAME, str)
                for invalid_configuration_key in [
                    key
                    for key in check_configurations
                    if key not in [NAME, WARN, FAIL, FAIL_CONDITION, FAIL_QUERY, SAMPLES_LIMIT, ATTRIBUTES]
                ]:
                    self.logs.error(
                        f'Invalid user defined failed rows check configuration key "{invalid_configuration_key}"',
                        location=self.location,
                    )
                fail_condition_sql_expr = self._get_optional(FAIL_CONDITION, str)
                samples_limit = self._get_optional(SAMPLES_LIMIT, int)
                samples_columns = self._get_optional(SAMPLES_COLUMNS, list)
                fail_query = self._get_optional(FAIL_QUERY, str)

                fail_threshold_condition_str = self._get_optional(FAIL, str)
                fail_threshold_cfg = self.__parse_configuration_threshold_condition(fail_threshold_condition_str)
                warn_threshold_condition_str = self._get_optional(WARN, str)
                warn_threshold_cfg = self.__parse_configuration_threshold_condition(warn_threshold_condition_str)

                if fail_condition_sql_expr:
                    return UserDefinedFailedRowsExpressionCheckCfg(
                        source_header=header_str,
                        source_line=check_str,
                        source_configurations=check_configurations,
                        location=self.location,
                        name=name,
                        fail_threshold_cfg=fail_threshold_cfg,
                        warn_threshold_cfg=warn_threshold_cfg,
                        fail_condition_sql_expr=fail_condition_sql_expr,
                        samples_limit=samples_limit,
                        samples_columns=samples_columns,
                    )
                elif fail_query:
                    return UserDefinedFailedRowsCheckCfg(
                        source_header=header_str,
                        source_line=check_str,
                        source_configurations=check_configurations,
                        location=self.location,
                        name=name,
                        fail_threshold_cfg=fail_threshold_cfg,
                        warn_threshold_cfg=warn_threshold_cfg,
                        query=fail_query,
                        samples_limit=samples_limit,
                        samples_columns=samples_columns,
                    )
                else:
                    fail_query = self._get_optional(FAIL_QUERY, str)
                    if fail_query:
                        return UserDefinedFailedRowsCheckCfg(
                            source_header=header_str,
                            source_line=check_str,
                            source_configurations=check_configurations,
                            location=self.location,
                            name=name,
                            query=fail_query,
                            samples_limit=samples_limit,
                        )
                    else:
                        self.logs.error(
                            'In a "failed rows" check, either "fail condition" or "fail query" are required as nested configurations.',
                            location=self.location,
                        )

            finally:
                self._pop_path_element()
        else:
            self.logs.error(f'Check "{check_str}" expects a nested object/dict, but was {check_configurations}')

    def __parse_failed_rows_table_expression_check(
        self,
        header_str: str,
        check_str: str,
        check_configurations: dict | None,
    ) -> CheckCfg:
        if isinstance(check_configurations, dict):
            from soda.sodacl.user_defined_failed_rows_expression_check_cfg import (
                UserDefinedFailedRowsExpressionCheckCfg,
            )

            self._push_path_element(check_str, check_configurations)
            try:
                expression = self._get_required("failed rows expression", str)
                name = self._get_optional(NAME, str)
                return UserDefinedFailedRowsExpressionCheckCfg(
                    source_header=header_str,
                    source_line=check_str,
                    source_configurations=check_configurations,
                    location=self.location,
                    name=name,
                    fail_condition_sql_expr=expression,
                )
            finally:
                self._pop_path_element()
        else:
            self.logs.error(f'Check "{check_str}" expects a nested object/dict, but was {check_configurations}')

    def parse_failed_rows_data_source_query_check(
        self,
        header_str: str,
        check_str: str,
        check_configurations: dict | None,
    ) -> CheckCfg:
        from soda.sodacl.user_defined_failed_rows_check_cfg import (
            UserDefinedFailedRowsCheckCfg,
        )

        if isinstance(check_configurations, dict):
            self._push_path_element(check_str, check_configurations)
            try:
                name = self._get_optional(NAME, str)
                query = self._get_required(FAIL_QUERY, str)
                samples_limit = self._get_optional(SAMPLES_LIMIT, int)
                samples_columns = self._get_optional(SAMPLES_COLUMNS, list)
                fail_threshold_condition_str = self._get_optional(FAIL, str)
                fail_threshold_cfg = self.__parse_configuration_threshold_condition(fail_threshold_condition_str)
                warn_threshold_condition_str = self._get_optional(WARN, str)
                warn_threshold_cfg = self.__parse_configuration_threshold_condition(warn_threshold_condition_str)

                return UserDefinedFailedRowsCheckCfg(
                    source_header=header_str,
                    source_line=check_str,
                    source_configurations=check_configurations,
                    location=self.location,
                    name=name,
                    query=query,
                    samples_limit=samples_limit,
                    samples_columns=samples_columns,
                    fail_threshold_cfg=fail_threshold_cfg,
                    warn_threshold_cfg=warn_threshold_cfg,
                )
            finally:
                self._pop_path_element()
        else:
            self.logs.error(
                '"failed rows" check must have configurations',
                location=self.location,
            )

    def __parse_metric_check(
        self,
        antlr_metric_check: SodaCLAntlrParser.Metric_checkContext,
        header_str: str,
        check_str: str,
        check_configurations: dict | None,
    ) -> CheckCfg:
        from soda.sodacl.metric_check_cfg import MetricCheckCfg

        antlr_metric = antlr_metric_check.metric()
        metric_name = antlr_metric.metric_name().getText()
        metric_args = None
        if antlr_metric.metric_args():
            metric_args = [
                self.__parse_metric_arg(metric_arg)
                for metric_arg in antlr_metric.metric_args().getChildren()
                if isinstance(metric_arg, SodaCLAntlrParser.Metric_argContext)
            ]

        if metric_name.startswith("$"):
            log_msg = "Soda Core does not support check templates."
            if not self.logs.log_message_present(log_msg):
                self.logs.error(log_msg)
                self.logs.error(
                    "Install Soda Library and sign up for a free trial to use this feature. https://go.soda.io/library"
                )
            return None

        antlr_threshold = antlr_metric_check.threshold()
        fail_threshold_cfg = None
        warn_threshold_cfg = None
        if antlr_threshold:
            pass_threshold_cfg = self.__antlr_parse_threshold_condition(antlr_threshold)
            fail_threshold_cfg = pass_threshold_cfg.get_inverse()
        elif isinstance(check_configurations, dict):
            self._push_path_element(check_str, check_configurations)
            fail_threshold_condition_str = self._get_optional(FAIL, str)
            fail_threshold_cfg = self.__parse_configuration_threshold_condition(fail_threshold_condition_str)
            warn_threshold_condition_str = self._get_optional(WARN, str)
            warn_threshold_cfg = self.__parse_configuration_threshold_condition(warn_threshold_condition_str)
            self._pop_path_element()

        # Parse the nested check configuration details
        name = None
        filter = None
        method = None
        missing_and_valid_cfg = None
        condition = None
        metric_expression = None
        metric_query = None
        samples_limit = None
        samples_columns = None
        training_dataset_params: TrainingDatasetParameters = TrainingDatasetParameters()
        model_cfg: ModelConfigs = ModelConfigs()
        take_over_existing_anomaly_score_check = False
        severity_level_params: SeverityLevelParameters = SeverityLevelParameters()

        if isinstance(check_configurations, dict):
            for configuration_key in check_configurations:
                configuration_value = check_configurations[configuration_key]
                self._push_path_element(check_str, check_configurations)
                name = self._get_optional(NAME, str)
                samples_limit = self._get_optional(SAMPLES_LIMIT, int)
                self._push_path_element(configuration_key, configuration_value)
                if "filter" == configuration_key:
                    filter = configuration_value.strip()
                elif "condition" == configuration_key:
                    condition = configuration_value.strip()
                elif "method" == configuration_key:
                    method = configuration_value.strip()
                elif configuration_key.endswith("expression"):
                    metric_expression = configuration_value.strip()
                    configuration_metric_name = (
                        configuration_key[: -len(" expression")]
                        if len(configuration_key) > len(" expression")
                        else None
                    )
                    if configuration_metric_name != metric_name:
                        self.logs.error(
                            f'In configuration "{configuration_key}" the metric name must match exactly the metric name in the check "{metric_name}"',
                            location=self.location,
                        )
                elif configuration_key.endswith("query") or configuration_key.endswith("sql_file"):
                    if configuration_key.endswith("sql_file"):
                        fs = file_system()
                        sql_file_path = fs.join(fs.dirname(self.path_stack.file_path), configuration_value.strip())
                        metric_query = dedent(fs.file_read_as_str(sql_file_path)).strip()
                        configuration_metric_name = (
                            configuration_key[: -len(" sql_file")]
                            if len(configuration_key) > len(" sql_file")
                            else None
                        )

                    else:
                        metric_query = dedent(configuration_value).strip()

                        configuration_metric_name = (
                            configuration_key[: -len(" query")] if len(configuration_key) > len(" query") else None
                        )

                    if configuration_metric_name != metric_name:
                        self.logs.error(
                            f'In configuration "{configuration_key}" the metric name must match exactly the metric name in the check "{metric_name}"',
                            location=self.location,
                        )
                elif configuration_key in CFG_MISSING_VALID_ALL:
                    if missing_and_valid_cfg is None:
                        missing_and_valid_cfg = MissingAndValidCfg()
                    self.__parse_missing_and_valid(
                        configuration_key,
                        configuration_value,
                        missing_and_valid_cfg,
                    )
<<<<<<< HEAD
                elif configuration_key not in [NAME, IDENTITY, WARN, FAIL, SAMPLES_LIMIT, ATTRIBUTES, "contract check id"]:
=======
                elif configuration_key == ANOMALY_DETECTION_CONFIGS:
                    model_cfg: ModelConfigs = ModelConfigs.create_instance(
                        logger=self.logs, location=self.location, **configuration_value
                    )
                elif configuration_key == ANOMALY_DETECTION_TRAINING_DATASET_CONFIGS:
                    training_dataset_params = TrainingDatasetParameters.create_instance(
                        logger=self.logs, location=self.location, **configuration_value
                    )

                elif configuration_key == ANOMALY_DETECTION_SEVERITY_LEVEL_PARAMETERS:
                    severity_level_params = SeverityLevelParameters.create_instance(
                        logger=self.logs, location=self.location, **configuration_value
                    )

                elif configuration_key == ANOMALY_DETECTION_TAKE_OVER_EXISTING_ANOMALY_SCORE_CHECK:
                    take_over_existing_anomaly_score_check = configuration_value

                elif configuration_key not in [
                    NAME,
                    IDENTITY,
                    WARN,
                    FAIL,
                    SAMPLES_LIMIT,
                    ATTRIBUTES,
                    ANOMALY_DETECTION_WARN_ONLY,
                ]:
>>>>>>> 70b8753d
                    if metric_name != "distribution_difference":
                        self.logs.error(
                            f"Skipping unsupported check configuration: {configuration_key}",
                            doc="metric_check_configurations",
                            location=self.location,
                        )

                self._pop_path_element()
                self._pop_path_element()

        elif check_configurations is not None:
            self.logs.error(
                f"Check configuration details should be object/dict, but was {type(check_configurations).__name__}: \n{to_yaml_str(check_configurations)}",
                location=self.location,
            )

        if metric_name == "freshness":
            if metric_args:
                column_name = metric_args[0]
                variable_name = metric_args[1] if len(metric_args) > 1 else None

                fail_freshness_threshold = fail_threshold_cfg.get_freshness_threshold() if fail_threshold_cfg else None
                warn_freshness_threshold = warn_threshold_cfg.get_freshness_threshold() if warn_threshold_cfg else None

                return FreshnessCheckCfg(
                    source_header=header_str,
                    source_line=check_str,
                    source_configurations=check_configurations,
                    location=self.location,
                    name=name,
                    filter=filter,
                    column_name=column_name,
                    variable_name=variable_name,
                    fail_freshness_threshold=fail_freshness_threshold,
                    warn_freshness_threshold=warn_freshness_threshold,
                )
            else:
                self.logs.error("Metric freshness must have at least 1 arg", location=self.location)
                return None

        metric_check_cfg_class = MetricCheckCfg

        change_over_time_cfg = None
        if antlr_metric_check.change_over_time():
            from soda.sodacl.change_over_time_metric_check_cfg import (
                ChangeOverTimeMetricCheckCfg,
            )

            metric_check_cfg_class = ChangeOverTimeMetricCheckCfg
            change_over_time_cfg = ChangeOverTimeCfg()
            antlr_change_over_time = antlr_metric_check.change_over_time()
            antlr_change_over_time_config = antlr_change_over_time.change_over_time_config()

            if antlr_change_over_time.percent():
                change_over_time_cfg.percent = True

            if antlr_change_over_time_config:
                if antlr_change_over_time_config.LAST():
                    change_over_time_cfg.last_measurements = int(antlr_change_over_time_config.integer().getText())
                    change_over_time_cfg.last_aggregation = antlr_change_over_time_config.change_aggregation().getText()
                elif antlr_change_over_time_config.same_day_last_week():
                    change_over_time_cfg.same_day_last_week = True
            else:
                change_over_time_cfg.last_measurements = 1
                change_over_time_cfg.last_aggregation = "min"

        if antlr_metric_check.anomaly_score():
            from soda.sodacl.anomaly_metric_check_cfg import AnomalyMetricCheckCfg

            metric_check_cfg_class = AnomalyMetricCheckCfg

            if not antlr_metric_check.default_anomaly_threshold():
                return metric_check_cfg_class(
                    source_header=header_str,
                    source_line=check_str,
                    source_configurations=check_configurations,
                    location=self.location,
                    name=name,
                    metric_name=metric_name,
                    metric_args=metric_args,
                    missing_and_valid_cfg=missing_and_valid_cfg,
                    filter=filter,
                    condition=condition,
                    metric_expression=metric_expression,
                    metric_query=metric_query,
                    change_over_time_cfg=change_over_time_cfg,
                    fail_threshold_cfg=None,
                    warn_threshold_cfg=None,
                )
            if antlr_metric_check.default_anomaly_threshold():
                warn_threshold_cfg = ThresholdCfg(gt=0.9)

            # NOTE: Right now we are not using this parsing as we require '< default' syntax but when that changes
            # this section will come in handy to parse user-provided thresholds for anomaly detection.
            elif antlr_threshold:
                warn_threshold_cfg = fail_threshold_cfg
                fail_threshold_cfg = None

            if (fail_threshold_cfg and not fail_threshold_cfg.is_valid_anomaly_threshold()) or (
                warn_threshold_cfg and not warn_threshold_cfg.is_valid_anomaly_threshold()
            ):
                if antlr_threshold:
                    self.logs.error(
                        'Invalid anomaly threshold.  Only "< default" or "< {threshold-value}" '
                        "are allowed where threshold-value must be between 0 (ok) and 1 (anomaly)",
                        location=self.location,
                    )
                else:
                    self.logs.error(
                        'Invalid anomaly threshold.  Only "when > {threshold-value}" '
                        "is allowed where threshold-value must be between 0 (ok) and 1 (anomaly)",
                        location=self.location,
                    )

        elif antlr_metric_check.anomaly_detection():
            if model_cfg is None or training_dataset_params is None or severity_level_params is None:
                return None

            anomaly_detection_check_cfg = AnomalyDetectionMetricCheckCfg(
                source_header=header_str,
                source_line=check_str,
                source_configurations=check_configurations,
                location=self.location,
                name=name,
                metric_name=metric_name,
                metric_args=metric_args,
                missing_and_valid_cfg=missing_and_valid_cfg,
                filter=filter,
                condition=condition,
                metric_expression=metric_expression,
                metric_query=metric_query,
                change_over_time_cfg=change_over_time_cfg,
                fail_threshold_cfg=None,
                warn_threshold_cfg=None,
                training_dataset_params=training_dataset_params,
                model_cfg=model_cfg,
                severity_level_params=severity_level_params,
                take_over_existing_anomaly_score_check=take_over_existing_anomaly_score_check,
                samples_limit=samples_limit,
                samples_columns=samples_columns,
            )
            return anomaly_detection_check_cfg

        elif antlr_metric_check.default_anomaly_threshold():
            self.logs.error(
                'Threshold "< default" only allowed for anomaly checks that start with: "anomaly score '
                "{metric} < {threshold}",
                location=self.location,
            )
        elif metric_name == "distribution_difference":
            column_name: str = metric_args[0]
            distribution_name: str | None = metric_args[1] if len(metric_args) > 1 else None
            sample_clause = check_configurations.get("sample")

            if check_configurations.get("distribution reference file"):
                reference_file_path: str = os.path.join(
                    os.path.dirname(self.location.file_path), check_configurations.get("distribution reference file")
                )
            else:
                self.logs.error(
                    """You did not define a `distribution reference file` key. See the docs for more information:\n"""
                    """https://docs.soda.io/soda-cl/distribution.html#define-a-distribution-check""",
                    location=self.location,
                )
            if not fail_threshold_cfg and not warn_threshold_cfg:
                self.logs.error(
                    """You did not define a threshold for your distribution check. Please use the following syntax\n"""
                    """- distribution_difference(column_name, reference_distribution) > threshold: \n"""
                    """    distribution reference file: distribution_reference.yml""",
                    location=self.location,
                )

            return DistributionCheckCfg(
                source_header=header_str,
                source_line=check_str,
                source_configurations=check_configurations,
                location=self.location,
                name=name,
                column_name=column_name,
                distribution_name=distribution_name,
                filter=filter,
                sample_clause=sample_clause,
                method=method,
                reference_file_path=reference_file_path,
                fail_threshold_cfg=fail_threshold_cfg,
                warn_threshold_cfg=warn_threshold_cfg,
            )

        if fail_threshold_cfg is None and warn_threshold_cfg is None:
            self.logs.error(f'No threshold specified for check "{check_str}"', location=self.location)

        # Skip a check if more than one argument is used in a metric check that does not support that.
        # TODO: refactor this method into separate ones for different metric checks for clearer logic and better
        # organization of extra steps like validation that cannot be done on antlr level.
        if (
            metric_check_cfg_class == MetricCheckCfg
            and metric_args
            and len(metric_args) > 1
            and metric_name not in MetricCheckCfg.MULTI_METRIC_CHECK_TYPES
        ):
            self.logs.warning(
                f"Invalid syntax used in '{check_str}'. More than one check attribute is not supported. A check like this will be skipped in future versions of Soda Core"
            )

        return metric_check_cfg_class(
            source_header=header_str,
            source_line=check_str,
            source_configurations=check_configurations,
            location=self.location,
            name=name,
            metric_name=metric_name,
            metric_args=metric_args,
            missing_and_valid_cfg=missing_and_valid_cfg,
            filter=filter,
            condition=condition,
            metric_expression=metric_expression,
            metric_query=metric_query,
            change_over_time_cfg=change_over_time_cfg,
            fail_threshold_cfg=fail_threshold_cfg,
            warn_threshold_cfg=warn_threshold_cfg,
            samples_limit=samples_limit,
        )

    def __parse_configuration_threshold_condition(self, value) -> ThresholdCfg | None:
        if isinstance(value, str):
            if not value.startswith("when "):
                self.logs.error(
                    'Value for fail must be "when {condition}"',
                    location=self.location,
                )
            else:
                threshold_str = value[len("when ") :]
                antlr_parser = self.antlr_parse_threshold(threshold_str)
                if antlr_parser.is_ok():
                    antlr_threshold = antlr_parser.result
                    return self.__antlr_parse_threshold_condition(antlr_threshold)
                else:
                    self.logs.error(f'Invalid threshold "{threshold_str}": {antlr_parser.error_message}')

    def __parse_metric_arg(self, antlr_metric_arg):
        antlr_signed_number = antlr_metric_arg.signed_number()
        if antlr_signed_number:
            return self.__antlr_parse_signed_number(antlr_signed_number)
        return antlr_metric_arg.identifier().getText()

    def __parse_column_configurations_section(self, antlr_configuration_header, header_str, header_content):
        table_name = self.__antlr_parse_identifier_name_from_header(antlr_configuration_header)
        if table_name is None:
            self.logs.error(
                f'Table not specified in "{header_str}"',
                location=self.location,
            )
            return

        if isinstance(header_content, dict):
            data_source_scan_cfg = self.get_data_source_scan_cfgs()
            table_cfg: TableCfg = data_source_scan_cfg.get_or_create_table_cfg(table_name)
            table_cfg.column_configuration_locations.append(self.location)

            for (
                configuration_key,
                configuration_value,
            ) in header_content.items():
                parts = configuration_key.split(" for ")
                if len(parts) != 2:
                    self.logs.error(
                        f"Column configuration key {configuration_key} not in appropriate format {{configuration_type}} for {{column}}",
                        location=self.location,
                    )
                else:
                    configuration_type = parts[0].strip()
                    column_name = parts[1].strip()
                    column_configurations_cfg = table_cfg.get_or_create_column_configurations(column_name)
                    if configuration_type in CFG_MISSING_VALID_ALL:
                        self.__parse_missing_and_valid(
                            configuration_type,
                            configuration_value,
                            column_configurations_cfg,
                        )
                    else:
                        self.logs.error(f'Invalid configuration "{configuration_key}"', location=self.location)
        elif isinstance(header_content, list) and len(header_content) > 0:
            self.logs.error(
                f'Contents of column configurations "{header_str}" is a list, but should be plain configurations.  Remove the "-" before the nested configurations',
                location=self.location,
            )
        else:
            self.logs.error(
                f'Skipping section "{header_str}" because content is not a object/dict',
                location=self.location,
            )

    def __parse_group_evolution_check(
        self, header_str, check_str, check_configurations
    ) -> GroupEvolutionCheckCfg | None:
        if isinstance(check_configurations, dict):
            self._push_path_element(check_str, check_configurations)
            for configuration_key in check_configurations:
                if configuration_key not in [NAME, WARN, FAIL, ATTRIBUTES, QUERY]:
                    self.logs.error(
                        f'Invalid group evolution check configuration key "{configuration_key}"', location=self.location
                    )
            name = self._get_optional(NAME, str)
            query = self._get_required("query", str)
            group_evolution_check_cfg = GroupEvolutionCheckCfg(
                source_header=header_str,
                source_line=check_str,
                source_configurations=check_configurations,
                location=self.location,
                name=name,
                query=query,
                warn_validations=self.__parse_group_validations(WARN),
                fail_validations=self.__parse_group_validations(FAIL),
            )
            self._pop_path_element()
            return group_evolution_check_cfg
        else:
            self.logs.error(f'Check "{check_str}" expects a nested object/dict, but was {check_configurations}')

    def __parse_group_validations(self, outcome_text: str):
        validations_dict = self._get_optional(outcome_text, dict)
        if validations_dict:
            self._push_path_element(outcome_text, validations_dict)

            is_group_addition_forbidden = False
            is_group_deletion_forbidden = False

            changes_not_allowed = validations_dict.get(WHEN_GROUPS_CHANGE)
            if changes_not_allowed == "any":
                is_group_addition_forbidden = True
                is_group_deletion_forbidden = True

            elif isinstance(changes_not_allowed, list):
                for change_not_allowed in changes_not_allowed:
                    if change_not_allowed == "group add":
                        is_group_addition_forbidden = True
                    elif change_not_allowed == "group delete":
                        is_group_deletion_forbidden = True

                    else:
                        self.logs.error(f'"{WHEN_GROUPS_CHANGE}" has invalid value {change_not_allowed}')
            elif changes_not_allowed is not None:
                self.logs.error(
                    f'Value for "{WHEN_GROUPS_CHANGE}" must be either "any" or a list of these optional strings: {"group add", "group delete"}. Was {changes_not_allowed}'
                )

            group_validations = GroupValidations(
                required_group_names=self.__parse_group_validation(WHEN_REQUIRED_GROUP_MISSING),
                forbidden_group_names=self.__parse_group_validation(WHEN_FORBIDDEN_GROUP_PRESENT),
                is_group_addition_forbidden=is_group_addition_forbidden,
                is_group_deletion_forbidden=is_group_deletion_forbidden,
            )
            for invalid_group_validation in [
                v
                for v in validations_dict
                if v
                not in [
                    WHEN_REQUIRED_GROUP_MISSING,
                    WHEN_FORBIDDEN_GROUP_PRESENT,
                    WHEN_GROUPS_CHANGE,
                ]
            ]:
                hint = f"Available group validations: {ALL_GROUP_VALIDATIONS}"
                if invalid_group_validation == WHEN_GROUPS_CHANGE:
                    hint = f'Did you mean "when groups change" (plural)? {hint}'
                elif invalid_group_validation == "when required groups missing":
                    hint = f'Did you mean "when required group missing"? (column in singular form) {hint}'
                elif invalid_group_validation == "when forbidden groups present":
                    hint = f'Did you mean "when forbidden group present"? (column in singular form) {hint}'
                self.logs.error(
                    f'Invalid group validation "{invalid_group_validation}": {hint}',
                    location=self.location,
                )
            self._pop_path_element()
            return group_validations

    def __parse_group_validation(self, validation_type):
        value_type = (
            list
            if validation_type
            in [
                "when required group missing",
                "when forbidden group present",
            ]
            else dict
        )
        configuration_value = self._get_optional(validation_type, value_type)

        if configuration_value:
            if validation_type in [
                "when required group missing",
                "when forbidden group present",
            ]:
                are_values_valid = all(isinstance(c, str) for c in configuration_value)

            else:
                are_values_valid = all(
                    isinstance(k, str) and isinstance(v, int) for k, v in configuration_value.items()
                )
            if are_values_valid:
                return configuration_value
            else:
                self._push_path_element(validation_type, None)
                expected_configuration_type = (
                    "list of strings"
                    if validation_type
                    in [
                        "when required group missing",
                        "when forbidden group present",
                    ]
                    else "dict with strings for keys and values"
                )
                self.logs.error(
                    f'"{validation_type}" must contain {expected_configuration_type}',
                    location=self.location,
                )
                self._pop_path_element()

    def __parse_schema_check(self, header_str, check_str, check_configurations) -> SchemaCheckCfg | None:
        if isinstance(check_configurations, dict):
            self._push_path_element(check_str, check_configurations)
            for configuration_key in check_configurations:
                if configuration_key not in [NAME, WARN, FAIL, ATTRIBUTES, IDENTITY]:
                    self.logs.error(
                        f'Invalid schema check configuration key "{configuration_key}"', location=self.location
                    )
            name = self._get_optional(NAME, str)
            schema_check_cfg = SchemaCheckCfg(
                source_header=header_str,
                source_line=check_str,
                source_configurations=check_configurations,
                location=self.location,
                name=name,
                warn_validations=self.__parse_schema_validations(WARN),
                fail_validations=self.__parse_schema_validations(FAIL),
            )
            self._pop_path_element()
            return schema_check_cfg
        else:
            self.logs.error(f'Check "{check_str}" expects a nested object/dict, but was {check_configurations}')

    def __parse_schema_validations(self, outcome_text: str):
        validations_dict = self._get_optional(outcome_text, dict)
        if validations_dict:
            self._push_path_element(outcome_text, validations_dict)

            is_column_addition_forbidden = False
            is_column_deletion_forbidden = False
            is_column_type_change_forbidden = False
            is_column_index_change_forbidden = False
            changes_not_allowed = validations_dict.get(WHEN_SCHEMA_CHANGES)
            if changes_not_allowed == "any":
                is_column_addition_forbidden = True
                is_column_deletion_forbidden = True
                is_column_type_change_forbidden = True
                is_column_index_change_forbidden = True
            elif isinstance(changes_not_allowed, list):
                for change_not_allowed in changes_not_allowed:
                    if change_not_allowed == "column add":
                        is_column_addition_forbidden = True
                    elif change_not_allowed == "column delete":
                        is_column_deletion_forbidden = True
                    elif change_not_allowed == "column type change":
                        is_column_type_change_forbidden = True
                    elif change_not_allowed == "column index change":
                        is_column_index_change_forbidden = True
                    else:
                        self.logs.error(f'"when schema changes" has invalid value {change_not_allowed}')
            elif changes_not_allowed is not None:
                self.logs.error(
                    f'Value for "when schema changes" must be either "any" or a list of these optional strings: {"column add", "column delete", "column type change", "column index change"}. Was {changes_not_allowed}'
                )

            schema_validations = SchemaValidations(
                required_column_names=self.__parse_schema_validation(WHEN_REQUIRED_COLUMN_MISSING),
                required_column_types=self.__parse_schema_validation(WHEN_WRONG_COLUMN_TYPE),
                required_column_indexes=self.__parse_schema_validation(WHEN_WRONG_COLUMN_INDEX),
                forbidden_column_names=self.__parse_schema_validation(WHEN_FORBIDDEN_COLUMN_PRESENT),
                is_column_addition_forbidden=is_column_addition_forbidden,
                is_column_deletion_forbidden=is_column_deletion_forbidden,
                is_column_type_change_forbidden=is_column_type_change_forbidden,
                is_column_index_change_forbidden=is_column_index_change_forbidden,
            )

            if validations_dict.get(WHEN_MISMATCHING_COLUMNS):
                schema_validations.required_column_types = self.__parse_schema_validation(WHEN_MISMATCHING_COLUMNS)
                schema_validations.other_columns_allowed = False
                with_optional_columns = validations_dict.get(WITH_OPTIONAL_COLUMNS)
                if with_optional_columns is not None:
                    if (
                        isinstance(with_optional_columns, List)
                        and all(isinstance(e, str) for e in with_optional_columns)
                    ):
                        schema_validations.optional_columns = with_optional_columns
                    else:
                        self.logs.error(
                            f'"with optional columns" must be a list of strings',
                            location=self.location,
                        )
            elif validations_dict.get(WITH_OPTIONAL_COLUMNS):
                self.logs.error(
                    f'"with optional columns" is only allowed together with "when mismatching columns"',
                    location=self.location,
                )

            for invalid_schema_validation in [
                v
                for v in validations_dict
                if v
                not in [
                    WHEN_REQUIRED_COLUMN_MISSING,
                    WHEN_WRONG_COLUMN_TYPE,
                    WHEN_MISMATCHING_COLUMNS,
                    WITH_OPTIONAL_COLUMNS,
                    WHEN_WRONG_COLUMN_INDEX,
                    WHEN_FORBIDDEN_COLUMN_PRESENT,
                    WHEN_SCHEMA_CHANGES,
                ]
            ]:
                hint = f"Available schema validations: {ALL_SCHEMA_VALIDATIONS}"
                if invalid_schema_validation == "when schema change":
                    hint = f'Did you mean "when schema changes" (plural)? {hint}'
                elif invalid_schema_validation == "when required columns missing":
                    hint = f'Did you mean "when required column missing"? (column in singular form) {hint}'
                elif invalid_schema_validation == "when forbidden columns present":
                    hint = f'Did you mean "when forbidden column present"? (column in singular form) {hint}'
                self.logs.error(
                    f'Invalid schema validation "{invalid_schema_validation}": {hint}',
                    location=self.location,
                )
            self._pop_path_element()
            return schema_validations

    def __parse_schema_validation(self, validation_type):
        value_type = (
            list
            if validation_type
            in [
                WHEN_REQUIRED_COLUMN_MISSING,
                WHEN_FORBIDDEN_COLUMN_PRESENT,
            ]
            else dict
        )
        configuration_value = self._get_optional(validation_type, value_type)

        if configuration_value:
            if validation_type in [WHEN_REQUIRED_COLUMN_MISSING, WHEN_FORBIDDEN_COLUMN_PRESENT]:
                are_values_valid = all(isinstance(c, str) for c in configuration_value)
            elif validation_type in [WHEN_WRONG_COLUMN_TYPE, WHEN_MISMATCHING_COLUMNS]:
                are_values_valid = all(
                    isinstance(k, str) and (isinstance(v, str) or v is None) for k, v in configuration_value.items()
                )
            else:
                are_values_valid = all(
                    isinstance(k, str) and isinstance(v, int) for k, v in configuration_value.items()
                )
            if are_values_valid:
                return configuration_value
            else:
                self._push_path_element(validation_type, None)
                expected_configuration_type = (
                    "list of strings"
                    if validation_type
                    in [
                        WHEN_REQUIRED_COLUMN_MISSING,
                        WHEN_FORBIDDEN_COLUMN_PRESENT,
                    ]
                    else (
                        "dict with strings for keys and values"
                        if validation_type == WHEN_WRONG_COLUMN_TYPE
                        else "dict with strings for keys and ints for values"
                    )
                )
                self.logs.error(
                    f'"{validation_type}" must contain {expected_configuration_type}',
                    location=self.location,
                )
                self._pop_path_element()

    def __parse_row_count_comparison_check(
        self,
        antlr_row_count_comparison_check,
        header_str: str,
        check_str: str,
        check_configurations: dict | None,
    ) -> CheckCfg:
        other_table_name = antlr_row_count_comparison_check.identifier(0).getText()
        antlr_identifier2 = antlr_row_count_comparison_check.identifier(1)

        other_partition_name = None
        antlr_partition_name = antlr_row_count_comparison_check.partition_name()
        if antlr_partition_name:
            other_partition_name = self.__antlr_parse_identifier(antlr_partition_name)

        other_data_source_name = antlr_identifier2.getText() if antlr_identifier2 else None

        name = None
        if isinstance(check_configurations, dict):
            self._push_path_element(check_str, check_configurations)
            name = self._get_optional(NAME, str)
            for configuration_key in check_configurations:
                if configuration_key not in [NAME, ATTRIBUTES]:
                    self.logs.error(
                        f"Invalid row count comparison configuration key {configuration_key}", location=self.location
                    )
            self._pop_path_element()

        return RowCountComparisonCheckCfg(
            source_header=header_str,
            source_line=check_str,
            source_configurations=check_configurations,
            location=self.location,
            name=name,
            other_table_name=other_table_name,
            other_partition_name=other_partition_name,
            other_data_source_name=other_data_source_name,
        )

    def __parse_reference_check(
        self,
        antlr_reference_check,
        header_str: str,
        check_str: str,
        check_configurations: dict | None,
    ) -> CheckCfg:
        antlr_reference_check: SodaCLAntlrParser.Reference_checkContext = antlr_reference_check

        is_reverse = False
        if antlr_reference_check.reference_must_exist().NOT():
            is_reverse = True

        antlr_source_column_name_arg_list = antlr_reference_check.getTypedRuleContexts(
            SodaCLAntlrParser.Source_column_nameContext
        )
        source_column_names = [arg.getText() for arg in antlr_source_column_name_arg_list]

        target_table_name = antlr_reference_check.identifier().getText()

        antlr_target_column_name_arg_list = antlr_reference_check.getTypedRuleContexts(
            SodaCLAntlrParser.Target_column_nameContext
        )
        target_column_names = [arg.getText() for arg in antlr_target_column_name_arg_list]

        if len(source_column_names) == 0:
            self.logs.error(
                "No source columns in reference check",
                location=self.location,
            )
        if len(target_column_names) == 0:
            self.logs.error(
                "No target columns in reference check",
                location=self.location,
            )
        if len(source_column_names) != len(target_column_names):
            self.logs.error(
                "Number of source and target column names must be equal",
                location=self.location,
            )

        name = None
        samples_limit = None
        if isinstance(check_configurations, dict):
            self._push_path_element(check_str, check_configurations)
            name = self._get_optional(NAME, str)
            samples_limit = self._get_optional(SAMPLES_LIMIT, int)

            for configuration_key in check_configurations:
                if configuration_key not in [NAME, SAMPLES_LIMIT, ATTRIBUTES, "contract check id"]:
                    self.logs.error(
                        f"Invalid reference check configuration key {configuration_key}", location=self.location
                    )
            self._pop_path_element()

        return ReferenceCheckCfg(
            source_header=header_str,
            source_line=check_str,
            source_configurations=check_configurations,
            location=self.location,
            name=name,
            source_column_names=source_column_names,
            target_table_name=target_table_name,
            target_column_names=target_column_names,
            samples_limit=samples_limit,
            is_reverse=is_reverse,
        )

    def __parse_freshness_check(
        self,
        antlr_freshness_check,
        header_str: str,
        check_str: str,
        check_configurations: dict | None,
    ) -> CheckCfg:
        self.logs.warning(
            "Syntax of freshness check has changed and is deprecated.  Use freshness(column_name) < 24h30m  See docs"
        )

        antlr_freshness_check: SodaCLAntlrParser.Freshness_checkContext = antlr_freshness_check

        column_name = self.__antlr_parse_identifier(antlr_freshness_check.identifier())
        variable_name = None
        if antlr_freshness_check.freshness_variable():
            variable_name = self.__antlr_parse_identifier(antlr_freshness_check.freshness_variable().identifier())

        antlr_freshness_threshold = antlr_freshness_check.freshness_threshold_value()
        warn_freshness_threshold = None
        name = None
        filter = None
        if antlr_freshness_threshold:
            fail_freshness_threshold = self.parse_freshness_threshold(antlr_freshness_threshold.getText())
        else:
            self._push_path_element(check_str, check_configurations)
            fail_staleness_threshold_text = self._get_optional(FAIL, str)
            fail_freshness_threshold = self.parse_staleness_threshold_text(fail_staleness_threshold_text)
            warn_freshness_threshold_text = self._get_optional(WARN, str)
            warn_freshness_threshold = self.parse_staleness_threshold_text(warn_freshness_threshold_text)

            name = self._get_optional(NAME, str)
            filter = self._get_optional(FILTER, str).strip()
            for configuration_key in check_configurations:
                if configuration_key not in [NAME, WARN, FAIL, ATTRIBUTES]:
                    self.logs.error(f"Invalid freshness configuration key {configuration_key}", location=self.location)

            self._pop_path_element()

        return FreshnessCheckCfg(
            source_header=header_str,
            source_line=check_str,
            source_configurations=check_configurations,
            location=self.location,
            name=name,
            filter=filter,
            column_name=column_name,
            variable_name=variable_name,
            fail_freshness_threshold=fail_freshness_threshold,
            warn_freshness_threshold=warn_freshness_threshold,
        )

    def parse_staleness_threshold_text(self, staleness_threshold_text):
        if isinstance(staleness_threshold_text, str):
            if staleness_threshold_text.startswith("when > "):
                return self.parse_freshness_threshold(staleness_threshold_text[len("when > ") :])
            else:
                self.logs.error(
                    f'Invalid staleness threshold "{staleness_threshold_text}"',
                    location=self.location,
                )

    def parse_freshness_threshold(self, freshness_threshold_text: str) -> timedelta | None:
        try:
            days = 0
            hours = 0
            minutes = 0
            seconds = 0
            previous_unit = None
            matches = re.findall(r"\d+[dhms]?", freshness_threshold_text)
            for group in matches:
                if isinstance(group, str):
                    if group.isdigit():
                        unit = previous_unit
                    else:
                        unit = group[-1:]

                    value = int(group[:-1])
                    if unit == "d":
                        days += value
                    elif unit == "h":
                        hours += value
                    elif unit == "m":
                        minutes += value
                    elif unit == "s":
                        seconds += value

                    previous_unit = unit

            return timedelta(days=days, hours=hours, minutes=minutes, seconds=seconds)
        except Exception as e:
            self.logs.error(
                f'Problem parsing freshness threshold "{freshness_threshold_text}"', location=self.location, exception=e
            )

    def __antlr_parse_threshold_condition(self, antlr_threshold) -> ThresholdCfg:
        antlr_comparator_threshold = antlr_threshold.comparator_threshold()
        if antlr_comparator_threshold:
            comparator = antlr_comparator_threshold.comparator().getText()
            antlr_threshold_value = antlr_comparator_threshold.threshold_value()
            threshold_value = self.__antlr_threshold_value(antlr_threshold_value)

            if comparator == "<":
                return ThresholdCfg(lt=threshold_value)
            if comparator == "<=":
                return ThresholdCfg(lte=threshold_value)
            if comparator == ">":
                return ThresholdCfg(gt=threshold_value)
            if comparator == ">=":
                return ThresholdCfg(gte=threshold_value)
            if comparator == "=":
                return ThresholdCfg(lte=threshold_value, gte=threshold_value)
            if comparator in ["!=", "<>"]:
                return ThresholdCfg(lt=threshold_value, gt=threshold_value, is_split_zone=True)
            self.logs.error(f"Unsupported comparator {comparator}", location=self.location)
            return None

        antlr_between_threshold: SodaCLAntlrParser.Between_thresholdContext = antlr_threshold.between_threshold()
        if antlr_between_threshold:
            lower_included = antlr_between_threshold.ROUND_LEFT() is None
            antlr_lower_value = antlr_between_threshold.threshold_value(0)
            lower_bound = self.__antlr_threshold_value(antlr_lower_value)
            upper_included = antlr_between_threshold.ROUND_RIGHT() is None
            antlr_upper_value = antlr_between_threshold.threshold_value(1)
            upper_bound = self.__antlr_threshold_value(antlr_upper_value)
            if lower_bound > upper_bound:
                self.logs.error(
                    f"Left lower bound should be less than the upper bound on the right {antlr_between_threshold.getText()}",
                    location=self.location,
                )
            threshold_condition_cfg = ThresholdCfg(
                lt=upper_bound if not upper_included else None,
                lte=upper_bound if upper_included else None,
                gt=lower_bound if not lower_included else None,
                gte=lower_bound if lower_included else None,
            )

            if antlr_between_threshold.NOT():
                threshold_condition_cfg = threshold_condition_cfg.get_inverse()

            return threshold_condition_cfg

        if antlr_threshold.anomaly_threshold():
            return AnomalyThresholdCfg()

        self.logs.error(f'Unknown threshold "{antlr_threshold.getText()}"', location=self.location)

    def __antlr_threshold_value(self, antlr_threshold_value: SodaCLAntlrParser.Threshold_valueContext):
        if antlr_threshold_value.signed_number():
            return self.__antlr_parse_signed_number(antlr_threshold_value.signed_number())
        if antlr_threshold_value.freshness_threshold_value():
            freshness_threshold = antlr_threshold_value.freshness_threshold_value().getText()
            return self.parse_freshness_threshold(freshness_threshold)
        if antlr_threshold_value.IDENTIFIER_UNQUOTED():
            return antlr_threshold_value.IDENTIFIER_UNQUOTED().getText()

    def __antlr_parse_signed_number(self, antlr_signed_number):
        signed_number_str = antlr_signed_number.getText()
        if signed_number_str.startswith("+"):
            signed_number_str = signed_number_str[1:]
        return float(signed_number_str)

    def __parse_missing_and_valid(
        self,
        configuration_type: str,
        configuration_value,
        missing_and_valid_cfg: MissingAndValidCfg,
    ) -> None:
        def set_configuration_value(value):
            field_name = configuration_type.replace(" ", "_")
            location_field_name = f"{field_name}_location"
            previous_location = getattr(missing_and_valid_cfg, location_field_name)
            if previous_location:
                self.logs.warning(
                    f"Overwriting {configuration_type} from {previous_location}",
                    location=self.location,
                )
            setattr(missing_and_valid_cfg, field_name, value)
            setattr(missing_and_valid_cfg, location_field_name, self.location)

        if configuration_type in ["valid values", "invalid values", "missing values"]:
            if all(isinstance(v, str) for v in configuration_value) or all(
                isinstance(v, Number) for v in configuration_value
            ):
                set_configuration_value(configuration_value)
            else:
                self.logs.error(
                    f"Only strings or only numbers allowed in {configuration_type}: {configuration_value}",
                    location=self.location,
                )

        elif configuration_type in [
            "valid min length",
            "valid max length",
            "valid length",
        ]:
            try:
                set_configuration_value(int(configuration_value))
            except ValueError:
                self.logs.error(
                    f"{configuration_type} must be an integer, but was {configuration_value}",
                    location=self.location,
                )

        elif configuration_type in ["valid min", "valid max"]:
            try:
                set_configuration_value(float(configuration_value))
            except ValueError:
                self.logs.error(
                    f"{configuration_type} must be an number (float), but was '{configuration_value}'",
                    location=self.location,
                )

        elif configuration_type in [
            "missing format",
            "missing regex",
            "valid regex",
            "valid format",
            "invalid regex",
            "invalid format",
        ]:
            if isinstance(configuration_value, str):
                set_configuration_value(configuration_value)
            else:
                self.logs.error(
                    f"{configuration_type} must be a string, but was {type(configuration_value).__name__}",
                    location=self.location,
                )

    def __parse_table_filter_section(self, antlr_table_filter_header, header_str, header_content):
        from soda.sodacl.partition_cfg import PartitionCfg

        if isinstance(header_content, dict):
            table_name = self.__antlr_parse_identifier_name_from_header(antlr_table_filter_header)
            data_source_scan_cfg = self.get_data_source_scan_cfgs()
            table_cfg: TableCfg = data_source_scan_cfg.get_or_create_table_cfg(table_name)

            partition_name = self.__antlr_parse_partition_from_header(antlr_table_filter_header)
            partition_cfg: PartitionCfg = table_cfg.create_partition(self.location.file_path, partition_name)
            partition_filter = header_content.get("where")
            if partition_filter is None:
                self.logs.error(
                    f'Expecting "where" with a SQL expression as a configuration under {header_str}',
                    location=self.location,
                )
            else:
                partition_cfg.sql_partition_filter = partition_filter

        else:
            self.logs.error(
                f'Skipping section "{header_str}" because content is not an object/dict',
                location=self.location,
            )

    def __parse_tables(self, header_content, data_source_check_cfg):
        data_source_check_cfg.data_source_name = header_content.get("data_source")
        datasets = header_content.get("datasets")
        if datasets is None:
            datasets = header_content.get("tables")
        if isinstance(datasets, list):
            for table in datasets:
                if table.startswith("exclude "):
                    exclude_table_expression = table[len("exclude ") :]
                    data_source_check_cfg.exclude_tables.append(exclude_table_expression)
                else:
                    if table.startswith("include "):
                        include_table_expression = table[len("include ") :]
                    else:
                        include_table_expression = table
                    data_source_check_cfg.include_tables.append(include_table_expression)
            if self.__check_str_list_has_quotes(data_source_check_cfg.include_tables):
                self.logs.error(
                    QUOTE_CHAR_ERROR_LOG.format(dataset_type="included"),
                    location=self.location,
                )
            if self.__check_str_list_has_quotes(data_source_check_cfg.exclude_tables):
                self.logs.error(
                    QUOTE_CHAR_ERROR_LOG.format(dataset_type="excluded"),
                    location=self.location,
                )
        else:
            self.logs.error(
                'Content of "datasets" must be a list of include and/or exclude expressions', location=self.location
            )

    @assert_header_content_is_dict
    def __parse_automated_monitoring_section(self, header_str, header_content):
        automated_monitoring_cfg = AutomatedMonitoringCfg(self.data_source_name, self.location)
        self.__parse_tables(header_content, automated_monitoring_cfg)
        self.get_data_source_scan_cfgs().add_data_source_cfg(automated_monitoring_cfg)

    @assert_header_content_is_dict
    def __parse_discover_tables_section(self, header_str, header_content):
        discover_dataset_cfg = DiscoverTablesCfg(self.data_source_name, self.location)
        self.__parse_tables(header_content, discover_dataset_cfg)
        self.get_data_source_scan_cfgs().add_data_source_cfg(discover_dataset_cfg)

    @assert_header_content_is_dict
    def __parse_profile_columns_section(self, header_str, header_content):
        profile_columns_cfg = ProfileColumnsCfg(self.data_source_name, self.location)
        data_source_scan_cfg = self.get_data_source_scan_cfgs()
        data_source_scan_cfg.add_data_source_cfg(profile_columns_cfg)

        columns = header_content.get("columns")
        if isinstance(columns, list):
            for column_expression in columns:
                if "." not in column_expression:
                    self.logs.error(
                        "Invalid column expression: {column_expression} - must be in the form of table.column".format(
                            column_expression=column_expression
                        ),
                        location=profile_columns_cfg.location,
                    )
                    continue

                if column_expression.startswith("exclude "):
                    exclude_column_expression = column_expression[len("exclude ") :]
                    profile_columns_cfg.exclude_columns.append(exclude_column_expression)
                else:
                    if column_expression.startswith("include "):
                        include_column_expression = column_expression[len("include ") :]
                    else:
                        include_column_expression = column_expression
                    profile_columns_cfg.include_columns.append(include_column_expression)
            if self.__check_str_list_has_quotes(profile_columns_cfg.include_columns):
                self.logs.error(
                    QUOTE_CHAR_ERROR_LOG.format(dataset_type="included"),
                    location=self.location,
                )
            if self.__check_str_list_has_quotes(profile_columns_cfg.exclude_columns):
                self.logs.error(
                    QUOTE_CHAR_ERROR_LOG.format(dataset_type="excluded"),
                    location=self.location,
                )
        elif columns is None:
            self.logs.error('Configuration key "columns" is required in profile columns', location=self.location)
        else:
            self.logs.error('Content of "columns" must be a list of column expressions', location=self.location)

    @assert_header_content_is_dict
    def __parse_sample_datasets_section(self, header_str, header_content):
        sample_tables_cfg = SampleTablesCfg(self.data_source_name, self.location)
        self.__parse_tables(header_content, sample_tables_cfg)
        self.get_data_source_scan_cfgs().add_data_source_cfg(sample_tables_cfg)

    def __parse_nameset_list(self, header_content, for_each_cfg):
        for name_filter_index, name_filter_str in enumerate(header_content):
            if isinstance(name_filter_str, str):
                is_include = True
                name_filter_pieces_str = name_filter_str
                if name_filter_pieces_str.startswith("include "):
                    name_filter_pieces_str = name_filter_pieces_str[len("include ") :]
                elif name_filter_pieces_str.startswith("exclude "):
                    name_filter_pieces_str = name_filter_pieces_str[len("exclude ") :]
                    is_include = False

                data_source_name_filter = None
                table_name_filter = None
                column_name_filter = None

                filter_pieces_list = re.split(r"\.", name_filter_pieces_str)
                if isinstance(for_each_cfg, ForEachDatasetCfg):
                    if len(filter_pieces_list) == 1:
                        data_source_name_filter = self.data_source_name
                        table_name_filter = filter_pieces_list[0]
                    elif len(filter_pieces_list) == 2:
                        data_source_name_filter = filter_pieces_list[0]
                        if data_source_name_filter != self.data_source_name:
                            self.logs.error(
                                f"Cross data source table sets not yet supported. {name_filter_pieces_str} "
                                f"refers to non default data source  {data_source_name_filter}. "
                                f"Default data source is {self.data_source_name}"
                            )
                            data_source_name_filter = None
                            table_name_filter = None
                        else:
                            table_name_filter = filter_pieces_list[1]
                    else:
                        self.logs.error(
                            f'Table name filter "{name_filter_str}" should exist out of 1 or 2 pieces separated by a dot.  Pieces count: {len(filter_pieces_list)}',
                            location=self.location,
                        )

                if isinstance(for_each_cfg, ForEachColumnCfg):
                    if len(filter_pieces_list) == 2:
                        data_source_name_filter = self.data_source_name
                        table_name_filter = filter_pieces_list[0]
                        column_name_filter = filter_pieces_list[1]
                    elif len(filter_pieces_list) == 3:
                        data_source_name_filter = filter_pieces_list[0]
                        if data_source_name_filter != self.data_source_name:
                            self.logs.error(
                                f"Cross data source column sets not yet supported. {name_filter_pieces_str} "
                                f"refers to non default data source  {data_source_name_filter}. "
                                f"Default data source is {self.data_source_name}"
                            )
                            data_source_name_filter = None
                            table_name_filter = None
                            column_name_filter = None
                        else:
                            table_name_filter = filter_pieces_list[1]
                            column_name_filter = filter_pieces_list[2]
                    else:
                        self.logs.error(
                            f'Column name filter "{name_filter_str}" should exist out of 2 or 3 pieces separated by a dot.  Pieces count: {len(filter_pieces_list)}',
                            location=self.location,
                        )

                if data_source_name_filter is not None:
                    name_filter = NameFilter(
                        data_source_name_filter=data_source_name_filter,
                        table_name_filter=table_name_filter,
                        partition_name_filter=None,
                        column_name_filter=column_name_filter,
                    )
                    if is_include:
                        for_each_cfg.includes.append(name_filter)

                    else:
                        for_each_cfg.excludes.append(name_filter)
            else:
                self.logs.error(
                    f'Name filter "{name_filter_str}" is not a string',
                    location=self.location,
                )
        if self.__check_str_list_has_quotes([x.table_name_filter for x in for_each_cfg.includes]):
            self.logs.error(
                QUOTE_CHAR_ERROR_LOG.format(dataset_type="included"),
                location=self.location,
            )
        if self.__check_str_list_has_quotes([x.table_name_filter for x in for_each_cfg.excludes]):
            self.logs.error(
                QUOTE_CHAR_ERROR_LOG.format(dataset_type="included"),
                location=self.location,
            )

    def __antlr_parse_identifier_name_from_header(self, antlr_header, identifier_index: int = 0):
        antlr_identifier = antlr_header.getTypedRuleContext(SodaCLAntlrParser.IdentifierContext, identifier_index)
        return self.__antlr_parse_identifier(antlr_identifier) if antlr_identifier else None

    def __antlr_parse_partition_from_header(self, antlr_header):
        if antlr_header.partition_name():
            return self.__antlr_parse_identifier(antlr_header.partition_name().identifier()).strip("[]")

    def __antlr_parse_identifier(self, antlr_identifier) -> str:
        return self._resolve_jinja(antlr_identifier.getText(), self.sodacl_cfg.scan._variables)
        # TODO consider resolving escape chars from a quoted strings:
        # identifier = re.sub(r'\\(.)', '\g<1>', unquoted_identifier)

    def __parse_antlr_checks_for_each_dataset_section(
        self, antlr_checks_for_each_dataset_header, header_str, header_content
    ):
        for_each_dataset_cfg = ForEachDatasetCfg()
        for_each_dataset_cfg.table_alias_name = self.__antlr_parse_identifier_name_from_header(
            antlr_checks_for_each_dataset_header
        )
        datasets = self._get_optional("datasets", list)
        if datasets is None:
            datasets = self._get_optional("tables", list)
            self._push_path_element("tables", datasets)
        else:
            self._push_path_element("datasets", datasets)
        if datasets:
            # moved couple of lines above for backwards compatibility with tables
            # self._push_path_element("datasets", datasets)
            self.__parse_nameset_list(datasets, for_each_dataset_cfg)
            self._pop_path_element()
        check_cfgs = self._get_required("checks", list)
        if check_cfgs:
            self._push_path_element("checks", check_cfgs)
            for_each_dataset_cfg.check_cfgs = self.__parse_checks_in_for_each_section(header_str, check_cfgs)
            self._pop_path_element()
        for_each_dataset_cfg.location = self.location
        self.sodacl_cfg.for_each_dataset_cfgs.append(for_each_dataset_cfg)

    def __parse_antlr_checks_for_each_column_section(
        self, antlr_checks_for_each_column_header, header_str, header_content
    ):
        # TODO atm, It is not necessary that the column variable names in the metrics match.  So they are discarded for now.
        #  That's because *all* column references in the checks will be replaced anyways.
        for_each_column_cfg = ForEachColumnCfg()
        self.__parse_nameset_list(header_content, for_each_column_cfg)
        for_each_column_cfg.table_alias_name = self.__antlr_parse_identifier_name_from_header(
            antlr_checks_for_each_column_header
        )
        check_cfgs = self._get_required("checks", dict)
        for_each_column_cfg.check_cfgs = self.__parse_checks_in_for_each_section(header_str, check_cfgs)
        for_each_column_cfg.location = self.location
        self.sodacl_cfg.for_each_column_cfgs.append(for_each_column_cfg)

    def __parse_checks_in_for_each_section(self, header_str, header_content):
        check_cfgs: list[CheckCfg] = []
        if isinstance(header_content, list):
            for check_index, check_list_element in enumerate(header_content):
                self._push_path_element(check_index, check_list_element)

                check_str, check_configurations = self.__parse_check_configuration(check_list_element)

                if check_str is not None:
                    check_cfg = self.__parse_table_check_str(header_str, check_str, check_configurations)
                    check_cfgs.append(check_cfg)

                self._pop_path_element()
        else:
            self.logs.error(
                f'Skipping section "{header_str}" because content is not a list',
                location=self.location,
            )
        return check_cfgs

    def __parse_check_configuration(self, check_list_element) -> tuple:
        check_str: str = None
        check_configurations = None

        if isinstance(check_list_element, str):
            check_str = check_list_element
        elif isinstance(check_list_element, dict):
            check_str = next(iter(check_list_element))
            check_configurations = check_list_element[check_str]
            ignored_config_keys = [k for k in check_configurations if k != check_str]

            if len(check_list_element) > 1:
                self.logs.info(
                    f"Check '{check_str}' contains same-level configuration keys {ignored_config_keys} that will be ignored. Is your indentation correct?"
                )
        else:
            self.logs.error(
                f"Skipping unsupported check definition: {to_yaml_str(check_list_element)}",
                location=self.location,
            )

        return check_str, check_configurations

    def antlr_parse_check(self, text: str) -> AntlrParser:
        return AntlrParser(text, lambda p: p.check())

    def antlr_parse_section_header(self, text: str) -> AntlrParser:
        return AntlrParser(text, lambda p: p.section_header())

    def antlr_parse_column_configuration(self, text: str) -> AntlrParser:
        return AntlrParser(text, lambda p: p.configuration())

    def antlr_parse_threshold(self, text: str) -> AntlrParser:
        return AntlrParser(text, lambda p: p.threshold())

    def get_data_source_scan_cfgs(self):
        return self.sodacl_cfg.get_or_create_data_source_scan_cfgs(self.data_source_name)


class AntlrParser(ErrorListener):
    def __init__(self, text: str, parser_function):
        self.text = text
        self.error_message = None
        self.exception = None

        input_stream = InputStream(text)
        lexer = SodaCLAntlrLexer(input_stream)
        lexer.removeErrorListeners()
        lexer.addErrorListener(self)
        stream = CommonTokenStream(lexer)
        parser = SodaCLAntlrParser(stream)
        parser.removeErrorListeners()
        parser.addErrorListener(self)

        self.result = parser_function(parser)

    def is_ok(self):
        return self.result is not None and self.error_message is None and self.exception is None

    def get_error_message(self):
        return self.error_message

    def syntaxError(self, recognizer, offendingSymbol, line, column, msg, e):
        self.error_message = msg
        self.exception = e<|MERGE_RESOLUTION|>--- conflicted
+++ resolved
@@ -670,9 +670,6 @@
                         configuration_value,
                         missing_and_valid_cfg,
                     )
-<<<<<<< HEAD
-                elif configuration_key not in [NAME, IDENTITY, WARN, FAIL, SAMPLES_LIMIT, ATTRIBUTES, "contract check id"]:
-=======
                 elif configuration_key == ANOMALY_DETECTION_CONFIGS:
                     model_cfg: ModelConfigs = ModelConfigs.create_instance(
                         logger=self.logs, location=self.location, **configuration_value
@@ -698,8 +695,8 @@
                     SAMPLES_LIMIT,
                     ATTRIBUTES,
                     ANOMALY_DETECTION_WARN_ONLY,
+                    "contract check id"
                 ]:
->>>>>>> 70b8753d
                     if metric_name != "distribution_difference":
                         self.logs.error(
                             f"Skipping unsupported check configuration: {configuration_key}",
