from __future__ import annotations

import functools
import logging
import os
import re
from datetime import timedelta
from numbers import Number
from textwrap import dedent

from antlr4 import CommonTokenStream, InputStream
from antlr4.error.ErrorListener import ErrorListener
from soda.common.file_system import file_system
from soda.common.logs import Logs
from soda.common.parser import Parser
from soda.common.yaml_helper import to_yaml_str
from soda.sodacl.antlr.SodaCLAntlrLexer import SodaCLAntlrLexer
from soda.sodacl.antlr.SodaCLAntlrParser import SodaCLAntlrParser
from soda.sodacl.change_over_time_cfg import ChangeOverTimeCfg
from soda.sodacl.check_cfg import CheckCfg
from soda.sodacl.data_source_check_cfg import (
    AutomatedMonitoringCfg,
    DiscoverTablesCfg,
    ProfileColumnsCfg,
    SampleTablesCfg,
)
from soda.sodacl.distribution_check_cfg import DistributionCheckCfg
from soda.sodacl.for_each_column_cfg import ForEachColumnCfg
from soda.sodacl.for_each_dataset_cfg import ForEachDatasetCfg
from soda.sodacl.freshness_check_cfg import FreshnessCheckCfg
from soda.sodacl.group_evolution_check_cfg import (
    GroupEvolutionCheckCfg,
    GroupValidations,
)
from soda.sodacl.missing_and_valid_cfg import CFG_MISSING_VALID_ALL, MissingAndValidCfg
from soda.sodacl.name_filter import NameFilter
from soda.sodacl.reference_check_cfg import ReferenceCheckCfg
from soda.sodacl.row_count_comparison_check_cfg import RowCountComparisonCheckCfg
from soda.sodacl.schema_check_cfg import SchemaCheckCfg, SchemaValidations
from soda.sodacl.sodacl_cfg import SodaCLCfg
from soda.sodacl.table_cfg import TableCfg
from soda.sodacl.threshold_cfg import ThresholdCfg

logger = logging.getLogger(__name__)

ATTRIBUTES = "attributes"
FAIL = "fail"
FAIL_CONDITION = "fail condition"
FAIL_QUERY = "fail query"
IDENTITY = "identity"
KEY_COLUMNS = "key columns"
NAME = "name"
PARAMETERS = "parameters"
QUERY = "query"
SAMPLES_COLUMNS = "samples columns"
SAMPLES_LIMIT = "samples limit"
<<<<<<< HEAD
WHEN_REQUIRED_COLUMN_MISSING = "when required column missing"
WHEN_WRONG_COLUMN_TYPE = "when wrong column type"
WHEN_MISMATCHING_COLUMNS = "when mismatching columns"
WHEN_WRONG_COLUMN_INDEX = "when wrong column index"
WHEN_WRONG_COLUMN_TYPE = "when wrong column type"
WHEN_FORBIDDEN_COLUMN_PRESENT = "when forbidden column present"
WHEN_SCHEMA_CHANGES = "when schema changes"
ALL_SCHEMA_VALIDATIONS = [
    WHEN_REQUIRED_COLUMN_MISSING,
    WHEN_WRONG_COLUMN_TYPE,
    WHEN_MISMATCHING_COLUMNS,
    WHEN_WRONG_COLUMN_INDEX,
    WHEN_FORBIDDEN_COLUMN_PRESENT,
    WHEN_SCHEMA_CHANGES,
]

WHEN_REQUIRED_GROUP_MISSING = "when required group missing"
=======
SCHEMA_NAME = "schema_name"
SOURCE = "source"
SOURCE_COLUMNS = "source columns"
SOURCE_KEY_COLUMNS = "source key columns"
TARGET = "target"
TARGET_COLUMNS = "target columns"
TARGET_KEY_COLUMNS = "target key columns"
TYPES = "types"
WARN = "warn"
WHEN_FORBIDDEN_COLUMN_PRESENT = "when forbidden column present"
>>>>>>> 644546d3
WHEN_FORBIDDEN_GROUP_PRESENT = "when forbidden group present"
WHEN_GROUPS_CHANGE = "when groups change"
WHEN_REQUIRED_COLUMN_MISSING = "when required column missing"
WHEN_REQUIRED_GROUP_MISSING = "when required group missing"
WHEN_SCHEMA_CHANGES = "when schema changes"
WHEN_WRONG_COLUMN_INDEX = "when wrong column index"
WHEN_WRONG_COLUMN_TYPE = "when wrong column type"

ALL_GROUP_VALIDATIONS = [
    WHEN_REQUIRED_GROUP_MISSING,
    WHEN_FORBIDDEN_GROUP_PRESENT,
    WHEN_GROUPS_CHANGE,
]
ALL_SCHEMA_VALIDATIONS = [
    WHEN_REQUIRED_COLUMN_MISSING,
    WHEN_WRONG_COLUMN_TYPE,
    WHEN_WRONG_COLUMN_INDEX,
    WHEN_FORBIDDEN_COLUMN_PRESENT,
    WHEN_SCHEMA_CHANGES,
]

# Generic log messages for SODACL parser
QUOTE_CHAR_ERROR_LOG = """It looks like quote characters are present in one of more of your {dataset_type}
dataset identifiers. This may result in erroneous or no matches as most data sources do not
support such characters in table names.
"""


class SodaCLParser(Parser):
    def __init__(
        self,
        sodacl_cfg: SodaCLCfg,
        logs: Logs,
        file_path: str,
        data_source_name: str,
    ):
        super().__init__(file_path=file_path, logs=logs)
        from soda.sodacl.sodacl_cfg import SodaCLCfg

        self.sodacl_cfg: SodaCLCfg = sodacl_cfg
        self.data_source_name = data_source_name

    def assert_header_content_is_dict(func):
        @functools.wraps(func)
        def handler(self, header_str, header_content):
            if isinstance(header_content, dict):
                return func(self, header_str, header_content)
            else:
                self.logs.error(
                    f'Skipping section "{header_str}" because content is not an object/dict',
                    location=self.location,
                )

        return handler

    def parse_sodacl_yaml_str(self, sodacl_yaml_str: str):
        sodacl_dict = self._parse_yaml_str(sodacl_yaml_str)
        if sodacl_dict is not None:
            self.__parse_headers(sodacl_dict)

    def __check_str_list_has_quotes(self, check_str_list: list[str]):
        return any(x in (" ").join(check_str_list) for x in ['"', "'"])

    def __parse_headers(self, headers_dict: dict) -> None:
        if not headers_dict:
            return

        for header_str, header_content in headers_dict.items():
            # Backwards compatibility warning
            if "for each table" in header_str:
                self.logs.warning(
                    "Please update 'for each table ...' to 'for each dataset ...'.", location=self.location
                )

            self._push_path_element(header_str, header_content)
            try:
                if "automated monitoring" == header_str:
                    self.__parse_automated_monitoring_section(header_str, header_content)
                elif header_str.startswith("profile columns"):
                    self.__parse_profile_columns_section(header_str, header_content)
                elif header_str.startswith("discover datasets") or header_str.startswith("discover tables"):
                    self.__parse_discover_tables_section(header_str, header_content)
                elif header_str.startswith("sample datasets") or header_str.startswith("sample tables"):
                    self.__parse_sample_datasets_section(header_str, header_content)
                elif "checks" == header_str:
                    self.__parse_data_source_checks_section(header_str, header_content)
                elif "variables" == header_str:
                    self.__parse_header_section(header_str, header_content)
                else:
                    antlr_parser = self.antlr_parse_section_header(header_str)
                    if antlr_parser.is_ok():
                        antlr_section_header = antlr_parser.result

                        if antlr_section_header.table_checks_header():
                            self.__parse_table_checks_section(
                                antlr_section_header.table_checks_header(),
                                self._resolve_jinja(header_str, self.sodacl_cfg.scan._variables),
                                header_content,
                            )
                        elif antlr_section_header.column_configurations_header():
                            self.__parse_column_configurations_section(
                                antlr_section_header.column_configurations_header(),
                                header_str,
                                header_content,
                            )
                        elif antlr_section_header.table_filter_header():
                            self.__parse_table_filter_section(
                                antlr_section_header.table_filter_header(), header_str, header_content
                            )
                        elif antlr_section_header.checks_for_each_dataset_header():
                            self.__parse_antlr_checks_for_each_dataset_section(
                                antlr_section_header.checks_for_each_dataset_header(),
                                header_str,
                                header_content,
                            )
                        elif antlr_section_header.checks_for_each_column_header():
                            self.__parse_antlr_checks_for_each_column_section(
                                antlr_section_header.checks_for_each_column_header(),
                                header_str,
                                header_content,
                            )
                        else:
                            self.logs.error(
                                f'Skipping unknown section header "{header_str}"',
                                location=self.location,
                            )
                    else:
                        self.logs.error(
                            f'Invalid section header "{header_str}"',
                            location=self.location,
                        )

            finally:
                self._pop_path_element()

    def __parse_table_checks_section(self, antlr_table_checks_header, header_str, header_content):
        if isinstance(header_content, list):
            table_name = self.__antlr_parse_identifier_name_from_header(antlr_table_checks_header)
            if table_name is None:
                self.logs.error(
                    f'No table name in section header "{header_str}"',
                    location=self.location,
                )

            data_source_scan_cfg = self.get_data_source_scan_cfgs()
            table_cfg: TableCfg = data_source_scan_cfg.get_or_create_table_cfg(table_name)

            partition_name = self.__antlr_parse_partition_from_header(antlr_table_checks_header)
            partition_cfg = table_cfg.find_partition(self.location.file_path, partition_name)
            if partition_cfg is None:
                self.logs.error(f"Filter not declared: {partition_name}", location=self.location)
                return None

            partition_cfg.locations.append(self.location)

            for check_index, check_list_element in enumerate(header_content):
                self._push_path_element(check_index, check_list_element)

                check_str, check_configurations = self.__parse_check_configuration(check_list_element)

                if check_str is not None:
                    check_cfg = self.__parse_table_check_str(header_str, check_str, check_configurations)

                    if check_cfg:
                        column_name = check_cfg.get_column_name()
                        if column_name:
                            column_checks = partition_cfg.get_or_create_column_checks(column_name)
                            column_checks.add_check_cfg(check_cfg)
                        else:
                            partition_cfg.add_check_cfg(check_cfg)

                self._pop_path_element()
        else:
            self.logs.error(
                f'Skipping section "{header_str}" because content is not a list',
                location=self.location,
            )

    def __parse_data_source_checks_section(self, header_str, header_content):
        if isinstance(header_content, list):
            data_source_scan_cfg = self.get_data_source_scan_cfgs()

            for check_index, check_list_element in enumerate(header_content):
                self._push_path_element(check_index, check_list_element)

                check_str, check_configurations = self.__parse_check_configuration(check_list_element)

                if check_str is not None:
                    check_cfg = self.__parse_data_source_check_str(header_str, check_str, check_configurations)

                    if check_cfg:
                        data_source_scan_cfg.add_check_cfg(check_cfg)
                    else:
                        self.logs.error(
                            f"Could not detect check type of '{check_str}'",
                            location=self.location,
                        )

                self._pop_path_element()
        else:
            self.logs.error(
                f'Skipping section "{header_str}" because content is not a list',
                location=self.location,
            )

    def __parse_table_check_str(self, header_str: str, check_str: str, check_configurations) -> CheckCfg:
        if check_str == "schema":
            return self.__parse_schema_check(header_str, check_str, check_configurations)

        elif check_str == "group evolution":
            return self.__parse_group_evolution_check(header_str, check_str, check_configurations)

        elif check_str == "failed rows":
            return self.parse_user_defined_failed_rows_check_cfg(check_configurations, check_str, header_str)

        elif check_str == "group by":
            return self.parse_group_by_cfg(check_configurations, check_str, header_str)

        else:
            antlr_parser = self.antlr_parse_check(check_str)
            if antlr_parser.is_ok():
                antlr_check = antlr_parser.result
                if antlr_check.metric_check():
                    return self.__parse_metric_check(
                        antlr_check.metric_check(),
                        header_str,
                        check_str,
                        check_configurations,
                    )

                elif antlr_check.row_count_comparison_check():
                    return self.__parse_row_count_comparison_check(
                        antlr_check.row_count_comparison_check(),
                        header_str,
                        check_str,
                        check_configurations,
                    )

                elif antlr_check.reference_check():
                    return self.__parse_reference_check(
                        antlr_check.reference_check(),
                        header_str,
                        check_str,
                        check_configurations,
                    )

                elif antlr_check.freshness_check():
                    return self.__parse_freshness_check(
                        antlr_check.freshness_check(),
                        header_str,
                        check_str,
                        check_configurations,
                    )
            else:
                self.logs.error(f'Invalid check "{check_str}": {antlr_parser.error_message}')

    def __parse_data_source_check_str(
        self,
        header_str: str,
        check_str: str,
        check_configurations: dict | None,
    ) -> CheckCfg:
        if check_str == "failed rows":
            return self.parse_failed_rows_data_source_query_check(header_str, check_str, check_configurations)

        else:
            antlr_parser = self.antlr_parse_check(check_str)
            if antlr_parser.is_ok():
                antlr_check = antlr_parser.result
                if antlr_check.metric_check():
                    return self.__parse_metric_check(
                        antlr_check.metric_check(),
                        header_str,
                        check_str,
                        check_configurations,
                    )
                else:
                    self.logs.error(f'Check type "{check_str}" must be in "checks for TABLENAME:" section.')
            else:
                self.logs.error(f'Invalid check "{check_str}": {antlr_parser.error_message}')

    def __parse_header_section(self, header_str, header_content):
        if isinstance(header_content, dict):
            variables = self.sodacl_cfg.scan._variables
            for variable_name in header_content:
                variable_value = header_content[variable_name]
                if "${" in variable_value:
                    variable_value = self._resolve_jinja(variable_value, variables)
                variables[variable_name] = variable_value
        else:
            self.logs.error(f"Variables content must be a dict.  Was {type(header_content).__name__}")

    def parse_group_by_cfg(self, check_configurations, check_str, header_str):
        if isinstance(check_configurations, dict):
            from soda.sodacl.group_by_check_cfg import GroupByCheckCfg

            self._push_path_element(check_str, check_configurations)
            name = self._get_optional(NAME, str)

            try:
                group_limit = self._get_optional("group_limit", int) or 1000
                query = self._get_required("query", str)
                fields = self._get_required("fields", list)
                check_cfgs = self._get_required("checks", list)
                if check_cfgs:
                    self._push_path_element("checks", check_cfgs)
                    check_cfgs = self.__parse_checks_in_for_each_section(header_str, check_cfgs)
                    for check_cfg in check_cfgs:
                        check_cfg.metric_query = query
                    self._pop_path_element()

                return GroupByCheckCfg(
                    source_header=header_str,
                    source_line=check_str,
                    source_configurations=check_configurations,
                    location=self.location,
                    name=name,
                    query=query,
                    fields=fields,
                    check_cfgs=check_cfgs,
                    group_limit=group_limit,
                )
            finally:
                self._pop_path_element()
        else:
            self.logs.error(f'Check "{check_str}" expects a nested object/dict, but was {check_configurations}')

    def parse_user_defined_failed_rows_check_cfg(self, check_configurations, check_str, header_str):
        if isinstance(check_configurations, dict):
            from soda.sodacl.user_defined_failed_rows_check_cfg import (
                UserDefinedFailedRowsCheckCfg,
            )
            from soda.sodacl.user_defined_failed_rows_expression_check_cfg import (
                UserDefinedFailedRowsExpressionCheckCfg,
            )

            self._push_path_element(check_str, check_configurations)
            try:
                name = self._get_optional(NAME, str)
                for invalid_configuration_key in [
                    key
                    for key in check_configurations
                    if key not in [NAME, WARN, FAIL, FAIL_CONDITION, FAIL_QUERY, SAMPLES_LIMIT, ATTRIBUTES]
                ]:
                    self.logs.error(
                        f'Invalid user defined failed rows check configuration key "{invalid_configuration_key}"',
                        location=self.location,
                    )
                fail_condition_sql_expr = self._get_optional(FAIL_CONDITION, str)
                samples_limit = self._get_optional(SAMPLES_LIMIT, int)
                samples_columns = self._get_optional(SAMPLES_COLUMNS, list)
                fail_query = self._get_optional(FAIL_QUERY, str)

                fail_threshold_condition_str = self._get_optional(FAIL, str)
                fail_threshold_cfg = self.__parse_configuration_threshold_condition(fail_threshold_condition_str)
                warn_threshold_condition_str = self._get_optional(WARN, str)
                warn_threshold_cfg = self.__parse_configuration_threshold_condition(warn_threshold_condition_str)

                if fail_condition_sql_expr:
                    return UserDefinedFailedRowsExpressionCheckCfg(
                        source_header=header_str,
                        source_line=check_str,
                        source_configurations=check_configurations,
                        location=self.location,
                        name=name,
                        fail_threshold_cfg=fail_threshold_cfg,
                        warn_threshold_cfg=warn_threshold_cfg,
                        fail_condition_sql_expr=fail_condition_sql_expr,
                        samples_limit=samples_limit,
                        samples_columns=samples_columns,
                    )
                elif fail_query:
                    return UserDefinedFailedRowsCheckCfg(
                        source_header=header_str,
                        source_line=check_str,
                        source_configurations=check_configurations,
                        location=self.location,
                        name=name,
                        fail_threshold_cfg=fail_threshold_cfg,
                        warn_threshold_cfg=warn_threshold_cfg,
                        query=fail_query,
                        samples_limit=samples_limit,
                        samples_columns=samples_columns,
                    )
                else:
                    fail_query = self._get_optional(FAIL_QUERY, str)
                    if fail_query:
                        return UserDefinedFailedRowsCheckCfg(
                            source_header=header_str,
                            source_line=check_str,
                            source_configurations=check_configurations,
                            location=self.location,
                            name=name,
                            query=fail_query,
                            samples_limit=samples_limit,
                        )
                    else:
                        self.logs.error(
                            'In a "failed rows" check, either "fail condition" or "fail query" are required as nested configurations.',
                            location=self.location,
                        )

            finally:
                self._pop_path_element()
        else:
            self.logs.error(f'Check "{check_str}" expects a nested object/dict, but was {check_configurations}')

    def __parse_failed_rows_table_expression_check(
        self,
        header_str: str,
        check_str: str,
        check_configurations: dict | None,
    ) -> CheckCfg:
        if isinstance(check_configurations, dict):
            from soda.sodacl.user_defined_failed_rows_expression_check_cfg import (
                UserDefinedFailedRowsExpressionCheckCfg,
            )

            self._push_path_element(check_str, check_configurations)
            try:
                expression = self._get_required("failed rows expression", str)
                name = self._get_optional(NAME, str)
                return UserDefinedFailedRowsExpressionCheckCfg(
                    source_header=header_str,
                    source_line=check_str,
                    source_configurations=check_configurations,
                    location=self.location,
                    name=name,
                    fail_condition_sql_expr=expression,
                )
            finally:
                self._pop_path_element()
        else:
            self.logs.error(f'Check "{check_str}" expects a nested object/dict, but was {check_configurations}')

    def parse_failed_rows_data_source_query_check(
        self,
        header_str: str,
        check_str: str,
        check_configurations: dict | None,
    ) -> CheckCfg:
        from soda.sodacl.user_defined_failed_rows_check_cfg import (
            UserDefinedFailedRowsCheckCfg,
        )

        if isinstance(check_configurations, dict):
            self._push_path_element(check_str, check_configurations)
            try:
                name = self._get_optional(NAME, str)
                query = self._get_required(FAIL_QUERY, str)
                samples_limit = self._get_optional(SAMPLES_LIMIT, int)
                samples_columns = self._get_optional(SAMPLES_COLUMNS, list)
                fail_threshold_condition_str = self._get_optional(FAIL, str)
                fail_threshold_cfg = self.__parse_configuration_threshold_condition(fail_threshold_condition_str)
                warn_threshold_condition_str = self._get_optional(WARN, str)
                warn_threshold_cfg = self.__parse_configuration_threshold_condition(warn_threshold_condition_str)

                return UserDefinedFailedRowsCheckCfg(
                    source_header=header_str,
                    source_line=check_str,
                    source_configurations=check_configurations,
                    location=self.location,
                    name=name,
                    query=query,
                    samples_limit=samples_limit,
                    samples_columns=samples_columns,
                    fail_threshold_cfg=fail_threshold_cfg,
                    warn_threshold_cfg=warn_threshold_cfg,
                )
            finally:
                self._pop_path_element()
        else:
            self.logs.error(
                '"failed rows" check must have configurations',
                location=self.location,
            )

    def __parse_metric_check(
        self,
        antlr_metric_check,
        header_str: str,
        check_str: str,
        check_configurations: dict | None,
    ) -> CheckCfg:
        from soda.sodacl.metric_check_cfg import MetricCheckCfg

        antlr_metric = antlr_metric_check.metric()
        metric_name = antlr_metric.metric_name().getText()
        metric_args = None
        if antlr_metric.metric_args():
            metric_args = [
                self.__parse_metric_arg(metric_arg)
                for metric_arg in antlr_metric.metric_args().getChildren()
                if isinstance(metric_arg, SodaCLAntlrParser.Metric_argContext)
            ]

        if metric_name.startswith("$"):
            log_msg = "Soda Core does not support check templates."
            if not self.logs.log_message_present(log_msg):
                self.logs.error(log_msg)
                self.logs.error(
                    "Install Soda Library and sign up for a free trial to use this feature. https://go.soda.io/library"
                )
            return None

        antlr_threshold = antlr_metric_check.threshold()
        fail_threshold_cfg = None
        warn_threshold_cfg = None
        if antlr_threshold:
            pass_threshold_cfg = self.__antlr_parse_threshold_condition(antlr_threshold)
            fail_threshold_cfg = pass_threshold_cfg.get_inverse()
        elif isinstance(check_configurations, dict):
            self._push_path_element(check_str, check_configurations)
            fail_threshold_condition_str = self._get_optional(FAIL, str)
            fail_threshold_cfg = self.__parse_configuration_threshold_condition(fail_threshold_condition_str)
            warn_threshold_condition_str = self._get_optional(WARN, str)
            warn_threshold_cfg = self.__parse_configuration_threshold_condition(warn_threshold_condition_str)
            self._pop_path_element()

        # Parse the nested check configuration details
        name = None
        filter = None
        method = None
        missing_and_valid_cfg = None
        condition = None
        metric_expression = None
        metric_query = None
        samples_limit = None

        if isinstance(check_configurations, dict):
            for configuration_key in check_configurations:
                configuration_value = check_configurations[configuration_key]
                self._push_path_element(check_str, check_configurations)
                name = self._get_optional(NAME, str)
                samples_limit = self._get_optional(SAMPLES_LIMIT, int)
                self._push_path_element(configuration_key, configuration_value)
                if "filter" == configuration_key:
                    filter = configuration_value.strip()
                elif "condition" == configuration_key:
                    condition = configuration_value.strip()
                elif "method" == configuration_key:
                    method = configuration_value.strip()
                elif configuration_key.endswith("expression"):
                    metric_expression = configuration_value.strip()
                    configuration_metric_name = (
                        configuration_key[: -len(" expression")]
                        if len(configuration_key) > len(" expression")
                        else None
                    )
                    if configuration_metric_name != metric_name:
                        self.logs.error(
                            f'In configuration "{configuration_key}" the metric name must match exactly the metric name in the check "{metric_name}"',
                            location=self.location,
                        )
                elif configuration_key.endswith("query") or configuration_key.endswith("sql_file"):
                    if configuration_key.endswith("sql_file"):
                        fs = file_system()
                        sql_file_path = fs.join(fs.dirname(self.path_stack.file_path), configuration_value.strip())
                        metric_query = dedent(fs.file_read_as_str(sql_file_path)).strip()
                        configuration_metric_name = (
                            configuration_key[: -len(" sql_file")]
                            if len(configuration_key) > len(" sql_file")
                            else None
                        )

                    else:
                        metric_query = dedent(configuration_value).strip()

                        configuration_metric_name = (
                            configuration_key[: -len(" query")] if len(configuration_key) > len(" query") else None
                        )

                    if configuration_metric_name != metric_name:
                        self.logs.error(
                            f'In configuration "{configuration_key}" the metric name must match exactly the metric name in the check "{metric_name}"',
                            location=self.location,
                        )
                elif configuration_key in CFG_MISSING_VALID_ALL:
                    if missing_and_valid_cfg is None:
                        missing_and_valid_cfg = MissingAndValidCfg()
                    self.__parse_missing_and_valid(
                        configuration_key,
                        configuration_value,
                        missing_and_valid_cfg,
                    )
                elif configuration_key not in [NAME, IDENTITY, WARN, FAIL, SAMPLES_LIMIT, ATTRIBUTES]:
                    if metric_name != "distribution_difference":
                        self.logs.error(
                            f"Skipping unsupported check configuration: {configuration_key}",
                            doc="metric_check_configurations",
                            location=self.location,
                        )

                self._pop_path_element()
                self._pop_path_element()

        elif check_configurations is not None:
            self.logs.error(
                f"Check configuration details should be object/dict, but was {type(check_configurations).__name__}: \n{to_yaml_str(check_configurations)}",
                location=self.location,
            )

        if metric_name == "freshness":
            if metric_args:
                column_name = metric_args[0]
                variable_name = metric_args[1] if len(metric_args) > 1 else None

                fail_freshness_threshold = fail_threshold_cfg.get_freshness_threshold() if fail_threshold_cfg else None
                warn_freshness_threshold = warn_threshold_cfg.get_freshness_threshold() if warn_threshold_cfg else None

                return FreshnessCheckCfg(
                    source_header=header_str,
                    source_line=check_str,
                    source_configurations=check_configurations,
                    location=self.location,
                    name=name,
                    column_name=column_name,
                    variable_name=variable_name,
                    fail_freshness_threshold=fail_freshness_threshold,
                    warn_freshness_threshold=warn_freshness_threshold,
                )
            else:
                self.logs.error("Metric freshness must have at least 1 arg", location=self.location)
                return None

        metric_check_cfg_class = MetricCheckCfg

        change_over_time_cfg = None
        if antlr_metric_check.change_over_time():
            from soda.sodacl.change_over_time_metric_check_cfg import (
                ChangeOverTimeMetricCheckCfg,
            )

            metric_check_cfg_class = ChangeOverTimeMetricCheckCfg
            change_over_time_cfg = ChangeOverTimeCfg()
            antlr_change_over_time = antlr_metric_check.change_over_time()
            antlr_change_over_time_config = antlr_change_over_time.change_over_time_config()

            if antlr_change_over_time.percent():
                change_over_time_cfg.percent = True

            if antlr_change_over_time_config:
                if antlr_change_over_time_config.LAST():
                    change_over_time_cfg.last_measurements = int(antlr_change_over_time_config.integer().getText())
                    change_over_time_cfg.last_aggregation = antlr_change_over_time_config.change_aggregation().getText()
                elif antlr_change_over_time_config.same_day_last_week():
                    change_over_time_cfg.same_day_last_week = True
            else:
                change_over_time_cfg.last_measurements = 1
                change_over_time_cfg.last_aggregation = "min"

        if antlr_metric_check.anomaly_score():
            from soda.sodacl.anomaly_metric_check_cfg import AnomalyMetricCheckCfg

            metric_check_cfg_class = AnomalyMetricCheckCfg

            if not antlr_metric_check.default_anomaly_threshold():
                return metric_check_cfg_class(
                    source_header=header_str,
                    source_line=check_str,
                    source_configurations=check_configurations,
                    location=self.location,
                    name=name,
                    metric_name=metric_name,
                    metric_args=metric_args,
                    missing_and_valid_cfg=missing_and_valid_cfg,
                    filter=filter,
                    condition=condition,
                    metric_expression=metric_expression,
                    metric_query=metric_query,
                    change_over_time_cfg=change_over_time_cfg,
                    fail_threshold_cfg=None,
                    warn_threshold_cfg=None,
                )
            if antlr_metric_check.default_anomaly_threshold():
                warn_threshold_cfg = ThresholdCfg(gt=0.9)

            # NOTE: Right now we are not using this parsing as we require '< default' syntax but when that changes
            # this section will come in handy to parse user-provided thresholds for anomaly detection.
            elif antlr_threshold:
                warn_threshold_cfg = fail_threshold_cfg
                fail_threshold_cfg = None

            if (fail_threshold_cfg and not fail_threshold_cfg.is_valid_anomaly_threshold()) or (
                warn_threshold_cfg and not warn_threshold_cfg.is_valid_anomaly_threshold()
            ):
                if antlr_threshold:
                    self.logs.error(
                        'Invalid anomaly threshold.  Only "< default" or "< {threshold-value}" '
                        "are allowed where threshold-value must be between 0 (ok) and 1 (anomaly)",
                        location=self.location,
                    )
                else:
                    self.logs.error(
                        'Invalid anomaly threshold.  Only "when > {threshold-value}" '
                        "is allowed where threshold-value must be between 0 (ok) and 1 (anomaly)",
                        location=self.location,
                    )

        elif antlr_metric_check.default_anomaly_threshold():
            self.logs.error(
                'Threshold "< default" only allowed for anomaly checks that start with: "anomaly score '
                "{metric} < {threshold}",
                location=self.location,
            )
        elif metric_name == "distribution_difference":
            column_name: str = metric_args[0]
            distribution_name: str | None = metric_args[1] if len(metric_args) > 1 else None
            sample_clause = check_configurations.get("sample")

            if check_configurations.get("distribution reference file"):
                reference_file_path: str = os.path.join(
                    os.path.dirname(self.location.file_path), check_configurations.get("distribution reference file")
                )
            else:
                self.logs.error(
                    """You did not define a `distribution reference file` key. See the docs for more information:\n"""
                    """https://docs.soda.io/soda-cl/distribution.html#define-a-distribution-check""",
                    location=self.location,
                )
            if not fail_threshold_cfg and not warn_threshold_cfg:
                self.logs.error(
                    """You did not define a threshold for your distribution check. Please use the following syntax\n"""
                    """- distribution_difference(column_name, reference_distribution) > threshold: \n"""
                    """    distribution reference file: distribution_reference.yml""",
                    location=self.location,
                )

            return DistributionCheckCfg(
                source_header=header_str,
                source_line=check_str,
                source_configurations=check_configurations,
                location=self.location,
                name=name,
                column_name=column_name,
                distribution_name=distribution_name,
                filter=filter,
                sample_clause=sample_clause,
                method=method,
                reference_file_path=reference_file_path,
                fail_threshold_cfg=fail_threshold_cfg,
                warn_threshold_cfg=warn_threshold_cfg,
            )

        if fail_threshold_cfg is None and warn_threshold_cfg is None:
            self.logs.error(f'No threshold specified for check "{check_str}"', location=self.location)

        # Skip a check if more than one argument is used in a metric check that does not support that.
        # TODO: refactor this method into separate ones for different metric checks for clearer logic and better
        # organization of extra steps like validation that cannot be done on antlr level.
        if (
            metric_check_cfg_class == MetricCheckCfg
            and metric_args
            and len(metric_args) > 1
            and metric_name not in MetricCheckCfg.MULTI_METRIC_CHECK_TYPES
        ):
            self.logs.warning(
                f"Invalid syntax used in '{check_str}'. More than one check attribute is not supported. A check like this will be skipped in future versions of Soda Core"
            )

        return metric_check_cfg_class(
            source_header=header_str,
            source_line=check_str,
            source_configurations=check_configurations,
            location=self.location,
            name=name,
            metric_name=metric_name,
            metric_args=metric_args,
            missing_and_valid_cfg=missing_and_valid_cfg,
            filter=filter,
            condition=condition,
            metric_expression=metric_expression,
            metric_query=metric_query,
            change_over_time_cfg=change_over_time_cfg,
            fail_threshold_cfg=fail_threshold_cfg,
            warn_threshold_cfg=warn_threshold_cfg,
            samples_limit=samples_limit,
        )

    def __parse_configuration_threshold_condition(self, value) -> ThresholdCfg | None:
        if isinstance(value, str):
            if not value.startswith("when "):
                self.logs.error(
                    'Value for fail must be "when {condition}"',
                    location=self.location,
                )
            else:
                threshold_str = value[len("when ") :]
                antlr_parser = self.antlr_parse_threshold(threshold_str)
                if antlr_parser.is_ok():
                    antlr_threshold = antlr_parser.result
                    return self.__antlr_parse_threshold_condition(antlr_threshold)
                else:
                    self.logs.error(f'Invalid threshold "{threshold_str}": {antlr_parser.error_message}')

    def __parse_metric_arg(self, antlr_metric_arg):
        antlr_signed_number = antlr_metric_arg.signed_number()
        if antlr_signed_number:
            return self.__antlr_parse_signed_number(antlr_signed_number)
        return antlr_metric_arg.identifier().getText()

    def __parse_column_configurations_section(self, antlr_configuration_header, header_str, header_content):
        table_name = self.__antlr_parse_identifier_name_from_header(antlr_configuration_header)
        if table_name is None:
            self.logs.error(
                f'Table not specified in "{header_str}"',
                location=self.location,
            )
            return

        if isinstance(header_content, dict):
            data_source_scan_cfg = self.get_data_source_scan_cfgs()
            table_cfg: TableCfg = data_source_scan_cfg.get_or_create_table_cfg(table_name)
            table_cfg.column_configuration_locations.append(self.location)

            for (
                configuration_key,
                configuration_value,
            ) in header_content.items():
                parts = configuration_key.split(" for ")
                if len(parts) != 2:
                    self.logs.error(
                        f"Column configuration key {configuration_key} not in appropriate format {{configuration_type}} for {{column}}",
                        location=self.location,
                    )
                else:
                    configuration_type = parts[0].strip()
                    column_name = parts[1].strip()
                    column_configurations_cfg = table_cfg.get_or_create_column_configurations(column_name)
                    if configuration_type in CFG_MISSING_VALID_ALL:
                        self.__parse_missing_and_valid(
                            configuration_type,
                            configuration_value,
                            column_configurations_cfg,
                        )
                    else:
                        self.logs.error(f'Invalid configuration "{configuration_key}"', location=self.location)
        elif isinstance(header_content, list) and len(header_content) > 0:
            self.logs.error(
                f'Contents of column configurations "{header_str}" is a list, but should be plain configurations.  Remove the "-" before the nested configurations',
                location=self.location,
            )
        else:
            self.logs.error(
                f'Skipping section "{header_str}" because content is not a object/dict',
                location=self.location,
            )

    def __parse_group_evolution_check(
        self, header_str, check_str, check_configurations
    ) -> GroupEvolutionCheckCfg | None:
        if isinstance(check_configurations, dict):
            self._push_path_element(check_str, check_configurations)
            for configuration_key in check_configurations:
                if configuration_key not in [NAME, WARN, FAIL, ATTRIBUTES, QUERY]:
                    self.logs.error(
                        f'Invalid group evolution check configuration key "{configuration_key}"', location=self.location
                    )
            name = self._get_optional(NAME, str)
            query = self._get_required("query", str)
            group_evolution_check_cfg = GroupEvolutionCheckCfg(
                source_header=header_str,
                source_line=check_str,
                source_configurations=check_configurations,
                location=self.location,
                name=name,
                query=query,
                warn_validations=self.__parse_group_validations(WARN),
                fail_validations=self.__parse_group_validations(FAIL),
            )
            self._pop_path_element()
            return group_evolution_check_cfg
        else:
            self.logs.error(f'Check "{check_str}" expects a nested object/dict, but was {check_configurations}')

    def __parse_group_validations(self, outcome_text: str):
        validations_dict = self._get_optional(outcome_text, dict)
        if validations_dict:
            self._push_path_element(outcome_text, validations_dict)

            is_group_addition_forbidden = False
            is_group_deletion_forbidden = False

            changes_not_allowed = validations_dict.get(WHEN_GROUPS_CHANGE)
            if changes_not_allowed == "any":
                is_group_addition_forbidden = True
                is_group_deletion_forbidden = True

            elif isinstance(changes_not_allowed, list):
                for change_not_allowed in changes_not_allowed:
                    if change_not_allowed == "group add":
                        is_group_addition_forbidden = True
                    elif change_not_allowed == "group delete":
                        is_group_deletion_forbidden = True

                    else:
                        self.logs.error(f'"{WHEN_GROUPS_CHANGE}" has invalid value {change_not_allowed}')
            elif changes_not_allowed is not None:
                self.logs.error(
                    f'Value for "{WHEN_GROUPS_CHANGE}" must be either "any" or a list of these optional strings: {"group add", "group delete"}. Was {changes_not_allowed}'
                )

            group_validations = GroupValidations(
                required_group_names=self.__parse_group_validation(WHEN_REQUIRED_GROUP_MISSING),
                forbidden_group_names=self.__parse_group_validation(WHEN_FORBIDDEN_GROUP_PRESENT),
                is_group_addition_forbidden=is_group_addition_forbidden,
                is_group_deletion_forbidden=is_group_deletion_forbidden,
            )
            for invalid_group_validation in [
                v
                for v in validations_dict
                if v
                not in [
                    WHEN_REQUIRED_GROUP_MISSING,
                    WHEN_FORBIDDEN_GROUP_PRESENT,
                    WHEN_GROUPS_CHANGE,
                ]
            ]:
                hint = f"Available group validations: {ALL_GROUP_VALIDATIONS}"
                if invalid_group_validation == WHEN_GROUPS_CHANGE:
                    hint = f'Did you mean "when groups change" (plural)? {hint}'
                elif invalid_group_validation == "when required groups missing":
                    hint = f'Did you mean "when required group missing"? (column in singular form) {hint}'
                elif invalid_group_validation == "when forbidden groups present":
                    hint = f'Did you mean "when forbidden group present"? (column in singular form) {hint}'
                self.logs.error(
                    f'Invalid group validation "{invalid_group_validation}": {hint}',
                    location=self.location,
                )
            self._pop_path_element()
            return group_validations

    def __parse_group_validation(self, validation_type):
        value_type = (
            list
            if validation_type
            in [
                "when required group missing",
                "when forbidden group present",
            ]
            else dict
        )
        configuration_value = self._get_optional(validation_type, value_type)

        if configuration_value:
            if validation_type in [
                "when required group missing",
                "when forbidden group present",
            ]:
                are_values_valid = all(isinstance(c, str) for c in configuration_value)

            else:
                are_values_valid = all(
                    isinstance(k, str) and isinstance(v, int) for k, v in configuration_value.items()
                )
            if are_values_valid:
                return configuration_value
            else:
                self._push_path_element(validation_type, None)
                expected_configuration_type = (
                    "list of strings"
                    if validation_type
                    in [
                        "when required group missing",
                        "when forbidden group present",
                    ]
                    else "dict with strings for keys and values"
                )
                self.logs.error(
                    f'"{validation_type}" must contain {expected_configuration_type}',
                    location=self.location,
                )
                self._pop_path_element()

    def __parse_schema_check(self, header_str, check_str, check_configurations) -> SchemaCheckCfg | None:
        if isinstance(check_configurations, dict):
            self._push_path_element(check_str, check_configurations)
            for configuration_key in check_configurations:
                if configuration_key not in [NAME, WARN, FAIL, ATTRIBUTES]:
                    self.logs.error(
                        f'Invalid schema check configuration key "{configuration_key}"', location=self.location
                    )
            name = self._get_optional(NAME, str)
            schema_check_cfg = SchemaCheckCfg(
                source_header=header_str,
                source_line=check_str,
                source_configurations=check_configurations,
                location=self.location,
                name=name,
                warn_validations=self.__parse_schema_validations(WARN),
                fail_validations=self.__parse_schema_validations(FAIL),
            )
            self._pop_path_element()
            return schema_check_cfg
        else:
            self.logs.error(f'Check "{check_str}" expects a nested object/dict, but was {check_configurations}')

    def __parse_schema_validations(self, outcome_text: str):
        validations_dict = self._get_optional(outcome_text, dict)
        if validations_dict:
            self._push_path_element(outcome_text, validations_dict)

            is_column_addition_forbidden = False
            is_column_deletion_forbidden = False
            is_column_type_change_forbidden = False
            is_column_index_change_forbidden = False
            changes_not_allowed = validations_dict.get(WHEN_SCHEMA_CHANGES)
            if changes_not_allowed == "any":
                is_column_addition_forbidden = True
                is_column_deletion_forbidden = True
                is_column_type_change_forbidden = True
                is_column_index_change_forbidden = True
            elif isinstance(changes_not_allowed, list):
                for change_not_allowed in changes_not_allowed:
                    if change_not_allowed == "column add":
                        is_column_addition_forbidden = True
                    elif change_not_allowed == "column delete":
                        is_column_deletion_forbidden = True
                    elif change_not_allowed == "column type change":
                        is_column_type_change_forbidden = True
                    elif change_not_allowed == "column index change":
                        is_column_index_change_forbidden = True
                    else:
                        self.logs.error(f'"when schema changes" has invalid value {change_not_allowed}')
            elif changes_not_allowed is not None:
                self.logs.error(
                    f'Value for "when schema changes" must be either "any" or a list of these optional strings: {"column add", "column delete", "column type change", "column index change"}. Was {changes_not_allowed}'
                )

            schema_validations = SchemaValidations(
                required_column_names=self.__parse_schema_validation(WHEN_REQUIRED_COLUMN_MISSING),
                required_column_types=self.__parse_schema_validation(WHEN_WRONG_COLUMN_TYPE),
                required_column_indexes=self.__parse_schema_validation(WHEN_WRONG_COLUMN_INDEX),
                forbidden_column_names=self.__parse_schema_validation(WHEN_FORBIDDEN_COLUMN_PRESENT),
                is_column_addition_forbidden=is_column_addition_forbidden,
                is_column_deletion_forbidden=is_column_deletion_forbidden,
                is_column_type_change_forbidden=is_column_type_change_forbidden,
                is_column_index_change_forbidden=is_column_index_change_forbidden,
            )

            if validations_dict.get(WHEN_MISMATCHING_COLUMNS):
                schema_validations.required_column_types = self.__parse_schema_validation(WHEN_MISMATCHING_COLUMNS)
                schema_validations.other_columns_allowed = False

            for invalid_schema_validation in [
                v
                for v in validations_dict
                if v
                not in [
                    WHEN_REQUIRED_COLUMN_MISSING,
                    WHEN_WRONG_COLUMN_TYPE,
                    WHEN_MISMATCHING_COLUMNS,
                    WHEN_WRONG_COLUMN_INDEX,
                    WHEN_FORBIDDEN_COLUMN_PRESENT,
                    WHEN_SCHEMA_CHANGES,
                ]
            ]:
                hint = f"Available schema validations: {ALL_SCHEMA_VALIDATIONS}"
                if invalid_schema_validation == "when schema change":
                    hint = f'Did you mean "when schema changes" (plural)? {hint}'
                elif invalid_schema_validation == "when required columns missing":
                    hint = f'Did you mean "when required column missing"? (column in singular form) {hint}'
                elif invalid_schema_validation == "when forbidden columns present":
                    hint = f'Did you mean "when forbidden column present"? (column in singular form) {hint}'
                self.logs.error(
                    f'Invalid schema validation "{invalid_schema_validation}": {hint}',
                    location=self.location,
                )
            self._pop_path_element()
            return schema_validations

    def __parse_schema_validation(self, validation_type):
        value_type = (
            list
            if validation_type
            in [
                WHEN_REQUIRED_COLUMN_MISSING,
                WHEN_FORBIDDEN_COLUMN_PRESENT,
            ]
            else dict
        )
        configuration_value = self._get_optional(validation_type, value_type)

        if configuration_value:
            if validation_type in [WHEN_REQUIRED_COLUMN_MISSING, WHEN_FORBIDDEN_COLUMN_PRESENT]:
                are_values_valid = all(isinstance(c, str) for c in configuration_value)
            elif validation_type in [WHEN_WRONG_COLUMN_TYPE, WHEN_MISMATCHING_COLUMNS]:
                are_values_valid = all(
                    isinstance(k, str) and (isinstance(v, str) or v is None) for k, v in configuration_value.items()
                )
            else:
                are_values_valid = all(
                    isinstance(k, str) and isinstance(v, int) for k, v in configuration_value.items()
                )
            if are_values_valid:
                return configuration_value
            else:
                self._push_path_element(validation_type, None)
                expected_configuration_type = (
                    "list of strings"
                    if validation_type
                    in [
                        WHEN_REQUIRED_COLUMN_MISSING,
                        WHEN_FORBIDDEN_COLUMN_PRESENT,
                    ]
                    else "dict with strings for keys and values"
                    if validation_type == WHEN_WRONG_COLUMN_TYPE
                    else "dict with strings for keys and ints for values"
                )
                self.logs.error(
                    f'"{validation_type}" must contain {expected_configuration_type}',
                    location=self.location,
                )
                self._pop_path_element()

    def __parse_row_count_comparison_check(
        self,
        antlr_row_count_comparison_check,
        header_str: str,
        check_str: str,
        check_configurations: dict | None,
    ) -> CheckCfg:
        other_table_name = antlr_row_count_comparison_check.identifier(0).getText()
        antlr_identifier2 = antlr_row_count_comparison_check.identifier(1)

        other_partition_name = None
        antlr_partition_name = antlr_row_count_comparison_check.partition_name()
        if antlr_partition_name:
            other_partition_name = self.__antlr_parse_identifier(antlr_partition_name)

        other_data_source_name = antlr_identifier2.getText() if antlr_identifier2 else None

        name = None
        if isinstance(check_configurations, dict):
            self._push_path_element(check_str, check_configurations)
            name = self._get_optional(NAME, str)
            for configuration_key in check_configurations:
                if configuration_key not in [NAME, ATTRIBUTES]:
                    self.logs.error(
                        f"Invalid row count comparison configuration key {configuration_key}", location=self.location
                    )
            self._pop_path_element()

        return RowCountComparisonCheckCfg(
            source_header=header_str,
            source_line=check_str,
            source_configurations=check_configurations,
            location=self.location,
            name=name,
            other_table_name=other_table_name,
            other_partition_name=other_partition_name,
            other_data_source_name=other_data_source_name,
        )

    def __parse_reference_check(
        self,
        antlr_reference_check,
        header_str: str,
        check_str: str,
        check_configurations: dict | None,
    ) -> CheckCfg:
        antlr_reference_check: SodaCLAntlrParser.Reference_checkContext = antlr_reference_check

        is_reverse = False
        if antlr_reference_check.reference_must_exist().NOT():
            is_reverse = True

        antlr_source_column_name_arg_list = antlr_reference_check.getTypedRuleContexts(
            SodaCLAntlrParser.Source_column_nameContext
        )
        source_column_names = [arg.getText() for arg in antlr_source_column_name_arg_list]

        target_table_name = antlr_reference_check.identifier().getText()

        antlr_target_column_name_arg_list = antlr_reference_check.getTypedRuleContexts(
            SodaCLAntlrParser.Target_column_nameContext
        )
        target_column_names = [arg.getText() for arg in antlr_target_column_name_arg_list]

        if len(source_column_names) == 0:
            self.logs.error(
                "No source columns in reference check",
                location=self.location,
            )
        if len(target_column_names) == 0:
            self.logs.error(
                "No target columns in reference check",
                location=self.location,
            )
        if len(source_column_names) != len(target_column_names):
            self.logs.error(
                "Number of source and target column names must be equal",
                location=self.location,
            )

        name = None
        samples_limit = None
        if isinstance(check_configurations, dict):
            self._push_path_element(check_str, check_configurations)
            name = self._get_optional(NAME, str)
            samples_limit = self._get_optional(SAMPLES_LIMIT, int)

            for configuration_key in check_configurations:
                if configuration_key not in [NAME, SAMPLES_LIMIT, ATTRIBUTES]:
                    self.logs.error(
                        f"Invalid reference check configuration key {configuration_key}", location=self.location
                    )
            self._pop_path_element()

        return ReferenceCheckCfg(
            source_header=header_str,
            source_line=check_str,
            source_configurations=check_configurations,
            location=self.location,
            name=name,
            source_column_names=source_column_names,
            target_table_name=target_table_name,
            target_column_names=target_column_names,
            samples_limit=samples_limit,
            is_reverse=is_reverse,
        )

    def __parse_freshness_check(
        self,
        antlr_freshness_check,
        header_str: str,
        check_str: str,
        check_configurations: dict | None,
    ) -> CheckCfg:
        self.logs.warning(
            "Syntax of freshness check has changed and is deprecated.  Use freshness(column_name) < 24h30m  See docs"
        )

        antlr_freshness_check: SodaCLAntlrParser.Freshness_checkContext = antlr_freshness_check

        column_name = self.__antlr_parse_identifier(antlr_freshness_check.identifier())
        variable_name = None
        if antlr_freshness_check.freshness_variable():
            variable_name = self.__antlr_parse_identifier(antlr_freshness_check.freshness_variable().identifier())

        antlr_freshness_threshold = antlr_freshness_check.freshness_threshold_value()
        warn_freshness_threshold = None
        name = None
        if antlr_freshness_threshold:
            fail_freshness_threshold = self.parse_freshness_threshold(antlr_freshness_threshold.getText())
        else:
            self._push_path_element(check_str, check_configurations)
            fail_staleness_threshold_text = self._get_optional(FAIL, str)
            fail_freshness_threshold = self.parse_staleness_threshold_text(fail_staleness_threshold_text)
            warn_freshness_threshold_text = self._get_optional(WARN, str)
            warn_freshness_threshold = self.parse_staleness_threshold_text(warn_freshness_threshold_text)

            name = self._get_optional(NAME, str)
            for configuration_key in check_configurations:
                if configuration_key not in [NAME, WARN, FAIL, ATTRIBUTES]:
                    self.logs.error(f"Invalid freshness configuration key {configuration_key}", location=self.location)

            self._pop_path_element()

        return FreshnessCheckCfg(
            source_header=header_str,
            source_line=check_str,
            source_configurations=check_configurations,
            location=self.location,
            name=name,
            column_name=column_name,
            variable_name=variable_name,
            fail_freshness_threshold=fail_freshness_threshold,
            warn_freshness_threshold=warn_freshness_threshold,
        )

    def parse_staleness_threshold_text(self, staleness_threshold_text):
        if isinstance(staleness_threshold_text, str):
            if staleness_threshold_text.startswith("when > "):
                return self.parse_freshness_threshold(staleness_threshold_text[len("when > ") :])
            else:
                self.logs.error(
                    f'Invalid staleness threshold "{staleness_threshold_text}"',
                    location=self.location,
                )

    def parse_freshness_threshold(self, freshness_threshold_text: str) -> timedelta | None:
        try:
            days = 0
            hours = 0
            minutes = 0
            seconds = 0
            previous_unit = None
            matches = re.findall(r"\d+[dhms]?", freshness_threshold_text)
            for group in matches:
                if isinstance(group, str):
                    if group.isdigit():
                        unit = previous_unit
                    else:
                        unit = group[-1:]

                    value = int(group[:-1])
                    if unit == "d":
                        days += value
                    elif unit == "h":
                        hours += value
                    elif unit == "m":
                        minutes += value
                    elif unit == "s":
                        seconds += value

                    previous_unit = unit

            return timedelta(days=days, hours=hours, minutes=minutes, seconds=seconds)
        except Exception as e:
            self.logs.error(
                f'Problem parsing freshness threshold "{freshness_threshold_text}"', location=self.location, exception=e
            )

    def __antlr_parse_threshold_condition(self, antlr_threshold) -> ThresholdCfg:
        antlr_comparator_threshold = antlr_threshold.comparator_threshold()
        if antlr_comparator_threshold:
            comparator = antlr_comparator_threshold.comparator().getText()
            antlr_threshold_value = antlr_comparator_threshold.threshold_value()
            threshold_value = self.__antlr_threshold_value(antlr_threshold_value)

            if comparator == "<":
                return ThresholdCfg(lt=threshold_value)
            if comparator == "<=":
                return ThresholdCfg(lte=threshold_value)
            if comparator == ">":
                return ThresholdCfg(gt=threshold_value)
            if comparator == ">=":
                return ThresholdCfg(gte=threshold_value)
            if comparator == "=":
                return ThresholdCfg(lte=threshold_value, gte=threshold_value)
            if comparator in ["!=", "<>"]:
                return ThresholdCfg(lt=threshold_value, gt=threshold_value, is_split_zone=True)
            self.logs.error(f"Unsupported comparator {comparator}", location=self.location)
            return None

        antlr_between_threshold: SodaCLAntlrParser.Between_thresholdContext = antlr_threshold.between_threshold()
        if antlr_between_threshold:
            lower_included = antlr_between_threshold.ROUND_LEFT() is None
            antlr_lower_value = antlr_between_threshold.threshold_value(0)
            lower_bound = self.__antlr_threshold_value(antlr_lower_value)
            upper_included = antlr_between_threshold.ROUND_RIGHT() is None
            antlr_upper_value = antlr_between_threshold.threshold_value(1)
            upper_bound = self.__antlr_threshold_value(antlr_upper_value)
            if lower_bound > upper_bound:
                self.logs.error(
                    f"Left lower bound should be less than the upper bound on the right {antlr_between_threshold.getText()}",
                    location=self.location,
                )
            threshold_condition_cfg = ThresholdCfg(
                lt=upper_bound if not upper_included else None,
                lte=upper_bound if upper_included else None,
                gt=lower_bound if not lower_included else None,
                gte=lower_bound if lower_included else None,
            )

            if antlr_between_threshold.NOT():
                threshold_condition_cfg = threshold_condition_cfg.get_inverse()

            return threshold_condition_cfg

        if antlr_threshold.anomaly_threshold():
            return AnomalyThresholdCfg()

        self.logs.error(f'Unknown threshold "{antlr_threshold.getText()}"', location=self.location)

    def __antlr_threshold_value(self, antlr_threshold_value: SodaCLAntlrParser.Threshold_valueContext):
        if antlr_threshold_value.signed_number():
            return self.__antlr_parse_signed_number(antlr_threshold_value.signed_number())
        if antlr_threshold_value.freshness_threshold_value():
            freshness_threshold = antlr_threshold_value.freshness_threshold_value().getText()
            return self.parse_freshness_threshold(freshness_threshold)
        if antlr_threshold_value.IDENTIFIER_UNQUOTED():
            return antlr_threshold_value.IDENTIFIER_UNQUOTED().getText()

    def __antlr_parse_signed_number(self, antlr_signed_number):
        signed_number_str = antlr_signed_number.getText()
        if signed_number_str.startswith("+"):
            signed_number_str = signed_number_str[1:]
        return float(signed_number_str)

    def __parse_missing_and_valid(
        self,
        configuration_type: str,
        configuration_value,
        missing_and_valid_cfg: MissingAndValidCfg,
    ) -> None:
        def set_configuration_value(value):
            field_name = configuration_type.replace(" ", "_")
            location_field_name = f"{field_name}_location"
            previous_location = getattr(missing_and_valid_cfg, location_field_name)
            if previous_location:
                self.logs.warning(
                    f"Overwriting {configuration_type} from {previous_location}",
                    location=self.location,
                )
            setattr(missing_and_valid_cfg, field_name, value)
            setattr(missing_and_valid_cfg, location_field_name, self.location)

        if configuration_type in ["valid values", "invalid values", "missing values"]:
            if all(isinstance(v, str) for v in configuration_value) or all(
                isinstance(v, Number) for v in configuration_value
            ):
                set_configuration_value(configuration_value)
            else:
                self.logs.error(
                    f"Only strings or only numbers allowed in {configuration_type}: {configuration_value}",
                    location=self.location,
                )

        elif configuration_type in [
            "valid min length",
            "valid max length",
            "valid length",
        ]:
            try:
                set_configuration_value(int(configuration_value))
            except ValueError:
                self.logs.error(
                    f"{configuration_type} must be an integer, but was {configuration_value}",
                    location=self.location,
                )

        elif configuration_type in ["valid min", "valid max"]:
            try:
                set_configuration_value(float(configuration_value))
            except ValueError:
                self.logs.error(
                    f"{configuration_type} must be an number (float), but was '{configuration_value}'",
                    location=self.location,
                )

        elif configuration_type in [
            "missing format",
            "missing regex",
            "valid regex",
            "valid format",
            "invalid regex",
            "invalid format",
        ]:
            if isinstance(configuration_value, str):
                set_configuration_value(configuration_value)
            else:
                self.logs.error(
                    f"{configuration_type} must be a string, but was {type(configuration_value).__name__}",
                    location=self.location,
                )

    def __parse_table_filter_section(self, antlr_table_filter_header, header_str, header_content):
        from soda.sodacl.partition_cfg import PartitionCfg

        if isinstance(header_content, dict):
            table_name = self.__antlr_parse_identifier_name_from_header(antlr_table_filter_header)
            data_source_scan_cfg = self.get_data_source_scan_cfgs()
            table_cfg: TableCfg = data_source_scan_cfg.get_or_create_table_cfg(table_name)

            partition_name = self.__antlr_parse_partition_from_header(antlr_table_filter_header)
            partition_cfg: PartitionCfg = table_cfg.create_partition(self.location.file_path, partition_name)
            partition_filter = header_content.get("where")
            if partition_filter is None:
                self.logs.error(
                    f'Expecting "where" with a SQL expression as a configuration under {header_str}',
                    location=self.location,
                )
            else:
                partition_cfg.sql_partition_filter = partition_filter

        else:
            self.logs.error(
                f'Skipping section "{header_str}" because content is not an object/dict',
                location=self.location,
            )

    def __parse_tables(self, header_content, data_source_check_cfg):
        data_source_check_cfg.data_source_name = header_content.get("data_source")
        datasets = header_content.get("datasets")
        if datasets is None:
            datasets = header_content.get("tables")
        if isinstance(datasets, list):
            for table in datasets:
                if table.startswith("exclude "):
                    exclude_table_expression = table[len("exclude ") :]
                    data_source_check_cfg.exclude_tables.append(exclude_table_expression)
                else:
                    if table.startswith("include "):
                        include_table_expression = table[len("include ") :]
                    else:
                        include_table_expression = table
                    data_source_check_cfg.include_tables.append(include_table_expression)
            if self.__check_str_list_has_quotes(data_source_check_cfg.include_tables):
                self.logs.error(
                    QUOTE_CHAR_ERROR_LOG.format(dataset_type="included"),
                    location=self.location,
                )
            if self.__check_str_list_has_quotes(data_source_check_cfg.exclude_tables):
                self.logs.error(
                    QUOTE_CHAR_ERROR_LOG.format(dataset_type="excluded"),
                    location=self.location,
                )
        else:
            self.logs.error(
                'Content of "datasets" must be a list of include and/or exclude expressions', location=self.location
            )

    @assert_header_content_is_dict
    def __parse_automated_monitoring_section(self, header_str, header_content):
        automated_monitoring_cfg = AutomatedMonitoringCfg(self.data_source_name, self.location)
        self.__parse_tables(header_content, automated_monitoring_cfg)
        self.get_data_source_scan_cfgs().add_data_source_cfg(automated_monitoring_cfg)

    @assert_header_content_is_dict
    def __parse_discover_tables_section(self, header_str, header_content):
        discover_dataset_cfg = DiscoverTablesCfg(self.data_source_name, self.location)
        self.__parse_tables(header_content, discover_dataset_cfg)
        self.get_data_source_scan_cfgs().add_data_source_cfg(discover_dataset_cfg)

    @assert_header_content_is_dict
    def __parse_profile_columns_section(self, header_str, header_content):
        profile_columns_cfg = ProfileColumnsCfg(self.data_source_name, self.location)
        data_source_scan_cfg = self.get_data_source_scan_cfgs()
        data_source_scan_cfg.add_data_source_cfg(profile_columns_cfg)

        columns = header_content.get("columns")
        if isinstance(columns, list):
            for column_expression in columns:
                if "." not in column_expression:
                    self.logs.error(
                        "Invalid column expression: {column_expression} - must be in the form of table.column".format(
                            column_expression=column_expression
                        ),
                        location=profile_columns_cfg.location,
                    )
                    continue

                if column_expression.startswith("exclude "):
                    exclude_column_expression = column_expression[len("exclude ") :]
                    profile_columns_cfg.exclude_columns.append(exclude_column_expression)
                else:
                    if column_expression.startswith("include "):
                        include_column_expression = column_expression[len("include ") :]
                    else:
                        include_column_expression = column_expression
                    profile_columns_cfg.include_columns.append(include_column_expression)
            if self.__check_str_list_has_quotes(profile_columns_cfg.include_columns):
                self.logs.error(
                    QUOTE_CHAR_ERROR_LOG.format(dataset_type="included"),
                    location=self.location,
                )
            if self.__check_str_list_has_quotes(profile_columns_cfg.exclude_columns):
                self.logs.error(
                    QUOTE_CHAR_ERROR_LOG.format(dataset_type="excluded"),
                    location=self.location,
                )
        elif columns is None:
            self.logs.error('Configuration key "columns" is required in profile columns', location=self.location)
        else:
            self.logs.error('Content of "columns" must be a list of column expressions', location=self.location)

    @assert_header_content_is_dict
    def __parse_sample_datasets_section(self, header_str, header_content):
        sample_tables_cfg = SampleTablesCfg(self.data_source_name, self.location)
        self.__parse_tables(header_content, sample_tables_cfg)
        self.get_data_source_scan_cfgs().add_data_source_cfg(sample_tables_cfg)

    def __parse_nameset_list(self, header_content, for_each_cfg):
        for name_filter_index, name_filter_str in enumerate(header_content):
            if isinstance(name_filter_str, str):
                is_include = True
                name_filter_pieces_str = name_filter_str
                if name_filter_pieces_str.startswith("include "):
                    name_filter_pieces_str = name_filter_pieces_str[len("include ") :]
                elif name_filter_pieces_str.startswith("exclude "):
                    name_filter_pieces_str = name_filter_pieces_str[len("exclude ") :]
                    is_include = False

                data_source_name_filter = None
                table_name_filter = None
                column_name_filter = None

                filter_pieces_list = re.split(r"\.", name_filter_pieces_str)
                if isinstance(for_each_cfg, ForEachDatasetCfg):
                    if len(filter_pieces_list) == 1:
                        data_source_name_filter = self.data_source_name
                        table_name_filter = filter_pieces_list[0]
                    elif len(filter_pieces_list) == 2:
                        data_source_name_filter = filter_pieces_list[0]
                        if data_source_name_filter != self.data_source_name:
                            self.logs.error(
                                f"Cross data source table sets not yet supported. {name_filter_pieces_str} "
                                f"refers to non default data source  {data_source_name_filter}. "
                                f"Default data source is {self.data_source_name}"
                            )
                            data_source_name_filter = None
                            table_name_filter = None
                        else:
                            table_name_filter = filter_pieces_list[1]
                    else:
                        self.logs.error(
                            f'Table name filter "{name_filter_str}" should exist out of 1 or 2 pieces separated by a dot.  Pieces count: {len(filter_pieces_list)}',
                            location=self.location,
                        )

                if isinstance(for_each_cfg, ForEachColumnCfg):
                    if len(filter_pieces_list) == 2:
                        data_source_name_filter = self.data_source_name
                        table_name_filter = filter_pieces_list[0]
                        column_name_filter = filter_pieces_list[1]
                    elif len(filter_pieces_list) == 3:
                        data_source_name_filter = filter_pieces_list[0]
                        if data_source_name_filter != self.data_source_name:
                            self.logs.error(
                                f"Cross data source column sets not yet supported. {name_filter_pieces_str} "
                                f"refers to non default data source  {data_source_name_filter}. "
                                f"Default data source is {self.data_source_name}"
                            )
                            data_source_name_filter = None
                            table_name_filter = None
                            column_name_filter = None
                        else:
                            table_name_filter = filter_pieces_list[1]
                            column_name_filter = filter_pieces_list[2]
                    else:
                        self.logs.error(
                            f'Column name filter "{name_filter_str}" should exist out of 2 or 3 pieces separated by a dot.  Pieces count: {len(filter_pieces_list)}',
                            location=self.location,
                        )

                if data_source_name_filter is not None:
                    name_filter = NameFilter(
                        data_source_name_filter=data_source_name_filter,
                        table_name_filter=table_name_filter,
                        partition_name_filter=None,
                        column_name_filter=column_name_filter,
                    )
                    if is_include:
                        for_each_cfg.includes.append(name_filter)

                    else:
                        for_each_cfg.excludes.append(name_filter)
            else:
                self.logs.error(
                    f'Name filter "{name_filter_str}" is not a string',
                    location=self.location,
                )
        if self.__check_str_list_has_quotes([x.table_name_filter for x in for_each_cfg.includes]):
            self.logs.error(
                QUOTE_CHAR_ERROR_LOG.format(dataset_type="included"),
                location=self.location,
            )
        if self.__check_str_list_has_quotes([x.table_name_filter for x in for_each_cfg.excludes]):
            self.logs.error(
                QUOTE_CHAR_ERROR_LOG.format(dataset_type="included"),
                location=self.location,
            )

    def __antlr_parse_identifier_name_from_header(self, antlr_header, identifier_index: int = 0):
        antlr_identifier = antlr_header.getTypedRuleContext(SodaCLAntlrParser.IdentifierContext, identifier_index)
        return self.__antlr_parse_identifier(antlr_identifier) if antlr_identifier else None

    def __antlr_parse_partition_from_header(self, antlr_header):
        if antlr_header.partition_name():
            return self.__antlr_parse_identifier(antlr_header.partition_name().identifier()).strip("[]")

    def __antlr_parse_identifier(self, antlr_identifier) -> str:
        return self._resolve_jinja(antlr_identifier.getText(), self.sodacl_cfg.scan._variables)
        # TODO consider resolving escape chars from a quoted strings:
        # identifier = re.sub(r'\\(.)', '\g<1>', unquoted_identifier)

    def __parse_antlr_checks_for_each_dataset_section(
        self, antlr_checks_for_each_dataset_header, header_str, header_content
    ):
        for_each_dataset_cfg = ForEachDatasetCfg()
        for_each_dataset_cfg.table_alias_name = self.__antlr_parse_identifier_name_from_header(
            antlr_checks_for_each_dataset_header
        )
        datasets = self._get_optional("datasets", list)
        if datasets is None:
            datasets = self._get_optional("tables", list)
            self._push_path_element("tables", datasets)
        else:
            self._push_path_element("datasets", datasets)
        if datasets:
            # moved couple of lines above for backwards compatibility with tables
            # self._push_path_element("datasets", datasets)
            self.__parse_nameset_list(datasets, for_each_dataset_cfg)
            self._pop_path_element()
        check_cfgs = self._get_required("checks", list)
        if check_cfgs:
            self._push_path_element("checks", check_cfgs)
            for_each_dataset_cfg.check_cfgs = self.__parse_checks_in_for_each_section(header_str, check_cfgs)
            self._pop_path_element()
        for_each_dataset_cfg.location = self.location
        self.sodacl_cfg.for_each_dataset_cfgs.append(for_each_dataset_cfg)

    def __parse_antlr_checks_for_each_column_section(
        self, antlr_checks_for_each_column_header, header_str, header_content
    ):
        # TODO atm, It is not necessary that the column variable names in the metrics match.  So they are discarded for now.
        #  That's because *all* column references in the checks will be replaced anyways.
        for_each_column_cfg = ForEachColumnCfg()
        self.__parse_nameset_list(header_content, for_each_column_cfg)
        for_each_column_cfg.table_alias_name = self.__antlr_parse_identifier_name_from_header(
            antlr_checks_for_each_column_header
        )
        check_cfgs = self._get_required("checks", dict)
        for_each_column_cfg.check_cfgs = self.__parse_checks_in_for_each_section(header_str, check_cfgs)
        for_each_column_cfg.location = self.location
        self.sodacl_cfg.for_each_column_cfgs.append(for_each_column_cfg)

    def __parse_checks_in_for_each_section(self, header_str, header_content):
        check_cfgs: list[CheckCfg] = []
        if isinstance(header_content, list):
            for check_index, check_list_element in enumerate(header_content):
                self._push_path_element(check_index, check_list_element)

                check_str, check_configurations = self.__parse_check_configuration(check_list_element)

                if check_str is not None:
                    check_cfg = self.__parse_table_check_str(header_str, check_str, check_configurations)
                    check_cfgs.append(check_cfg)

                self._pop_path_element()
        else:
            self.logs.error(
                f'Skipping section "{header_str}" because content is not a list',
                location=self.location,
            )
        return check_cfgs

    def __parse_check_configuration(self, check_list_element) -> tuple:
        check_str: str = None
        check_configurations = None

        if isinstance(check_list_element, str):
            check_str = check_list_element
        elif isinstance(check_list_element, dict):
            check_str = next(iter(check_list_element))
            check_configurations = check_list_element[check_str]
            ignored_config_keys = [k for k in check_configurations if k != check_str]

            if len(check_list_element) > 1:
                self.logs.info(
                    f"Check '{check_str}' contains same-level configuration keys {ignored_config_keys} that will be ignored. Is your indentation correct?"
                )
        else:
            self.logs.error(
                f"Skipping unsupported check definition: {to_yaml_str(check_list_element)}",
                location=self.location,
            )

        return check_str, check_configurations

    def antlr_parse_check(self, text: str) -> AntlrParser:
        return AntlrParser(text, lambda p: p.check())

    def antlr_parse_section_header(self, text: str) -> AntlrParser:
        return AntlrParser(text, lambda p: p.section_header())

    def antlr_parse_column_configuration(self, text: str) -> AntlrParser:
        return AntlrParser(text, lambda p: p.configuration())

    def antlr_parse_threshold(self, text: str) -> AntlrParser:
        return AntlrParser(text, lambda p: p.threshold())

    def get_data_source_scan_cfgs(self):
        return self.sodacl_cfg.get_or_create_data_source_scan_cfgs(self.data_source_name)


class AntlrParser(ErrorListener):
    def __init__(self, text: str, parser_function):
        self.text = text
        self.error_message = None
        self.exception = None

        input_stream = InputStream(text)
        lexer = SodaCLAntlrLexer(input_stream)
        lexer.removeErrorListeners()
        lexer.addErrorListener(self)
        stream = CommonTokenStream(lexer)
        parser = SodaCLAntlrParser(stream)
        parser.removeErrorListeners()
        parser.addErrorListener(self)

        self.result = parser_function(parser)

    def is_ok(self):
        return self.result is not None and self.error_message is None and self.exception is None

    def get_error_message(self):
        return self.error_message

    def syntaxError(self, recognizer, offendingSymbol, line, column, msg, e):
        self.error_message = msg
        self.exception = e<|MERGE_RESOLUTION|>--- conflicted
+++ resolved
@@ -54,25 +54,6 @@
 QUERY = "query"
 SAMPLES_COLUMNS = "samples columns"
 SAMPLES_LIMIT = "samples limit"
-<<<<<<< HEAD
-WHEN_REQUIRED_COLUMN_MISSING = "when required column missing"
-WHEN_WRONG_COLUMN_TYPE = "when wrong column type"
-WHEN_MISMATCHING_COLUMNS = "when mismatching columns"
-WHEN_WRONG_COLUMN_INDEX = "when wrong column index"
-WHEN_WRONG_COLUMN_TYPE = "when wrong column type"
-WHEN_FORBIDDEN_COLUMN_PRESENT = "when forbidden column present"
-WHEN_SCHEMA_CHANGES = "when schema changes"
-ALL_SCHEMA_VALIDATIONS = [
-    WHEN_REQUIRED_COLUMN_MISSING,
-    WHEN_WRONG_COLUMN_TYPE,
-    WHEN_MISMATCHING_COLUMNS,
-    WHEN_WRONG_COLUMN_INDEX,
-    WHEN_FORBIDDEN_COLUMN_PRESENT,
-    WHEN_SCHEMA_CHANGES,
-]
-
-WHEN_REQUIRED_GROUP_MISSING = "when required group missing"
-=======
 SCHEMA_NAME = "schema_name"
 SOURCE = "source"
 SOURCE_COLUMNS = "source columns"
@@ -83,9 +64,9 @@
 TYPES = "types"
 WARN = "warn"
 WHEN_FORBIDDEN_COLUMN_PRESENT = "when forbidden column present"
->>>>>>> 644546d3
 WHEN_FORBIDDEN_GROUP_PRESENT = "when forbidden group present"
 WHEN_GROUPS_CHANGE = "when groups change"
+WHEN_MISMATCHING_COLUMNS = "when mismatching columns"
 WHEN_REQUIRED_COLUMN_MISSING = "when required column missing"
 WHEN_REQUIRED_GROUP_MISSING = "when required group missing"
 WHEN_SCHEMA_CHANGES = "when schema changes"
