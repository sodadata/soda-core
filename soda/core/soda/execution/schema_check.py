--- conflicted
+++ resolved
@@ -60,10 +60,6 @@
         schema_check_cfg: SchemaCheckCfg = self.check_cfg
 
         self.measured_schema: List[Dict[str, str]] = metrics.get(KEY_SCHEMA_MEASURED).value
-<<<<<<< HEAD
-        schema_previous_measurement = historic_values.get(KEY_SCHEMA_PREVIOUS)
-        schema_previous = schema_previous_measurement.get("value")
-=======
 
         if not historic_values.get(KEY_SCHEMA_PREVIOUS).get("measurements").get("results"):
             logging.info("No previous schema checks available, skipping schema check")
@@ -79,7 +75,6 @@
             if schema_previous_measurement
             else None
         )
->>>>>>> beaefe73
 
         self.schema_missing_column_names = []
         self.schema_present_column_names = []
