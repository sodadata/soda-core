import re
from typing import Dict, List, Optional

from soda.execution.check import Check
from soda.execution.check_outcome import CheckOutcome
from soda.execution.metric import Metric
from soda.execution.partition import Partition
from soda.execution.schema_comparator import SchemaComparator
from soda.soda_cloud.historic_descriptor import HistoricChangeOverTimeDescriptor
from soda.sodacl.change_over_time_cfg import ChangeOverTimeCfg
from soda.sodacl.schema_check_cfg import SchemaCheckCfg, SchemaValidations

KEY_SCHEMA_MEASURED = "schema_measured"
KEY_SCHEMA_PREVIOUS = "schema_previous"


class SchemaCheck(Check):
    def __init__(
        self,
        check_cfg: "CheckCfg",
        data_source_scan: "DataSourceScan",
        partition: "Partition",
    ):
        super().__init__(
            check_cfg=check_cfg,
            data_source_scan=data_source_scan,
            partition=partition if partition.partition_name is None else partition.table.partitions[None],
            column=None,
            name="schema",
        )

        self.cloud_check_type = "schema"
        self.measured_schema: Optional[List[Dict[str, str]]] = None
        self.schema_missing_column_names: Optional[List[str]] = None
        self.schema_present_column_names: Optional[List[str]] = None
        self.schema_column_type_mismatches: Optional[Dict[str, str]] = None
        self.schema_column_index_mismatches: Optional[Dict[str, str]] = None
        self.schema_comparator = None
        from soda.execution.schema_metric import SchemaMetric

        schema_metric = data_source_scan.resolve_metric(
            SchemaMetric(
                data_source_scan=self.data_source_scan,
                partition=partition,
                check=self,
            )
        )
        self.metrics[KEY_SCHEMA_MEASURED] = schema_metric

        schema_check_cfg: SchemaCheckCfg = self.check_cfg
        if schema_check_cfg.has_change_validations():
            historic_descriptor = HistoricChangeOverTimeDescriptor(
                metric_identity=schema_metric.identity, change_over_time_cfg=ChangeOverTimeCfg()
            )
            self.historic_descriptors[KEY_SCHEMA_PREVIOUS] = historic_descriptor

    def evaluate(self, metrics: Dict[str, Metric], historic_values: Dict[str, object]):
        schema_check_cfg: SchemaCheckCfg = self.check_cfg

        self.measured_schema: List[Dict[str, str]] = metrics.get(KEY_SCHEMA_MEASURED).value

        schema_previous_measurement = (
            historic_values.get(KEY_SCHEMA_PREVIOUS).get("measurements").get("results")[0].get("value")
            if historic_values
            and historic_values.get(KEY_SCHEMA_PREVIOUS, {}).get("measurements", {}).get("results", {})
            else None
        )
        schema_previous = (
            [{"name": sp.get("columnName"), "type": sp.get("sourceDataType")} for sp in schema_previous_measurement]
            if schema_previous_measurement
            else None
        )

        self.schema_missing_column_names = []
        self.schema_present_column_names = []
        self.schema_column_type_mismatches = {}
        self.schema_column_index_mismatches = {}

        if schema_previous:
            self.schema_comparator = SchemaComparator(schema_previous, self.measured_schema)
        else:
            if schema_check_cfg.has_change_validations():
                warning_message = "Skipping schema checks since there is no historic schema metrics!"
                self.logs.warning(warning_message)
<<<<<<< HEAD
                self.add_outcome_reason(
                    outcome_type="notEnoughHistory", message=warning_message, severity="warn"
                )
=======
                self.add_outcome_reason(outcome_type="notEnoughHistory", message=warning_message, severity="warn")
>>>>>>> 93f82043
                return

        if self.has_schema_violations(schema_check_cfg.fail_validations):
            self.outcome = CheckOutcome.FAIL
        elif self.has_schema_violations(schema_check_cfg.warn_validations):
            self.outcome = CheckOutcome.WARN
        else:
            self.outcome = CheckOutcome.PASS

    def has_schema_violations(
        self,
        schema_validations: SchemaValidations,
    ) -> bool:
        if schema_validations is None:
            return False

        measured_schema = self.measured_schema

        measured_column_names = [column["name"] for column in measured_schema]

        column_types = {column["name"]: column["type"] for column in measured_schema}

        required_column_names = set()
        if schema_validations.required_column_names:
            required_column_names.update(schema_validations.required_column_names)
        if schema_validations.required_column_types:
            required_column_names.update(schema_validations.required_column_types.keys())

        if required_column_names:
            for required_column_name in required_column_names:
                if required_column_name not in measured_column_names:
                    self.schema_missing_column_names.append(required_column_name)

        if schema_validations.forbidden_column_names:
            for forbidden_column_name in schema_validations.forbidden_column_names:
                regex = forbidden_column_name.replace("%", ".*").replace("*", ".*")
                forbidden_pattern = re.compile(regex)
                for column_name in measured_column_names:
                    if forbidden_pattern.match(column_name):
                        self.schema_present_column_names.append(column_name)

        if schema_validations.required_column_types:
            data_source = self.data_source_scan.data_source
            for (
                expected_column_name,
                expected_column_type,
            ) in schema_validations.required_column_types.items():
                if expected_column_name in column_types:
                    actual_type = column_types[expected_column_name]
                    is_same_type = data_source.is_same_type_in_schema_check(expected_column_type, actual_type)
                    if expected_column_name in column_types and not is_same_type:
                        self.schema_column_type_mismatches[expected_column_name] = {
                            "expected_type": expected_column_type,
                            "actual_type": column_types[expected_column_name],
                        }

        if schema_validations.required_column_indexes:
            for required_column_name in schema_validations.required_column_indexes:
                if required_column_name not in column_types:
                    self.schema_missing_column_names.append(required_column_name)

            measured_column_indexes = {
                measured_column_name: index for index, measured_column_name in enumerate(measured_column_names)
            }

            for (
                expected_column_name,
                expected_index,
            ) in schema_validations.required_column_indexes.items():
                if expected_column_name in measured_column_indexes:
                    actual_index = measured_column_indexes[expected_column_name]
                    if expected_index != actual_index:
                        column_on_index = (
                            measured_schema[expected_index]["name"] if expected_index < len(measured_schema) else None
                        )
                        self.schema_column_index_mismatches[expected_column_name] = {
                            "expected_index": expected_index,
                            "actual_index": actual_index,
                            "column_on_expected_index": column_on_index,
                        }

        return (
            len(self.schema_missing_column_names) > 0
            or len(self.schema_present_column_names) > 0
            or len(self.schema_column_type_mismatches) > 0
            or len(self.schema_column_index_mismatches) > 0
            or (
                schema_validations.is_column_addition_forbidden
                and self.schema_comparator
                and len(self.schema_comparator.schema_column_additions) > 0
            )
            or (
                schema_validations.is_column_deletion_forbidden
                and self.schema_comparator
                and len(self.schema_comparator.schema_column_deletions) > 0
            )
            or (
                schema_validations.is_column_type_change_forbidden
                and self.schema_comparator
                and len(self.schema_comparator.schema_column_type_changes) > 0
            )
            or (
                schema_validations.is_column_index_change_forbidden
                and self.schema_comparator
                and len(self.schema_comparator.schema_column_index_changes) > 0
            )
        )

    def get_cloud_diagnostics_dict(self) -> dict:
        schema_diagnostics = {}

        if self.measured_schema:
            schema_diagnostics["schema"] = [
                {"columnName": c["name"], "sourceDataType": c["type"]} for c in self.measured_schema
            ]
        # TODO Update these based on API contract
        # if self.schema_missing_column_names:
        #     schema_diagnostics["schema_missing_column_names"] = self.schema_missing_column_names
        # if self.schema_present_column_names:
        #     schema_diagnostics["schema_present_column_names"] = self.schema_present_column_names
        # if self.schema_column_type_mismatches:
        #     schema_diagnostics["schema_column_type_mismatches"] = self.schema_column_type_mismatches
        # if self.schema_column_index_mismatches:
        #     schema_diagnostics["schema_column_index_mismatches"] = self.schema_column_index_mismatches
        if self.schema_comparator:
            changes = []
            if self.schema_comparator.schema_column_additions:
                schema_diagnostics["schema_column_additions"] = self.schema_comparator.schema_column_additions
            if self.schema_comparator.schema_column_deletions:
                schema_diagnostics["schema_column_deletions"] = self.schema_comparator.schema_column_deletions
            if self.schema_comparator.schema_column_type_changes:
                schema_diagnostics["schema_column_type_changes"] = self.schema_comparator.schema_column_type_changes
            if self.schema_comparator.schema_column_index_changes:
                schema_diagnostics["schema_column_index_changes"] = self.schema_comparator.schema_column_index_changes
            if changes:
                schema_diagnostics["changes"] = changes

        return schema_diagnostics

    def get_log_diagnostic_lines(self) -> List[str]:
        diagnostics_texts: List[str] = []

        if self.outcome in [CheckOutcome.FAIL, CheckOutcome.WARN]:
            if self.schema_missing_column_names:
                diagnostics_texts.append(
                    f"missing_column_names = {self.__list_of_texts(self.schema_missing_column_names)}"
                )
            if self.schema_present_column_names:
                diagnostics_texts.append(
                    f"forbidden_present_column_names = {self.__list_of_texts(self.schema_present_column_names)}"
                )
            if self.schema_column_type_mismatches:
                for (
                    column_name,
                    column_type_mismatch_data,
                ) in self.schema_column_type_mismatches.items():
                    expected_type = column_type_mismatch_data["expected_type"]
                    actual_type = column_type_mismatch_data["actual_type"]
                    diagnostics_texts.append(
                        f"column_type_mismatch[{column_name}] expected({expected_type}) actual({actual_type})"
                    )
            if self.schema_column_index_mismatches:
                for (
                    column_name,
                    column_index_mismatch_data,
                ) in self.schema_column_index_mismatches.items():
                    expected_index = column_index_mismatch_data["expected_index"]
                    actual_index = column_index_mismatch_data["actual_index"]
                    column_on_expected_index = column_index_mismatch_data["column_on_expected_index"]
                    column_on_expected_index_text = (
                        f"column_on_expected_index({column_on_expected_index})" if column_on_expected_index else ""
                    )
                    diagnostics_texts.append(
                        f"column_index_mismatch[{column_name}] expected({expected_index}) actual({actual_index}){column_on_expected_index_text}"
                    )

            if self.schema_comparator:
                if self.schema_comparator.schema_column_additions:
                    diagnostics_texts.append(
                        f"column_additions = {self.__list_of_texts(self.schema_comparator.schema_column_additions)}"
                    )
                if self.schema_comparator.schema_column_deletions:
                    diagnostics_texts.append(
                        f"column_deletions = {self.__list_of_texts(self.schema_comparator.schema_column_deletions)}"
                    )
                if self.schema_comparator.schema_column_type_changes:
                    for (
                        column_name,
                        column_type_change_data,
                    ) in self.schema_comparator.schema_column_type_changes.items():
                        previous_type = column_type_change_data["previous_type"]
                        new_type = column_type_change_data["new_type"]
                        diagnostics_texts.append(
                            f"column_type_change[{column_name}] new_type({new_type}) previous_type({previous_type})"
                        )
                if self.schema_comparator.schema_column_index_changes:
                    changes = []
                    for (
                        column_name,
                        column_index_change_data,
                    ) in self.schema_comparator.schema_column_index_changes.items():
                        previous_index = column_index_change_data["previous_index"]
                        new_index = column_index_change_data["new_index"]
                        changes.append(f"{column_name}[{previous_index}->{new_index}]")
                    changes_txt = ", ".join(changes)
                    diagnostics_texts.append(f"column_index_changes = {changes_txt}")

            diagnostics_texts.append(f"schema_measured = {self.__schema_diagnostics_texts()}")
        return diagnostics_texts

    def __list_of_texts(self, texts):
        elements = ", ".join(texts)
        return f"[{elements}]"

    def __schema_diagnostics_texts(self):
        return self.__list_of_texts((column["name"] + " " + column["type"]) for column in self.measured_schema)<|MERGE_RESOLUTION|>--- conflicted
+++ resolved
@@ -82,13 +82,7 @@
             if schema_check_cfg.has_change_validations():
                 warning_message = "Skipping schema checks since there is no historic schema metrics!"
                 self.logs.warning(warning_message)
-<<<<<<< HEAD
-                self.add_outcome_reason(
-                    outcome_type="notEnoughHistory", message=warning_message, severity="warn"
-                )
-=======
                 self.add_outcome_reason(outcome_type="notEnoughHistory", message=warning_message, severity="warn")
->>>>>>> 93f82043
                 return
 
         if self.has_schema_violations(schema_check_cfg.fail_validations):
