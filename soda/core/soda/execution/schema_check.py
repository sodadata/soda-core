--- conflicted
+++ resolved
@@ -2,15 +2,11 @@
 from typing import Dict, List, Optional
 
 from soda.execution.check import Check
-<<<<<<< HEAD
-from soda.execution.check_outcome import CheckOutcome, CheckOutcomeReasons, NotEnoughHistory
-=======
 from soda.execution.check_outcome import (
     CheckOutcome,
     CheckOutcomeReasons,
     NotEnoughHistory,
 )
->>>>>>> 3c8cba22
 from soda.execution.metric import Metric
 from soda.execution.partition import Partition
 from soda.execution.schema_comparator import SchemaComparator
