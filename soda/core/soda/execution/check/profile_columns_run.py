from __future__ import annotations

from collections import defaultdict
from numbers import Number
from typing import TYPE_CHECKING, overload

from soda.execution.query.query import Query
from soda.profiling.profile_columns_result import (
    ProfileColumnsResult,
    ProfileColumnsResultColumn,
    ProfileColumnsResultTable,
)
from soda.sodacl.data_source_check_cfg import ProfileColumnsCfg

if TYPE_CHECKING:
    from soda.execution.data_source_scan import DataSourceScan


@overload
def cast_dtype_handle_none(value: int | float | None, target_dtype: str = "float") -> float:
    ...


@overload
def cast_dtype_handle_none(value: int | float | None, target_dtype: str = "int") -> int:
    ...


def cast_dtype_handle_none(value: int | float | None, target_dtype: str | None = None) -> int | float | None:
    dtypes_map = {"int": int, "float": float}
    assert target_dtype is not None, "Target dtype cannot be None"
    assert (
        target_dtype in dtypes_map.keys()
    ), f"Unsupported target dtype: {target_dtype}. Can only be: {list(dtypes_map.keys())}"
    if value is not None:
        cast_function = dtypes_map[target_dtype]
        cast_value = cast_function(value)
        return cast_value


class ProfileColumnsRun:
    def __init__(self, data_source_scan: DataSourceScan, profile_columns_cfg: ProfileColumnsCfg):

        self.data_source_scan = data_source_scan
        self.soda_cloud = data_source_scan.scan._configuration.soda_cloud
        self.data_source = data_source_scan.data_source
        self.profile_columns_cfg: ProfileColumnsCfg = profile_columns_cfg
        self.logs = self.data_source_scan.scan._logs

    @staticmethod
    def parse_profiling_expressions(profiling_expressions: list[str]) -> list[dict[str, str]]:
        parsed_profiling_expressions = []
        for profiling_expression in profiling_expressions:
            table_name_pattern, column_name_pattern = profiling_expression.split(".")
            parsed_profiling_expressions.append(
                {
                    "table_name_pattern": table_name_pattern,
                    "column_name_pattern": column_name_pattern,
                }
            )

        return parsed_profiling_expressions

    def run(self) -> ProfileColumnsResult:
        profile_columns_result: ProfileColumnsResult = ProfileColumnsResult(self.profile_columns_cfg)
        self.logs.info(f"Running column profiling for data source: {self.data_source.data_source_name}")

        include_patterns = self.parse_profiling_expressions(self.profile_columns_cfg.include_columns)
        exclude_patterns = self.parse_profiling_expressions(self.profile_columns_cfg.exclude_columns)

<<<<<<< HEAD
        tables_columns_metadata: defaultdict[
            str, dict
        ] = self.data_source.get_tables_columns_metadata(
=======
        tables_columns_metadata: defaultdict[str, dict] = self.data_source.get_tables_columns_profiling(
>>>>>>> d64200cc
            include_patterns=include_patterns,
            exclude_patterns=exclude_patterns,
            query_name=f"profile-columns-get-table-and-column-metadata",
        )

        if tables_columns_metadata is None:
            self.logs.warning(
                f"Your SodaCL profiling expressions did not return any existing dataset name + column name combinations for your '{self.data_source.data_source_name}' "
                f"data source. Please make sure that the patterns in your profiling expressions define existing dataset name + column name combinations."
                f" Profiling results may be incomplete or entirely skipped. See the docs for more information: \n"
                f"https://go.soda.io/display-profile",
                location=self.profile_columns_cfg.location,
            )
            return profile_columns_result

        self.logs.info("Profiling columns for the following tables:")
        for table_name in tables_columns_metadata:
            self.logs.info(f"  - {table_name}")
            row_count = self.data_source.get_table_row_count(table_name)
            profile_columns_result_table = profile_columns_result.create_table(
                table_name, self.data_source.data_source_name, row_count=row_count
            )
            columns_metadata_result = tables_columns_metadata.get(table_name)

            for column_name, column_data_type in columns_metadata_result.items():
                try:
                    if column_data_type in self.data_source.NUMERIC_TYPES_FOR_PROFILING:
                        profiling_column_type = "numeric"
                        self.profile_numeric_column(
                            column_name,
                            column_data_type,
                            table_name,
                            profile_columns_result_table,
                        )
                    elif column_data_type in self.data_source.TEXT_TYPES_FOR_PROFILING:
                        profiling_column_type = "text"
                        self.profile_text_column(
                            column_name,
                            column_data_type,
                            table_name,
                            profile_columns_result_table,
                        )
                    else:
                        self.logs.info(
                            f"Column '{table_name}.{column_name}' was not profiled because column data "
                            f"type '{column_data_type}' is not in supported profiling data types"
                        )
                except Exception as e:
                    self.logs.error(
                        f"Problem profiling {profiling_column_type} column '{table_name}.{column_name}' with data type '{column_data_type}': {e}"
                    )

        return profile_columns_result

    def profile_numeric_column(
        self,
        column_name: str,
        column_type: str,
        table_name: str,
        profile_columns_result_table: ProfileColumnsResultTable,
    ):
        self.logs.debug(f"Profiling column {column_name} of {table_name}")
        profile_columns_result_column, is_included_column = self.build_profiling_column(
            column_name,
            column_type,
            profile_columns_result_table,
        )
        if profile_columns_result_column and is_included_column:
            value_frequencies_sql = self.data_source.profiling_sql_values_frequencies_query(
                "numeric",
                table_name,
                column_name,
                self.profile_columns_cfg.limit_mins_maxs,
                self.profile_columns_cfg.limit_frequent_values,
            )

            value_frequencies_query = Query(
                data_source_scan=self.data_source_scan,
                unqualified_query_name=f"profiling-{table_name}-{column_name}-value-frequencies-numeric",
                sql=value_frequencies_sql,
            )
            value_frequencies_query.execute()

            def unify_type(v):
                return float(v) if isinstance(v, Number) else v

            if value_frequencies_query.rows is not None:
                profile_columns_result_column.mins = [
                    unify_type(row[2]) for row in value_frequencies_query.rows if row[0] == "mins"
                ]
                profile_columns_result_column.maxs = [
                    unify_type(row[2]) for row in value_frequencies_query.rows if row[0] == "maxs"
                ]
                profile_columns_result_column.min = (
                    profile_columns_result_column.mins[0] if len(profile_columns_result_column.mins) >= 1 else None
                )
                profile_columns_result_column.max = (
                    profile_columns_result_column.maxs[0] if len(profile_columns_result_column.maxs) >= 1 else None
                )
                profile_columns_result_column.frequent_values = [
                    {"value": str(row[2]), "frequency": int(row[3])}
                    for row in value_frequencies_query.rows
                    if row[0] == "frequent_values"
                ]
            else:
                self.logs.error(
                    f"Database returned no results for minumum values, maximum values and frequent values in table: {table_name}, columns: {column_name}"
                )

            # pure aggregates
            aggregates_sql = self.data_source.profiling_sql_aggregates_numeric(table_name, column_name)
            aggregates_query = Query(
                data_source_scan=self.data_source_scan,
                unqualified_query_name=f"profiling-{table_name}-{column_name}-profiling-aggregates",
                sql=aggregates_sql,
            )
            aggregates_query.execute()
            if aggregates_query.rows is not None:
                profile_columns_result_column.average = cast_dtype_handle_none(aggregates_query.rows[0][0], "float")
                profile_columns_result_column.sum = cast_dtype_handle_none(aggregates_query.rows[0][1], "float")
                profile_columns_result_column.variance = cast_dtype_handle_none(aggregates_query.rows[0][2], "float")
                profile_columns_result_column.standard_deviation = cast_dtype_handle_none(
                    aggregates_query.rows[0][3], "float"
                )
                profile_columns_result_column.distinct_values = cast_dtype_handle_none(
                    aggregates_query.rows[0][4], "int"
                )
                profile_columns_result_column.missing_values = cast_dtype_handle_none(
                    aggregates_query.rows[0][5], "int"
                )
            else:
                self.logs.error(
                    f"Database returned no results for aggregates in table: {table_name}, columns: {column_name}"
                )

            # histogram
            if profile_columns_result_column.min is None:
                self.logs.warning("Min cannot be None, make sure the min metric is derived before histograms")
            if profile_columns_result_column.max is None:
                self.logs.warning("Max cannot be None, make sure the min metric is derived before histograms")

            if profile_columns_result_column.min is not None and profile_columns_result_column.max is not None:
                histogram_sql, bins_list = self.data_source.histogram_sql_and_boundaries(
                    table_name,
                    column_name,
                    profile_columns_result_column.min,
                    profile_columns_result_column.max,
                    profile_columns_result_column.distinct_values,
                    column_type,
                )
                if histogram_sql is not None:
                    histogram_query = Query(
                        data_source_scan=self.data_source_scan,
                        unqualified_query_name=f"profiling-{table_name}-{column_name}-histogram",
                        sql=histogram_sql,
                    )
                    histogram_query.execute()
                    histogram = {}
                    if histogram_query.rows is not None:
                        histogram["boundaries"] = bins_list
                        histogram["frequencies"] = [
                            int(freq) if freq is not None else 0 for freq in histogram_query.rows[0]
                        ]
                        profile_columns_result_column.histogram = histogram
                    else:
                        self.logs.error(
                            f"Database returned no results for histograms in table: {table_name}, columns: {column_name}"
                        )
            else:
                self.logs.warning(
                    f"Histogram query for {table_name}, column {column_name} skipped. See earlier warnings."
                )
        elif not is_included_column:
            self.logs.debug(f"Column: {column_name} in table: {table_name} is skipped from profiling by the user.")
        else:
            self.logs.error(
                f"No profiling information derived for column {column_name} in {table_name} and type: {column_type}. "
                "Soda Core could not create a column result."
            )

    def profile_text_column(
        self,
        column_name: str,
        column_type: str,
        table_name: str,
        profile_columns_result_table: ProfileColumnsResultTable,
    ):
        profile_columns_result_column, is_included_column = self.build_profiling_column(
            column_name,
            column_type,
            profile_columns_result_table,
        )
        if profile_columns_result_column and is_included_column:
            # frequent values for text column
            value_frequencies_sql = self.data_source.profiling_sql_values_frequencies_query(
                "text",
                table_name,
                column_name,
                self.profile_columns_cfg.limit_mins_maxs,
                self.profile_columns_cfg.limit_frequent_values,
            )
            value_frequencies_query = Query(
                data_source_scan=self.data_source_scan,
                unqualified_query_name=f"profiling-{table_name}-{column_name}-value-frequencies-text",
                sql=value_frequencies_sql,
            )
            value_frequencies_query.execute()
            if value_frequencies_query.rows:
                profile_columns_result_column.frequent_values = [
                    {"value": str(row[2]), "frequency": int(row[3])}
                    for row in value_frequencies_query.rows
                    if row[0] == "frequent_values"
                ]
            else:
                self.logs.warning(
                    f"Database returned no results for textual frequent values in {table_name}, column: {column_name}"
                )
            # pure text aggregates
            text_aggregates_sql = self.data_source.profiling_sql_aggregates_text(table_name, column_name)
            text_aggregates_query = Query(
                data_source_scan=self.data_source_scan,
                unqualified_query_name=f"profiling: {table_name}, {column_name}: get textual aggregates",
                sql=text_aggregates_sql,
            )
            text_aggregates_query.execute()
            if text_aggregates_query.rows:
                profile_columns_result_column.distinct_values = cast_dtype_handle_none(
                    text_aggregates_query.rows[0][0], "int"
                )
                profile_columns_result_column.missing_values = cast_dtype_handle_none(
                    text_aggregates_query.rows[0][1], "int"
                )
                profile_columns_result_column.average_length = cast_dtype_handle_none(
                    text_aggregates_query.rows[0][2], "int"
                )
                profile_columns_result_column.min_length = cast_dtype_handle_none(
                    text_aggregates_query.rows[0][3], "int"
                )
                profile_columns_result_column.max_length = cast_dtype_handle_none(
                    text_aggregates_query.rows[0][4], "int"
                )
            else:
                self.logs.error(
                    f"Database returned no results for textual aggregates in table: {table_name}, columns: {column_name}"
                )
        elif not is_included_column:
            self.logs.debug(f"Column: {column_name} in table: {table_name} is skipped from profiling by the user.")
        else:
            self.logs.error(
                f"No profiling information derived for column {column_name} in {table_name} and type: {column_type}. "
                "Soda Core could not create a column result."
            )

    def build_profiling_column(
        self,
        column_name: str,
        column_type: str,
        table_result: ProfileColumnsResultTable,
    ) -> tuple[ProfileColumnsResultColumn | None, bool]:
        profile_columns_result_column: ProfileColumnsResultColumn = table_result.create_column(column_name, column_type)
        return profile_columns_result_column, True<|MERGE_RESOLUTION|>--- conflicted
+++ resolved
@@ -68,13 +68,9 @@
         include_patterns = self.parse_profiling_expressions(self.profile_columns_cfg.include_columns)
         exclude_patterns = self.parse_profiling_expressions(self.profile_columns_cfg.exclude_columns)
 
-<<<<<<< HEAD
         tables_columns_metadata: defaultdict[
             str, dict
         ] = self.data_source.get_tables_columns_metadata(
-=======
-        tables_columns_metadata: defaultdict[str, dict] = self.data_source.get_tables_columns_profiling(
->>>>>>> d64200cc
             include_patterns=include_patterns,
             exclude_patterns=exclude_patterns,
             query_name=f"profile-columns-get-table-and-column-metadata",
@@ -82,8 +78,8 @@
 
         if tables_columns_metadata is None:
             self.logs.warning(
-                f"Your SodaCL profiling expressions did not return any existing dataset name + column name combinations for your '{self.data_source.data_source_name}' "
-                f"data source. Please make sure that the patterns in your profiling expressions define existing dataset name + column name combinations."
+                f"Your SodaCL profiling expressions did not return any existing dataset name and column name combinations for your '{self.data_source.data_source_name}' "
+                f"data source. Please make sure that the patterns in your profiling expressions define existing dataset name and column name combinations."
                 f" Profiling results may be incomplete or entirely skipped. See the docs for more information: \n"
                 f"https://go.soda.io/display-profile",
                 location=self.profile_columns_cfg.location,
