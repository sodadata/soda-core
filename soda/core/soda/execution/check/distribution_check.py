from __future__ import annotations

from numbers import Number

from soda.common.exceptions import SODA_SCIENTIFIC_MISSING_LOG_MESSAGE
from soda.execution.check.check import Check
from soda.execution.check_outcome import CheckOutcome
from soda.execution.column import Column
from soda.execution.data_source_scan import DataSourceScan
from soda.execution.metric.metric import Metric
from soda.execution.partition import Partition
from soda.execution.query.query import Query
from soda.sodacl.distribution_check_cfg import DistributionCheckCfg
from soda.cli.cli import DATA_SOURCES_WITH_DISTRIBUTION_CHECK_SUPPORT

class DistributionCheck(Check):
    def __init__(
        self,
        check_cfg: DistributionCheckCfg,
        data_source_scan: DataSourceScan,
        partition: Partition = None,
        column: Column = None,
    ):
        super().__init__(
            check_cfg=check_cfg,
            data_source_scan=data_source_scan,
            partition=partition,
            column=column,
        )
<<<<<<< HEAD
        
        if data_source_scan.data_source.type not in DATA_SOURCES_WITH_DISTRIBUTION_CHECK_SUPPORT:
            self.logs.info(
                f"The support for your data source type is experimental. Distribution checks are"
                f" not tested for '{data_source_scan.data_source.type}' and may not work."
                )
=======

        data_sources_with_verified_support = ["postgres", "snowflake", "bigquery", "mysql"]
        if data_source_scan.data_source.type not in data_sources_with_verified_support:
            self.logs.info(
                f"The support for your data source type is experimental. Distribution checks are"
                f" not tested for '{data_source_scan.data_source.type}' and may not work."
            )
>>>>>>> 6ea70605

        self.distribution_check_cfg: DistributionCheckCfg = self.check_cfg
        metric = Metric(
            data_source_scan=self.data_source_scan,
            name=self.distribution_check_cfg.source_line,
            partition=partition,
            column=column,
            check=self,
            identity_parts=["distribution"],
        )
        metric.value = None
        metric = data_source_scan.resolve_metric(metric)
        self.metrics["distribution-difference-metric"] = metric
        self.check_value: float | None = None

    def evaluate(self, metrics: dict[str, Metric], historic_values: dict[str, object]) -> None:
        try:
            from soda.scientific.common.exceptions import LoggableException
            from soda.scientific.distribution.comparison import DistributionChecker
        except ModuleNotFoundError as e:
            self.logs.error(f"{SODA_SCIENTIFIC_MISSING_LOG_MESSAGE}\n Original error: {e}")
            return

        sql = self.sql_column_values_query(self.distribution_check_cfg)

        self.query = Query(
            data_source_scan=self.data_source_scan,
            unqualified_query_name="get_values_for_distro_check",
            sql=sql,
        )
        self.query.execute()
        if self.query.exception is None and self.query.rows is not None:
            test_data = [row[0] for row in self.query.rows]
            ref_file_path = self.distribution_check_cfg.reference_file_path
            dist_method = self.distribution_check_cfg.method
            dist_name = self.distribution_check_cfg.distribution_name
            dist_ref_yaml = self.data_source_scan.scan._read_file(
                file_type="disribution reference object yaml", file_path=ref_file_path
            )
            try:
                check_result_dict = DistributionChecker(
                    dist_method, dist_ref_yaml, ref_file_path, dist_name, test_data
                ).run()
                self.check_value = check_result_dict["check_value"]
                self.metrics["distribution-difference-metric"].value = self.check_value
                self.set_outcome_based_on_check_value()
            except LoggableException as e:
                self.logs.error(e, location=self.check_cfg.location)

    def set_outcome_based_on_check_value(self) -> None:
        if self.check_value is not None and (
            self.distribution_check_cfg.warn_threshold_cfg or self.distribution_check_cfg.fail_threshold_cfg
        ):
            if isinstance(self.check_value, Number):
                if (
                    self.distribution_check_cfg.fail_threshold_cfg
                    and self.distribution_check_cfg.fail_threshold_cfg.is_bad(self.check_value)
                ):
                    self.outcome = CheckOutcome.FAIL
                elif (
                    self.distribution_check_cfg.warn_threshold_cfg
                    and self.distribution_check_cfg.warn_threshold_cfg.is_bad(self.check_value)
                ):
                    self.outcome = CheckOutcome.WARN
                else:
                    self.outcome = CheckOutcome.PASS
            else:
                self.logs.error(
                    f"Cannot evaluate check: Expected a numeric value, but was {self.check_value}",
                    location=self.check_cfg.location,
                )

    def get_cloud_diagnostics_dict(self) -> dict:
        distribution_check_cfg: DistributionCheckCfg = self.check_cfg
        cloud_diagnostics = {"value": self.check_value}
        if distribution_check_cfg.fail_threshold_cfg is not None:
            cloud_diagnostics["fail"] = distribution_check_cfg.fail_threshold_cfg.to_soda_cloud_diagnostics_json()
        if distribution_check_cfg.warn_threshold_cfg is not None:
            cloud_diagnostics["warn"] = distribution_check_cfg.warn_threshold_cfg.to_soda_cloud_diagnostics_json()
        return cloud_diagnostics

    def get_log_diagnostic_dict(self) -> dict:
        log_diagnostics = super().get_log_diagnostic_dict()
        # if self.historic_diff_values:
        #     log_diagnostics.update(self.historic_diff_values)
        return log_diagnostics

    def sql_column_values_query(self, distribution_check_cfg: DistributionCheckCfg) -> str:
        column_name = distribution_check_cfg.column_name
        scan = self.data_source_scan.scan

        partition_filter = scan.jinja_resolve(self.partition.sql_partition_filter)
        distribution_check_filter = scan.jinja_resolve(distribution_check_cfg.filter)
        sample_clause = scan.jinja_resolve(distribution_check_cfg.sample_clause)

        filters = []
        filters.append(partition_filter)
        filters.append(distribution_check_filter)

        filter_clause = " AND ".join(_filter for _filter in filters if _filter)

        if sample_clause:
            limit = None  # No need to apply limit if we are sampling
        else:
            limit = int(1e6)

        return self.data_source_scan.data_source.sql_select_column_with_filter_and_limit(
            column_name=column_name,
            table_name=self.partition.table.qualified_table_name,
            filter_clause=filter_clause,
            sample_clause=sample_clause,
            limit=limit,
        )

    def get_summary(self) -> str:
        error_summary = (
            " NO THRESHOLD PROVIDED ->"
            if not self.check_cfg.fail_threshold_cfg and not self.check_cfg.warn_threshold_cfg
            else ""
        )
        summary_message = f"{super().get_summary()}{error_summary}"
        return summary_message<|MERGE_RESOLUTION|>--- conflicted
+++ resolved
@@ -27,22 +27,12 @@
             partition=partition,
             column=column,
         )
-<<<<<<< HEAD
         
         if data_source_scan.data_source.type not in DATA_SOURCES_WITH_DISTRIBUTION_CHECK_SUPPORT:
             self.logs.info(
                 f"The support for your data source type is experimental. Distribution checks are"
                 f" not tested for '{data_source_scan.data_source.type}' and may not work."
                 )
-=======
-
-        data_sources_with_verified_support = ["postgres", "snowflake", "bigquery", "mysql"]
-        if data_source_scan.data_source.type not in data_sources_with_verified_support:
-            self.logs.info(
-                f"The support for your data source type is experimental. Distribution checks are"
-                f" not tested for '{data_source_scan.data_source.type}' and may not work."
-            )
->>>>>>> 6ea70605
 
         self.distribution_check_cfg: DistributionCheckCfg = self.check_cfg
         metric = Metric(
