from typing import Dict, List

from soda.execution.data_source import DataSource


class DataSourceManager:
    """
    Caches data_sources and manages connections for data_sources
    """

    def __init__(self, logs: "Logs", configuration: "Configuration"):
        self.logs = logs
        self.configuration = configuration
        self.connection_properties_by_name: Dict[str, dict] = configuration.connection_properties_by_name
        self.data_source_properties_by_name: Dict[str, dict] = configuration.data_source_properties_by_name
        self.connections: Dict[str, object] = {}
        self.data_sources: Dict[str, DataSource] = {}

    def get_data_source_names(self) -> List[str]:
        return list(self.data_source_properties_by_name.keys())

    def get_data_source(self, data_source_name: str) -> DataSource:
        """
        Returns a data_source.
        """
        data_source = self.data_sources.get(data_source_name)
        # No error generation needed as it should be checked during the parsing
        if not data_source:
            data_source_properties = self.data_source_properties_by_name.get(data_source_name)
            if data_source_properties:
                connection_name = data_source_properties.get("connection")
                if connection_name:
                    connection_properties = self.connection_properties_by_name.get(connection_name)
                    if connection_properties:
                        connection_type = data_source_properties.get("type")
                        if connection_type:
                            data_source = DataSource.create(
                                self.logs,
                                data_source_name,
                                connection_type,
                                data_source_properties,
                                connection_properties,
                            )
                            if data_source:
                                try:
                                    data_source.connect()
                                    self.data_sources[data_source_name] = data_source
                                except BaseException as e:
                                    self.logs.error(
                                        f'Could not connect to data source "{data_source_name}": {e}', exception=e
                                    )
                                    data_source = None
                        else:
                            self.logs.error(f'Data source "{data_source_name}" does not have a type')
                    else:
                        self.logs.error(f'Data source "{data_source_name}" does not have connection properties')
                else:
                    self.logs.error(f'Data source "{data_source_name}" does not have a connection name')
            else:
<<<<<<< HEAD
                data_source_names = ", ".join(self.data_source_properties_by_name.keys())
                self.logs.error(
                    f"Data source '{data_source_name}' not present in the configuration. "
                    f"Configured data sources: {data_source_names}"
                )
=======
                self.logs.error(f"Data source '{data_source_name}' not present in the configuration.")
>>>>>>> 69b919c9

        return data_source

    def connect(self, data_source: DataSource) -> object:
        if not data_source.connection:
            connection_name = data_source.data_source_properties.get("connection")
            data_source.connection = self._get_connection(connection_name, data_source)
        return data_source.connection

    def close_all_connections(self):
        for connection_name, connection in self.connections.items():
            try:
                connection.close()
            except BaseException as e:
                self.logs.error(f"Could not close connection {connection_name}: {e}", exception=e)

    def _get_connection(self, connection_name: str, data_source: DataSource) -> object:
        """
        Returns a connection.
        """
        connection = self.connections.get(connection_name)
        if connection is None:
            connection_properties = self.connection_properties_by_name.get(connection_name)
            return data_source.connect()
        return connection<|MERGE_RESOLUTION|>--- conflicted
+++ resolved
@@ -57,15 +57,11 @@
                 else:
                     self.logs.error(f'Data source "{data_source_name}" does not have a connection name')
             else:
-<<<<<<< HEAD
                 data_source_names = ", ".join(self.data_source_properties_by_name.keys())
                 self.logs.error(
                     f"Data source '{data_source_name}' not present in the configuration. "
                     f"Configured data sources: {data_source_names}"
                 )
-=======
-                self.logs.error(f"Data source '{data_source_name}' not present in the configuration.")
->>>>>>> 69b919c9
 
         return data_source
 
