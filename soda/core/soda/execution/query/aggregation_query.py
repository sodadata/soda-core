from typing import List

from soda.execution.query.query import Query


class AggregationQuery(Query):
    def __init__(self, partition: "Partition", aggregation_query_index: int):
        super().__init__(
            data_source_scan=partition.data_source_scan,
            table=partition.table,
            partition=partition,
            unqualified_query_name=f"aggregation[{aggregation_query_index}]",
        )
        from soda.execution.metric.query_metric import QueryMetric

        self.select_expressions: List[str] = []
        self.metrics: List[QueryMetric] = []

    def add_metric(self, sql_expression: str, metric: "Metric"):
        self.select_expressions.append(sql_expression)
        self.metrics.append(metric)

    def execute(self):
        scan = self.data_source_scan.scan
        select_expression_sql = f",\n  ".join(self.select_expressions)
        self.sql = f"SELECT \n" f"  {select_expression_sql} \n" f"FROM {self.partition.table.qualified_table_name}"

        partition_filter = self.partition.sql_partition_filter
        if partition_filter:
            resolved_filter = scan.jinja_resolve(definition=partition_filter)
            self.sql += f"\nWHERE {resolved_filter}"
        self.sql = self.data_source_scan.scan.jinja_resolve(self.sql)
        self.fetchone()
        if self.row:
            for i in range(0, len(self.row)):
                metric = self.metrics[i]
                fetched_value = self.row[i]
                metric.set_value(fetched_value)

                sample_query = metric.create_failed_rows_sample_query()
                if sample_query:
                    sample_query.execute()

                    # Use passign and failing sql generated in the aggregate queries.
                    # TODO: this is a workaround for special aggregated queries.
                    if (
                        hasattr(metric, "passing_sql")
                        and hasattr(metric, "failing_sql")
                        and metric.passing_sql
                        and metric.failing_sql
                    ):
<<<<<<< HEAD

=======
>>>>>>> b28b408a
                        metric.queries[0].failing_sql = metric.failing_sql
                        metric.queries[0].passing_sql = metric.passing_sql<|MERGE_RESOLUTION|>--- conflicted
+++ resolved
@@ -49,9 +49,5 @@
                         and metric.passing_sql
                         and metric.failing_sql
                     ):
-<<<<<<< HEAD
-
-=======
->>>>>>> b28b408a
                         metric.queries[0].failing_sql = metric.failing_sql
                         metric.queries[0].passing_sql = metric.passing_sql