--- conflicted
+++ resolved
@@ -516,11 +516,7 @@
         else:
             return data_type
 
-<<<<<<< HEAD
-    def create_schema_query(self, partition: "Partition", schema_metric: "SchemaMetric") -> SchemaQuery:
-=======
     def create_schema_query(self, partition: Partition, schema_metric: SchemaMetric) -> SchemaQuery:
->>>>>>> e52a1eed
         return SchemaQuery(partition, schema_metric)
 
     def get_sql_type_for_schema_check(self, data_type: str) -> str:
