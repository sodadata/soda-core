from __future__ import annotations

from datetime import timezone

from soda.execution.check_outcome import CheckOutcome
from soda.execution.column import Column
from soda.execution.data_source_scan import DataSourceScan
from soda.execution.metric import Metric
from soda.execution.metric_check import MetricCheck
from soda.execution.partition import Partition
from soda.soda_cloud.historic_descriptor import (
    HistoricCheckResultsDescriptor,
    HistoricMeasurementsDescriptor,
)
from soda.sodacl.metric_check_cfg import MetricCheckCfg

KEY_HISTORIC_MEASUREMENTS = "historic_measurements"
KEY_HISTORIC_CHECK_RESULTS = "historic_check_results"


class AnomalyMetricCheck(MetricCheck):
    def __init__(
        self,
        check_cfg: MetricCheckCfg,
        data_source_scan: DataSourceScan,
        partition: Partition | None = None,
        column: Column | None = None,
    ):
        super().__init__(
            check_cfg=check_cfg,
            data_source_scan=data_source_scan,
            partition=partition,
            column=column,
        )
        self.skip_anomaly_check = False
        metric_check_cfg: MetricCheckCfg = self.check_cfg
        if not metric_check_cfg.fail_threshold_cfg and not metric_check_cfg.warn_threshold_cfg:
            self.skip_anomaly_check = True
        metric_name = metric_check_cfg.metric_name
        metric = self.metrics[metric_name]

        self.historic_descriptors[KEY_HISTORIC_MEASUREMENTS] = HistoricMeasurementsDescriptor(
            metric_identity=metric.identity,
            limit=1000,
        )
        self.historic_descriptors[KEY_HISTORIC_CHECK_RESULTS] = HistoricCheckResultsDescriptor(
            check_identity=self.create_identity(), limit=3
        )
        self.diagnostics = {}
        self.cloud_check_type = "anomalyDetection"

    def evaluate(self, metrics: dict[str, Metric], historic_values: dict[str, object]):
        if self.skip_anomaly_check:
            error_message = (
                "Anomaly detection was not given a threshold. You might want to check if the parser returned errors"
            )
            self.logs.error(error_message)
<<<<<<< HEAD
            self.add_outcome_reason(
                outcome_type="parserFailed", message=error_message, severity="warn"
            )
=======
            self.add_outcome_reason(outcome_type="parserFailed", message=error_message, severity="warn")
>>>>>>> 93f82043
            return

        # TODO Review the data structure and see if we still need the KEY_HISTORIC_*
        historic_measurements = historic_values.get(KEY_HISTORIC_MEASUREMENTS, {}).get("measurements", {})
        historic_check_results = historic_values.get(KEY_HISTORIC_CHECK_RESULTS, {}).get("check_results", {})

        if not historic_measurements:
            warning_message = "Skipping anomaly metric check eval because there is no historic data yet!"
            self.logs.warning(warning_message)
<<<<<<< HEAD
            self.add_outcome_reason(
                outcome_type="notEnoughHistory", message=warning_message, severity="warn"
            )
=======
            self.add_outcome_reason(outcome_type="notEnoughHistory", message=warning_message, severity="warn")
>>>>>>> 93f82043
            return

        # Append current results
        historic_measurements.get("results", []).append(
            {
                "id": 61,  # Placeholder number that will be overwritten
                "identity": metrics[self.name].identity,
                "value": self.get_metric_value(),
                "dataTime": (
                    self.data_source_scan.scan._data_timestamp.replace(tzinfo=timezone.utc).strftime(
                        "%Y-%m-%dT%H:%M:%SZ"
                    )
                ),
            }
        )

        # TODO test for module installation and set check status to is_skipped if the module is not installed
        from soda.scientific.anomaly_detection.anomaly_detector import AnomalyDetector

        anomaly_detector = AnomalyDetector(historic_measurements, historic_check_results, self.logs)
        level, diagnostics = anomaly_detector.evaluate()
        assert isinstance(diagnostics, dict), f"Anomaly diagnostics should be a dict. Got a {type(diagnostics)} instead"

        if diagnostics["anomalyErrorCode"] == "not_enough_measurements":
            warning_message = "Skipping anomaly metric check eval because there is not enough historic data yet"
            self.logs.warning(warning_message)
<<<<<<< HEAD
            self.add_outcome_reason(
                outcome_type="notEnoughHistory", message=warning_message, severity="warn"
            )
=======
            self.add_outcome_reason(outcome_type="notEnoughHistory", message=warning_message, severity="warn")
>>>>>>> 93f82043
            return

        assert isinstance(
            diagnostics["anomalyProbability"], float
        ), f"Anomaly probability must be a float but it is {type(diagnostics['anomalyProbability'])}"
        self.check_value = diagnostics["anomalyProbability"]
        self.outcome = CheckOutcome(level)
        self.diagnostics = diagnostics

    def get_cloud_diagnostics_dict(self) -> dict:
        cloud_diagnostics = super().get_cloud_diagnostics_dict()
        return {**cloud_diagnostics, **self.diagnostics}

    def get_log_diagnostic_dict(self) -> dict:
        log_diagnostics = super().get_log_diagnostic_dict()
        if self.historic_diff_values:
            log_diagnostics.update(self.diagnostics)
        return log_diagnostics<|MERGE_RESOLUTION|>--- conflicted
+++ resolved
@@ -55,13 +55,7 @@
                 "Anomaly detection was not given a threshold. You might want to check if the parser returned errors"
             )
             self.logs.error(error_message)
-<<<<<<< HEAD
-            self.add_outcome_reason(
-                outcome_type="parserFailed", message=error_message, severity="warn"
-            )
-=======
             self.add_outcome_reason(outcome_type="parserFailed", message=error_message, severity="warn")
->>>>>>> 93f82043
             return
 
         # TODO Review the data structure and see if we still need the KEY_HISTORIC_*
@@ -71,13 +65,7 @@
         if not historic_measurements:
             warning_message = "Skipping anomaly metric check eval because there is no historic data yet!"
             self.logs.warning(warning_message)
-<<<<<<< HEAD
-            self.add_outcome_reason(
-                outcome_type="notEnoughHistory", message=warning_message, severity="warn"
-            )
-=======
             self.add_outcome_reason(outcome_type="notEnoughHistory", message=warning_message, severity="warn")
->>>>>>> 93f82043
             return
 
         # Append current results
@@ -104,13 +92,7 @@
         if diagnostics["anomalyErrorCode"] == "not_enough_measurements":
             warning_message = "Skipping anomaly metric check eval because there is not enough historic data yet"
             self.logs.warning(warning_message)
-<<<<<<< HEAD
-            self.add_outcome_reason(
-                outcome_type="notEnoughHistory", message=warning_message, severity="warn"
-            )
-=======
             self.add_outcome_reason(outcome_type="notEnoughHistory", message=warning_message, severity="warn")
->>>>>>> 93f82043
             return
 
         assert isinstance(
