from __future__ import annotations

from typing import TYPE_CHECKING

from soda.execution.profile_columns_result import ProfileColumnsResult
from soda.execution.profile_columns_result_column import ProfileColumnsResultColumn
from soda.execution.profile_columns_result_table import ProfileColumnsResultTable
from soda.execution.query import Query
from soda.sodacl.profile_columns_cfg import ProfileColumnsCfg

if TYPE_CHECKING:
    from soda.execution.data_source_scan import DataSourceScan


class ProfileColumnsRun:
    def __init__(self, data_source_scan: DataSourceScan, profile_columns_cfg: ProfileColumnsCfg):

        self.data_source_scan = data_source_scan
        self.soda_cloud = data_source_scan.scan._configuration.soda_cloud
        self.data_source = data_source_scan.data_source
        self.profile_columns_cfg: ProfileColumnsCfg = profile_columns_cfg
        self.logs = self.data_source_scan.scan._logs

    def run(self) -> ProfileColumnsResult:
        profile_columns_result: ProfileColumnsResult = ProfileColumnsResult(self.profile_columns_cfg)

        self.logs.info(f"Running column profiling for data source: {self.data_source.data_source_name}")
        # row_counts is a dict that maps table names to row counts.
        row_counts_by_table_name: dict[str, int] = self.data_source.get_row_counts_all_tables(
            include_tables=self._get_table_expression(self.profile_columns_cfg.include_columns),
            exclude_tables=self._get_table_expression(self.profile_columns_cfg.exclude_columns),
            query_name="profile columns: get tables and row counts",
        )
        parsed_tables_and_columns = self._build_column_inclusion(self.profile_columns_cfg.include_columns)
        for table_name in row_counts_by_table_name:
            self.logs.debug(f"Profiling columns for {table_name}")
            measured_row_count = row_counts_by_table_name[table_name]
            profile_columns_result_table = profile_columns_result.create_table(
                table_name, self.data_source.data_source_name, measured_row_count
            )

            # get columns & metadata for current table
            columns_metadata_sql = self.data_source.sql_to_get_column_metadata_for_table(table_name)
            columns_metadata_query = Query(
                data_source_scan=self.data_source_scan,
                unqualified_query_name=f"get col metadata for table: {table_name}",
                sql=columns_metadata_sql,
            )
            columns_metadata_query.execute()
            assert columns_metadata_query.rows, f"No metadata was captured for table: {table_name}"
            columns_metadata_result = {column[0]: column[1] for column in columns_metadata_query.rows}

            # perform numerical metrics collection
            numerical_columns = {
                col_name: data_type
                for col_name, data_type in columns_metadata_result.items()
                if data_type in self.data_source.NUMERIC_TYPES_FOR_PROFILING
            }

            for column_name, column_type in numerical_columns.items():
                self.profile_numeric_column(
                    column_name,
                    column_type,
                    table_name,
                    columns_metadata_result,
                    parsed_tables_and_columns,
                    profile_columns_result_table,
                )
<<<<<<< HEAD
=======
                if profile_columns_result_column:
                    value_frequencies_sql = self.data_source.profiling_sql_values_frequencies_query(
                        table_name, column_name
                    )

                    value_frequencies_query = Query(
                        data_source_scan=self.data_source_scan,
                        unqualified_query_name=f"profiling: {table_name}, {column_name}: mins, maxes and values frequencies",
                        sql=value_frequencies_sql,
                    )
                    value_frequencies_query.execute()
                    if value_frequencies_query.rows is not None:

                        profile_columns_result_column.mins = [
                            float(row[0]) if not isinstance(row[0], int) else row[0]
                            for row in value_frequencies_query.rows
                        ]
                        profile_columns_result_column.maxes = [
                            float(row[1]) if not isinstance(row[1], int) else row[1]
                            for row in value_frequencies_query.rows
                        ]

                        profile_columns_result_column.min = profile_columns_result_column.mins[0]
                        profile_columns_result_column.max = profile_columns_result_column.maxes[0]
                        profile_columns_result_column.frequent_values = self.build_frequent_values_dict(
                            values=[row[2] for row in value_frequencies_query.rows],
                            frequencies=[row[3] for row in value_frequencies_query.rows],
                        )

                    else:
                        self.logs.error(
                            f"Database returned no results for minumum values, maximum values and frequent values in table: {table_name}, columns: {column_name}"
                        )

                    # pure aggregates
                    aggregates_sql = self.data_source.profiling_sql_numeric_aggregates(table_name, column_name)
                    aggregates_query = Query(
                        data_source_scan=self.data_source_scan,
                        unqualified_query_name=f"profiling: {table_name}, {column_name}: get_pure_profiling_aggregates",
                        sql=aggregates_sql,
                    )
                    aggregates_query.execute()
                    if aggregates_query.rows is not None:
                        profile_columns_result_column.average = float(aggregates_query.rows[0][0])
                        profile_columns_result_column.sum = float(aggregates_query.rows[0][1])
                        profile_columns_result_column.variance = float(aggregates_query.rows[0][2])
                        profile_columns_result_column.standard_deviation = float(aggregates_query.rows[0][3])
                        profile_columns_result_column.distinct_values = int(aggregates_query.rows[0][4])
                        profile_columns_result_column.missing_values = int(aggregates_query.rows[0][5])

                    else:
                        self.logs.error(
                            f"Database returned no results for aggregates in table: {table_name}, columns: {column_name}"
                        )

                    # histogram
                    assert (
                        profile_columns_result_column.min is not None
                    ), "Min cannot be None, make sure the min metric is derived before histograms"
                    assert (
                        profile_columns_result_column.max is not None
                    ), "Max cannot be None, make sure the min metric is derived before histograms"
                    histogram_sql, bins_list = self.data_source.histogram_sql_and_boundaries(
                        table_name, column_name, profile_columns_result_column.min, profile_columns_result_column.max
                    )
                    histogram_query = Query(
                        data_source_scan=self.data_source_scan,
                        unqualified_query_name=f"profiling: {table_name}, {column_name}: get histogram",
                        sql=histogram_sql,
                    )
                    histogram_query.execute()
                    histogram = {}
                    if histogram_query.rows is not None:
                        histogram["boundaries"] = bins_list
                        histogram["frequencies"] = [
                            int(freq) if freq is not None else 0 for freq in histogram_query.rows[0]
                        ]
                        profile_columns_result_column.histogram = histogram

                    else:
                        self.logs.error(
                            f"Database returned no results for histograms in table: {table_name}, columns: {column_name}"
                        )
                else:
                    self.logs.info(f"No profiling information derived for column {column_name} in {table_name}")
>>>>>>> 3f8238ee

            # text columns
            text_columns = {
                col_name: data_type
                for col_name, data_type in columns_metadata_result.items()
                if data_type in self.data_source.TEXT_TYPES_FOR_PROFILING
            }
            for column_name, column_type in text_columns.items():
                self.profile_text_column(
                    column_name,
                    column_type,
                    table_name,
                    columns_metadata_result,
                    parsed_tables_and_columns,
                    profile_columns_result_table,
                )
<<<<<<< HEAD
=======
                if profile_columns_result_column:
                    # frequent values for text column
                    frequent_values_sql = self.data_source.profiling_sql_top_values(table_name, column_name)
                    frequent_values_query = Query(
                        data_source_scan=self.data_source_scan,
                        unqualified_query_name=f"profiling: {table_name}, {column_name}: get frequent values text cols",
                        sql=frequent_values_sql,
                    )
                    frequent_values_query.execute()
                    if frequent_values_query.rows:
                        profile_columns_result_column.frequent_values = self.build_frequent_values_dict(
                            values=[row[2] for row in frequent_values_query.rows],
                            frequencies=[row[0] for row in frequent_values_query.rows],
                        )
                    else:
                        self.logs.error(
                            f"Database returned no results for textual frequent values in {table_name}, column: {column_name}"
                        )
                    # pure text aggregates
                    text_aggregates_sql = self.data_source.profiling_sql_text_aggregates(table_name, column_name)
                    text_aggregates_query = Query(
                        data_source_scan=self.data_source_scan,
                        unqualified_query_name=f"profiling: {table_name}, {column_name}: get textual aggregates",
                        sql=text_aggregates_sql,
                    )
                    text_aggregates_query.execute()
                    if text_aggregates_query.rows:
                        profile_columns_result_column.distinct_values = int(text_aggregates_query.rows[0][0])
                        profile_columns_result_column.missing_values = int(text_aggregates_query.rows[0][1])
                        profile_columns_result_column.average_length = int(text_aggregates_query.rows[0][2])
                        profile_columns_result_column.min_length = int(text_aggregates_query.rows[0][3])
                        profile_columns_result_column.max_length = int(text_aggregates_query.rows[0][4])

                    else:
                        self.logs.error(
                            f"Database returned no results for textual aggregates in table: {table_name}, columns: {column_name}"
                        )
                else:
                    self.logs.info(f"No profiling information derived for column {column_name} in {table_name}")
>>>>>>> 3f8238ee

        if not profile_columns_result.tables:
            self.logs.error(f"Profiling for data source: {self.data_source.data_source_name} failed")
        return profile_columns_result

    def profile_numeric_column(
        self,
        column_name: str,
        column_type: str,
        table_name: str,
        columns_metadata_result: dict,
        parsed_tables_and_columns: dict[str, list[str]],
        profile_columns_result_table: ProfileColumnsResultTable,
    ):
        self.logs.debug(f"Profiling column {column_name} of {table_name}")
        profile_columns_result_column, is_included_column = self.build_profiling_column(
            column_name,
            column_type,
            table_name,
            list(columns_metadata_result.keys()),
            parsed_tables_and_columns,
            profile_columns_result_table,
        )
        if profile_columns_result_column and is_included_column:
            value_frequencies_sql = self.data_source.profiling_sql_values_frequencies_query(table_name, column_name)

            value_frequencies_query = Query(
                data_source_scan=self.data_source_scan,
                unqualified_query_name=f"profiling: {table_name}, {column_name}: mins, maxes and values frequencies",
                sql=value_frequencies_sql,
            )
            value_frequencies_query.execute()
            if value_frequencies_query.rows is not None:
                profile_columns_result_column.mins = [
                    float(row[0]) if not isinstance(row[0], int) else row[0] for row in value_frequencies_query.rows
                ]
                profile_columns_result_column.maxes = [
                    float(row[1]) if not isinstance(row[1], int) else row[1] for row in value_frequencies_query.rows
                ]
                profile_columns_result_column.min = profile_columns_result_column.mins[0]
                profile_columns_result_column.max = profile_columns_result_column.maxes[0]
                profile_columns_result_column.frequent_values = self.build_frequent_values_dict(
                    values=[row[2] for row in value_frequencies_query.rows],
                    frequencies=[row[3] for row in value_frequencies_query.rows],
                )
            else:
                self.logs.error(
                    f"Database returned no results for minumum values, maximum values and frequent values in table: {table_name}, columns: {column_name}"
                )

            # pure aggregates
            aggregates_sql = self.data_source.profiling_sql_numeric_aggregates(table_name, column_name)
            aggregates_query = Query(
                data_source_scan=self.data_source_scan,
                unqualified_query_name=f"profiling: {table_name}, {column_name}: get_pure_profiling_aggregates",
                sql=aggregates_sql,
            )
            aggregates_query.execute()
            if aggregates_query.rows is not None:
                profile_columns_result_column.average = float(aggregates_query.rows[0][0])
                profile_columns_result_column.sum = float(aggregates_query.rows[0][1])
                profile_columns_result_column.variance = float(aggregates_query.rows[0][2])
                profile_columns_result_column.standard_deviation = float(aggregates_query.rows[0][3])
                profile_columns_result_column.distinct_values = int(aggregates_query.rows[0][4])
                profile_columns_result_column.missing_values = int(aggregates_query.rows[0][5])
            else:
                self.logs.error(
                    f"Database returned no results for aggregates in table: {table_name}, columns: {column_name}"
                )

            # histogram
            assert (
                profile_columns_result_column.min is not None
            ), "Min cannot be None, make sure the min metric is derived before histograms"
            assert (
                profile_columns_result_column.max is not None
            ), "Max cannot be None, make sure the min metric is derived before histograms"
            histogram_sql, bins_list = self.data_source.histogram_sql_and_boundaries(
                table_name, column_name, profile_columns_result_column.min, profile_columns_result_column.max
            )
            histogram_query = Query(
                data_source_scan=self.data_source_scan,
                unqualified_query_name=f"profiling: {table_name}, {column_name}: get histogram",
                sql=histogram_sql,
            )
            histogram_query.execute()
            histogram = {}
            if histogram_query.rows is not None:
                histogram["boundaries"] = bins_list
                histogram["frequencies"] = [int(freq) if freq is not None else 0 for freq in histogram_query.rows[0]]
                profile_columns_result_column.histogram = histogram
            else:
                self.logs.error(
                    f"Database returned no results for histograms in table: {table_name}, columns: {column_name}"
                )
        else:
            self.logs.info(f"No profiling information derived for column {column_name} in {table_name}")

    def profile_text_column(
        self,
        column_name: str,
        column_type: str,
        table_name: str,
        columns_metadata_result: dict,
        parsed_tables_and_columns: dict[str, list[str]],
        profile_columns_result_table: ProfileColumnsResultTable,
    ):
        profile_columns_result_column, is_included_column = self.build_profiling_column(
            column_name,
            column_type,
            table_name,
            list(columns_metadata_result.keys()),
            parsed_tables_and_columns,
            profile_columns_result_table,
        )
        if profile_columns_result_column and is_included_column:
            # frequent values for text column
            frequent_values_sql = self.data_source.profiling_sql_top_values(table_name, column_name)
            frequent_values_query = Query(
                data_source_scan=self.data_source_scan,
                unqualified_query_name=f"profiling: {table_name}, {column_name}: get frequent values text cols",
                sql=frequent_values_sql,
            )
            frequent_values_query.execute()
            if frequent_values_query.rows:
                profile_columns_result_column.frequent_values = self.build_frequent_values_dict(
                    values=[row[2] for row in frequent_values_query.rows],
                    frequencies=[row[0] for row in frequent_values_query.rows],
                )
            else:
                self.logs.error(
                    f"Database returned no results for textual frequent values in {table_name}, column: {column_name}"
                )
            # pure text aggregates
            text_aggregates_sql = self.data_source.profiling_sql_text_aggregates(table_name, column_name)
            text_aggregates_query = Query(
                data_source_scan=self.data_source_scan,
                unqualified_query_name=f"profiling: {table_name}, {column_name}: get textual aggregates",
                sql=text_aggregates_sql,
            )
            text_aggregates_query.execute()
            if text_aggregates_query.rows:
                profile_columns_result_column.distinct_values = int(text_aggregates_query.rows[0][0])
                profile_columns_result_column.missing_values = int(text_aggregates_query.rows[0][1])
                profile_columns_result_column.average_length = int(text_aggregates_query.rows[0][2])
                profile_columns_result_column.min_length = int(text_aggregates_query.rows[0][3])
                profile_columns_result_column.max_length = int(text_aggregates_query.rows[0][4])
            else:
                self.logs.error(
                    f"Database returned no results for textual aggregates in table: {table_name}, columns: {column_name}"
                )
        else:
            self.logs.info(f"No profiling information derived for column {column_name} in {table_name}")

    def build_profiling_column(
        self,
        column_name: str,
        column_type: str,
        table_name: str,
        table_columns: list[str],
        parsed_tables_and_columns: dict[str, list[str]],
        table_result: ProfileColumnsResultTable,
    ) -> tuple[ProfileColumnsResultColumn | None, bool]:
        column_name = column_name.lower()
        if self._is_column_included_for_profiling(column_name, table_name, table_columns, parsed_tables_and_columns):
            profile_columns_result_column: ProfileColumnsResultColumn = table_result.create_column(
                column_name, column_type
            )
            return profile_columns_result_column, True
        return None, False

    @staticmethod
    def build_frequent_values_dict(values: list[str | int | float], frequencies: list[int]) -> list[dict[str, int]]:
        frequent_values = []
        for i, value in enumerate(values):
            frequent_values.append({"value": str(value), "frequency": frequencies[i]})
        return frequent_values

    def _is_column_included_for_profiling(
        self,
        candidate_column_name: str,
        table_name: str,
        table_columns: list[str],
        parsed_tables_and_columns: dict[str, list[str]],
    ):

        table_name = table_name.lower()
        candidate_column_name = candidate_column_name.lower()
        cols_for_all_tables = parsed_tables_and_columns.get("%", [])
        table_columns = [col_name.lower() for col_name in table_columns]
        if (
            candidate_column_name in parsed_tables_and_columns.get(table_name, [])
            or candidate_column_name in cols_for_all_tables
            or parsed_tables_and_columns.get(table_name, []) == ["%"]
        ):
            if candidate_column_name in table_columns:
                return True
        else:
            return False

    # TODO: Deal with exclude set as well
    def _build_column_inclusion(self, columns_expression: list[str]) -> dict[str, list[str]]:
        included_columns = {}
        for col_expression in columns_expression:
            table, column = col_expression.split(".")
            table = table.lower()
            if table in included_columns.keys():
                if included_columns[table] is None:
                    included_columns[table] = [column]
                else:
                    included_columns[table].append(column)
            else:
                included_columns.update({table: [column]})
        return included_columns

    def _get_table_expression(self, columns_expression: list[str]) -> list[str]:
        table_expressions = []
        for column_expression in columns_expression:
            parts = column_expression.split(".")
            if len(parts) != 2:
                self.logs.error(
                    f'Invalid include column expression "{column_expression}"',
                    location=self.profile_columns_cfg.location,
                )
            else:
                table_expression = parts[0]
                table_expressions.append(table_expression)
        return table_expressions

    def _get_colums(self, columns_expression: list[str]) -> list[str]:
        column_expressions = []
        for column_expression in columns_expression:
            parts = column_expression.split(".")
            if len(parts) != 2:
                self.logs.error(
                    f"Invalid include columns expression '{column_expression}'",
                    location=self.profile_columns_cfg.location,
                )
            else:
                column_expression = parts[1]
                column_expressions.append(column_expression)
        return column_expressions<|MERGE_RESOLUTION|>--- conflicted
+++ resolved
@@ -66,94 +66,7 @@
                     parsed_tables_and_columns,
                     profile_columns_result_table,
                 )
-<<<<<<< HEAD
-=======
-                if profile_columns_result_column:
-                    value_frequencies_sql = self.data_source.profiling_sql_values_frequencies_query(
-                        table_name, column_name
-                    )
-
-                    value_frequencies_query = Query(
-                        data_source_scan=self.data_source_scan,
-                        unqualified_query_name=f"profiling: {table_name}, {column_name}: mins, maxes and values frequencies",
-                        sql=value_frequencies_sql,
-                    )
-                    value_frequencies_query.execute()
-                    if value_frequencies_query.rows is not None:
-
-                        profile_columns_result_column.mins = [
-                            float(row[0]) if not isinstance(row[0], int) else row[0]
-                            for row in value_frequencies_query.rows
-                        ]
-                        profile_columns_result_column.maxes = [
-                            float(row[1]) if not isinstance(row[1], int) else row[1]
-                            for row in value_frequencies_query.rows
-                        ]
-
-                        profile_columns_result_column.min = profile_columns_result_column.mins[0]
-                        profile_columns_result_column.max = profile_columns_result_column.maxes[0]
-                        profile_columns_result_column.frequent_values = self.build_frequent_values_dict(
-                            values=[row[2] for row in value_frequencies_query.rows],
-                            frequencies=[row[3] for row in value_frequencies_query.rows],
-                        )
-
-                    else:
-                        self.logs.error(
-                            f"Database returned no results for minumum values, maximum values and frequent values in table: {table_name}, columns: {column_name}"
-                        )
-
-                    # pure aggregates
-                    aggregates_sql = self.data_source.profiling_sql_numeric_aggregates(table_name, column_name)
-                    aggregates_query = Query(
-                        data_source_scan=self.data_source_scan,
-                        unqualified_query_name=f"profiling: {table_name}, {column_name}: get_pure_profiling_aggregates",
-                        sql=aggregates_sql,
-                    )
-                    aggregates_query.execute()
-                    if aggregates_query.rows is not None:
-                        profile_columns_result_column.average = float(aggregates_query.rows[0][0])
-                        profile_columns_result_column.sum = float(aggregates_query.rows[0][1])
-                        profile_columns_result_column.variance = float(aggregates_query.rows[0][2])
-                        profile_columns_result_column.standard_deviation = float(aggregates_query.rows[0][3])
-                        profile_columns_result_column.distinct_values = int(aggregates_query.rows[0][4])
-                        profile_columns_result_column.missing_values = int(aggregates_query.rows[0][5])
-
-                    else:
-                        self.logs.error(
-                            f"Database returned no results for aggregates in table: {table_name}, columns: {column_name}"
-                        )
-
-                    # histogram
-                    assert (
-                        profile_columns_result_column.min is not None
-                    ), "Min cannot be None, make sure the min metric is derived before histograms"
-                    assert (
-                        profile_columns_result_column.max is not None
-                    ), "Max cannot be None, make sure the min metric is derived before histograms"
-                    histogram_sql, bins_list = self.data_source.histogram_sql_and_boundaries(
-                        table_name, column_name, profile_columns_result_column.min, profile_columns_result_column.max
-                    )
-                    histogram_query = Query(
-                        data_source_scan=self.data_source_scan,
-                        unqualified_query_name=f"profiling: {table_name}, {column_name}: get histogram",
-                        sql=histogram_sql,
-                    )
-                    histogram_query.execute()
-                    histogram = {}
-                    if histogram_query.rows is not None:
-                        histogram["boundaries"] = bins_list
-                        histogram["frequencies"] = [
-                            int(freq) if freq is not None else 0 for freq in histogram_query.rows[0]
-                        ]
-                        profile_columns_result_column.histogram = histogram
-
-                    else:
-                        self.logs.error(
-                            f"Database returned no results for histograms in table: {table_name}, columns: {column_name}"
-                        )
-                else:
-                    self.logs.info(f"No profiling information derived for column {column_name} in {table_name}")
->>>>>>> 3f8238ee
+
 
             # text columns
             text_columns = {
@@ -170,48 +83,6 @@
                     parsed_tables_and_columns,
                     profile_columns_result_table,
                 )
-<<<<<<< HEAD
-=======
-                if profile_columns_result_column:
-                    # frequent values for text column
-                    frequent_values_sql = self.data_source.profiling_sql_top_values(table_name, column_name)
-                    frequent_values_query = Query(
-                        data_source_scan=self.data_source_scan,
-                        unqualified_query_name=f"profiling: {table_name}, {column_name}: get frequent values text cols",
-                        sql=frequent_values_sql,
-                    )
-                    frequent_values_query.execute()
-                    if frequent_values_query.rows:
-                        profile_columns_result_column.frequent_values = self.build_frequent_values_dict(
-                            values=[row[2] for row in frequent_values_query.rows],
-                            frequencies=[row[0] for row in frequent_values_query.rows],
-                        )
-                    else:
-                        self.logs.error(
-                            f"Database returned no results for textual frequent values in {table_name}, column: {column_name}"
-                        )
-                    # pure text aggregates
-                    text_aggregates_sql = self.data_source.profiling_sql_text_aggregates(table_name, column_name)
-                    text_aggregates_query = Query(
-                        data_source_scan=self.data_source_scan,
-                        unqualified_query_name=f"profiling: {table_name}, {column_name}: get textual aggregates",
-                        sql=text_aggregates_sql,
-                    )
-                    text_aggregates_query.execute()
-                    if text_aggregates_query.rows:
-                        profile_columns_result_column.distinct_values = int(text_aggregates_query.rows[0][0])
-                        profile_columns_result_column.missing_values = int(text_aggregates_query.rows[0][1])
-                        profile_columns_result_column.average_length = int(text_aggregates_query.rows[0][2])
-                        profile_columns_result_column.min_length = int(text_aggregates_query.rows[0][3])
-                        profile_columns_result_column.max_length = int(text_aggregates_query.rows[0][4])
-
-                    else:
-                        self.logs.error(
-                            f"Database returned no results for textual aggregates in table: {table_name}, columns: {column_name}"
-                        )
-                else:
-                    self.logs.info(f"No profiling information derived for column {column_name} in {table_name}")
->>>>>>> 3f8238ee
 
         if not profile_columns_result.tables:
             self.logs.error(f"Profiling for data source: {self.data_source.data_source_name} failed")
