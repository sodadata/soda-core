--- conflicted
+++ resolved
@@ -322,14 +322,8 @@
         scan = Scan()
         scan.add_configuration_yaml_files(configuration)
         data_source_scan = scan._get_or_create_data_source_scan(data_source_name=data_source)
-<<<<<<< HEAD
         
         if data_source_scan.data_source.type not in DATA_SOURCES_WITH_DISTRIBUTION_CHECK_SUPPORT:
-=======
-
-        data_sources_with_verified_support = ["postgres", "snowflake", "bigquery", "mysql"]
-        if data_source_scan.data_source.type not in data_sources_with_verified_support:
->>>>>>> 6ea70605
             logging.info(
                 f"The support for your data source type is experimental. The update-dro method"
                 f" is not tested for '{data_source_scan.data_source.type}' and may not work."
