#  Copyright 2022 Soda
#  Licensed under the Apache License, Version 2.0 (the "License");
#  you may not use this file except in compliance with the License.
#  You may obtain a copy of the License at
#   http://www.apache.org/licenses/LICENSE-2.0
#  Unless required by applicable law or agreed to in writing, software
#  distributed under the License is distributed on an "AS IS" BASIS,
#  WITHOUT WARRANTIES OR CONDITIONS OF ANY KIND, either express or implied.
#  See the License for the specific language governing permissions and
#  limitations under the License.
from __future__ import annotations

import logging
import sys
from datetime import datetime, timezone
from pathlib import Path

import click
from ruamel.yaml import YAML
from ruamel.yaml.main import round_trip_dump
from soda.common.exceptions import SODA_SCIENTIFIC_MISSING_LOG_MESSAGE
from soda.common.file_system import file_system
from soda.common.logs import configure_logging
from soda.scan import Scan
from soda.telemetry.soda_telemetry import SodaTelemetry
from soda.telemetry.soda_tracer import soda_trace, span_setup_function_args

from ..__version__ import SODA_CORE_VERSION

soda_telemetry = SodaTelemetry.get_instance()


@click.version_option(package_name="soda-core", prog_name="soda-core")
@click.group(help=f"Soda Core CLI version {SODA_CORE_VERSION}")
def main():
    pass


if __name__ == "__main__":
    main()


@main.command(
    short_help="Runs a scan",
)
@click.option(
    "-d",
    "--data-source",
    envvar="SODA_DATA_SOURCE",
    required=True,
    multiple=False,
    type=click.STRING,
)
@click.option(
    "-s",
    "--scan-definition",
    envvar="SODA_SCAN_DEFINITION",
    required=False,
    multiple=False,
    type=click.STRING,
    default="Soda Core CLI",
)
@click.option("-v", "--variable", required=False, default=None, multiple=True, type=click.STRING)
@click.option(
    "-c",
    "--configuration",
    required=False,
    multiple=True,
    type=click.STRING,
)
@click.option(
    "-t",
    "--data-timestamp",
    required=False,
    default=datetime.now(tz=timezone.utc).isoformat(timespec="seconds"),
    help="The scan time in ISO8601 format. Example: 2021-04-28T09:00:00+02:00",
    type=click.STRING,
)
@click.option("-V", "--verbose", is_flag=True)
@click.option(
    "-srf",
    "--scan-results-file",
    required=False,
    default=None,
    help="Specify the file path where the scan results as json will be stored",
)
@click.argument("sodacl_paths", nargs=-1, type=click.STRING)
@soda_trace
def scan(
    sodacl_paths: list[str],
    data_source: str,
    scan_definition: str | None,
    configuration: list[str],
    data_timestamp: str,
<<<<<<< HEAD
    variable: List[str],
    verbose: Optional[bool],
    scan_results_file: Optional[str] = None,
=======
    variable: list[str],
    verbose: bool | None,
>>>>>>> 521d1919
):
    """
    The soda scan command:

      * parses the checks files and reports any errors

      * build and executes SQL queries for the checks

      * evaluates the checks

      * produces a summary of scan results in the console

      * if connected, sends scan results to Soda Cloud

    option -d --data-source Required. Specify the name of the data source in the configuration.

    option -c --configuration Optional. Specify the filepath of the configuration file. The default filepath
    is ~/.soda/configuration.yml.

    option -v --variable Optional. Use to pass a variable to the scan.  You can specify multiple variables:
    -variable "today=2020-04-12" -variable "yesterday=2020-04-11"

    option -s --scan-definition Optional. If connected to Soda Cloud, specify a scan definition name
    to keep check results from different environments (dev, prod, staging) separate. The default scan
    definition name is "Soda Core CLI".

    option -V --verbose Optional. Activate verbose logging, including the SQL queries that Soda executes.

    option -t --data-timestamp Optional. Set the scan data timestamp to backfill the data for a previous date.

    [CHECKS_FILE_PATHS] Required. Specify a list of file paths for checks files. Can be a file or a directory.
    Soda recursively scans directories and adds all files ending with .yml.

    Example command:

    soda scan -d snowflake_customer_data -v TODAY=2022-03-11 -V ./snfk/pipeline_customer_checks.yml
    """

    configure_logging()

    fs = file_system()

    soda_telemetry.set_attribute("cli_command_name", "scan")

    span_setup_function_args(
        {
            "command_argument": {
                "scan_definition": scan_definition,
            },
            "command_option": {
                "sodacl_paths": len(sodacl_paths),
                "variables": len(variable),
                "configuration_paths": len(configuration),
                "offline": False,  # TODO: change after offline mode is supported.
                "non_interactive": False,  # TODO: change after non interactive mode is supported.
                "verbose": verbose,
                "scan_results_file": scan_results_file,
            },
        }
    )

    scan = Scan()
    scan._data_timestamp = datetime.fromisoformat(data_timestamp)

    if verbose:
        scan.set_verbose()

    if isinstance(data_source, str):
        scan.set_data_source_name(data_source)

    if isinstance(scan_definition, str):
        scan.set_scan_definition_name(scan_definition)

    if configuration:
        for configuration_path in configuration:
            if not fs.exists(configuration_path):
                scan._logs.error(f"Configuration path '{configuration_path}' does not exist")
            else:
                scan.add_configuration_yaml_files(configuration_path)
    else:
        default_configuration_file_path = "~/.soda/configuration.yml"
        if fs.is_file(default_configuration_file_path):
            scan.add_configuration_yaml_file(default_configuration_file_path)
        elif not fs.exists(default_configuration_file_path):
            scan._logs.warning("No configuration file specified nor found in ~/.soda/configuration.yml")

    if sodacl_paths:
        for sodacl_path_element in sodacl_paths:
            scan.add_sodacl_yaml_files(sodacl_path_element)
    else:
        scan._logs.warning("No checks file specified")

    if variable:
        variables_dict = dict([tuple(v.split("=")) for v in variable])
        scan.add_variables(variables_dict)

    if isinstance(scan_results_file, str):
        scan.set_scan_results_file(scan_results_file)

    sys.exit(scan.execute())


@main.command(
    short_help="Updates contents of a distribution reference file",
)
@click.option(
    "-d",
    "--data-source",
    envvar="SODA_DATA_SOURCE",
    required=True,
    multiple=False,
    type=click.STRING,
)
@click.option(
    "-c",
    "--configuration",
    required=False,
    multiple=False,
    type=click.STRING,
)
@click.option(
    "-n",
    "--name",
    required=False,
    multiple=False,
    type=click.STRING,
)
@click.option("-V", "--verbose", is_flag=True)
@click.argument("distribution_reference_file", type=click.STRING)
def update_dro(
    distribution_reference_file: str,
    data_source: str,
    configuration: str,
    name: str | None,
    verbose: bool | None,
):
    """
    The soda update-dro command:

      * reads the configuration and instantiates a connection to the data source
      * reads the definition properties in the distribution reference file
      * updates bins, labels and/or weights values for key "reference distribution" in the distribution reference file

    option -d --data-source Required. Specify the name of the data source in the configuration.

    option -c --configuration Optional. Specify the filepath of the configuration file. The default filepath
    is ~/.soda/configuration.yml.


    option -V --verbose Optional. Activate verbose logging, including the SQL queries that Soda executes.

    [DISTRIBUTION_REFERENCE_FILE] Required. A distribution reference file.

    Example command:

    soda update-dro -d snowflake_customer_data ./customers_size_distribution_reference.yml
    """

    configure_logging()

    fs = file_system()

    distribution_reference_yaml_str = fs.file_read_as_str(distribution_reference_file)

    if not distribution_reference_yaml_str:
        logging.error(f"Could not read file {distribution_reference_file}")
        return

    yaml = YAML()
    try:
        distribution_reference_dict = yaml.load(distribution_reference_yaml_str)
    except BaseException as e:
        logging.error(f"Could not parse distribution reference file {distribution_reference_file}: {e}")
        return

    named_format = all(isinstance(value, dict) for value in distribution_reference_dict.values())
    unnamed_format = not any(
        isinstance(value, dict) and key != "distribution_reference"
        for key, value in distribution_reference_dict.items()
    )
    correct_format = named_format or unnamed_format
    if not correct_format:
        logging.error(
            f"""Incorrect distribution reference file format in "{distribution_reference_file}". To use multiple DROs in a single distribution"""
            f""" reference file, ensure that each is named. Refer to"""
            f""" \nhhttps://go.soda.io/dro."""
        )
        return

    if name and named_format:
        distribution_dict = distribution_reference_dict.get(name)
        if not distribution_dict:
            logging.error(
                f"""The dro name "{name}" that you provided does not exist in your distribution reference file "{distribution_reference_file}". """
                f"""Refer to \nhttps://go.soda.io/dro."""
            )
            return
    elif named_format:
        logging.error(
            f"""The distribution reference file "{distribution_reference_file}" that you used contains named DROs, but you did not provide"""
            f""" a DRO name with the -n argument. Run soda update with -n "dro_name" to indicate which DRO you want to update."""
            f""" Refer to \nhttps://go.soda.io/dro."""
        )
        return
    else:
        distribution_dict = distribution_reference_dict

    dataset_name = distribution_dict.get("dataset")
    if not dataset_name:
        dataset_name = distribution_dict.pop("table")
        distribution_dict["dataset"] = dataset_name

    if not dataset_name:
        logging.error(f"Missing key 'dataset' in distribution reference file {distribution_reference_file}")

    column_name = distribution_dict.get("column")
    if not column_name:
        logging.error(f"Missing key 'column' in distribution reference file {distribution_reference_file}")

    distribution_type = distribution_dict.get("distribution_type")
    if not distribution_type:
        logging.error(f"Missing key 'distribution_type' in distribution reference file {distribution_reference_file}")

    filter = distribution_dict.get("filter")
    filter_clause = ""
    if filter is not None:
        filter_clause = f"WHERE {filter}"

    if dataset_name and column_name and distribution_type:
        query = f"SELECT {column_name} FROM {dataset_name} {filter_clause}"
        logging.info(f"Querying column values to build distribution reference:\n{query}")

        scan = Scan()
        scan.add_configuration_yaml_files(configuration)
        data_source_scan = scan._get_or_create_data_source_scan(data_source_name=data_source)
        if data_source_scan:
            rows = __execute_query(data_source_scan.data_source.connection, query)

            # TODO document what the supported data types are per data source type. And ensure proper Python data type conversion if needed
            column_values = [row[0] for row in rows]

            try:
                from soda.scientific.distribution.comparison import RefDataCfg
                from soda.scientific.distribution.generate_dro import DROGenerator
            except ModuleNotFoundError as e:
                logging.error(f"{SODA_SCIENTIFIC_MISSING_LOG_MESSAGE}\n Original error: {e}")
                return

            dro = DROGenerator(RefDataCfg(distribution_type=distribution_type), column_values).generate()
            distribution_dict["distribution_reference"] = dro.dict()
            if "distribution reference" in distribution_dict:
                # To clean up the file and don't leave the old syntax
                distribution_dict.pop("distribution reference")

            new_file_content = round_trip_dump(distribution_reference_dict)

            fs.file_write_from_str(path=distribution_reference_file, file_content_str=new_file_content)


@main.command(short_help="Ingests test results from a different tool")
@click.argument(
    "tool",
    required=True,
    type=click.Choice(["dbt"]),
)
@click.option(
    "-d",
    "--data-source",
    envvar="SODA_DATA_SOURCE",
    required=True,
    multiple=False,
    type=click.STRING,
)
@click.option(
    "-c",
    "--configuration",
    required=False,
    type=click.STRING,
)
@click.option("-V", "--verbose", is_flag=True)
@click.option(
    "--dbt-artifacts",
    help=(
        "Optional. Specify the path that contains both the manifest and run_result JSON files from dbt. Typically, /dbt_project/target/. "
        "If provided, --dbt-manifest and --dbt-run-results are not required."
    ),
    default=None,
    type=Path,
)
@click.option(
    "--dbt-manifest",
    help="Optional. Specify the path to the dbt manifest JSON file",
    default=None,
    type=Path,
)
@click.option(
    "--dbt-run-results",
    help="Optional. Specify the path to the dbt run results JSON file",
    default=None,
    type=Path,
)
@click.option(
    "--dbt-cloud-run-id",
    help=("Optional. Specify the id of the specific dbt job run that contains tests that you want Soda to ingest. "),
    default=None,
    type=click.STRING,
)
@click.option(
    "--dbt-cloud-job-id",
    help="Optional. Specify the job id that contains the latest dbt run results that you want Soda to ingest.",
    default=None,
    type=click.STRING,
)
@soda_trace
def ingest(tool: str, data_source: str, configuration: str, verbose: bool | None, **kwargs):
    """
    The soda ingest command ingests test results from a different tool to send to Soda Cloud.
    """
    configure_logging()
    fs = file_system()

    soda_telemetry.set_attribute("cli_command_name", "ingest")

    telemetry_kwargs = {k: bool(v) for k, v in kwargs.items()}

    span_setup_function_args(
        {
            "command_argument": {
                "tool": tool,
            },
            "command_option": {
                "configuration_path": bool(configuration),
                "verbose": verbose,
                **telemetry_kwargs,
            },
        }
    )

    scan = Scan()
    scan.set_scan_definition_name(f"Ingest - {tool}")
    scan.set_data_source_name(data_source)

    if verbose:
        scan.set_verbose()

    if not fs.exists(configuration):
        scan._logs.error(f"Configuration path '{configuration}' does not exist")
    else:
        scan.add_configuration_yaml_file(configuration)

        if scan._data_source_name not in scan._data_source_manager.data_source_properties_by_name:
            scan._logs.error(f"The data source '{data_source}' is not present in configuration.")

    if not scan._configuration.soda_cloud:
        scan._logs.error("A Soda Cloud configuration is required for the ingest command to work.")

    return_value = 1

    # TODO: Sloppy for now as we support only one tool. Make this command more generic, consider using visitor pattern or some
    # other way of generic implementation of multi tool support.
    ingestor = None

    if tool == "dbt":
        try:
            from soda.cloud.dbt import DbtCloud

            ingestor = DbtCloud(
                scan,
                **kwargs,
            )
        except ModuleNotFoundError:
            scan._logs.error("Unable to import dbt module. Did you install `pip install soda-core-dbt`?")
    else:
        scan._logs.error(f"Unknown tool: {tool}")

    if ingestor and not scan.has_error_logs():
        return_value = ingestor.ingest()
    else:
        scan._logs.info("Unable to proceed with ingest.")

    sys.exit(return_value)


def __execute_query(connection, sql: str) -> list[tuple]:
    try:
        cursor = connection.cursor()
        try:
            cursor.execute(sql)
            return cursor.fetchall()
        finally:
            cursor.close()
    except BaseException as e:
        logging.error(f"Query error: {e}\n{sql}", exception=e)<|MERGE_RESOLUTION|>--- conflicted
+++ resolved
@@ -92,14 +92,9 @@
     scan_definition: str | None,
     configuration: list[str],
     data_timestamp: str,
-<<<<<<< HEAD
-    variable: List[str],
-    verbose: Optional[bool],
-    scan_results_file: Optional[str] = None,
-=======
     variable: list[str],
     verbose: bool | None,
->>>>>>> 521d1919
+    scan_results_file: Optional[str] = None
 ):
     """
     The soda scan command:
