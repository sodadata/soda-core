--- conflicted
+++ resolved
@@ -300,11 +300,8 @@
                 # To clean up the file and don't leave the old syntax
                 distribution_dict.pop("distribution reference")
 
-<<<<<<< HEAD
-        new_file_content = round_trip_dump(distribution_reference_dict)
-=======
-            new_file_content = to_yaml_str(distribution_dict)
->>>>>>> 6738d4e7
+
+            new_file_content = round_trip_dump(distribution_reference_dict)
 
             fs.file_write_from_str(path=distribution_reference_file, file_content_str=new_file_content)
 
