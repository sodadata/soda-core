--- conflicted
+++ resolved
@@ -2,13 +2,11 @@
 
 import json
 import logging
-<<<<<<< HEAD
 from typing import TYPE_CHECKING, Dict
-=======
 import re
 import tempfile
 from datetime import datetime
->>>>>>> 6e467bb4
+
 
 import requests
 from requests import Response
@@ -54,15 +52,12 @@
                 "hasFailures": scan.has_check_fails(),
                 "metrics": [metric.get_cloud_dict() for metric in scan._metrics],
                 "checks": [check.get_cloud_dict() for check in scan._checks if not check.skipped],
-<<<<<<< HEAD
                 # TODO Queries are not supported by Soda Cloud yet.
                 # "queries": [query.get_cloud_dict() for query in scan._queries],
                 "profiling": [
                     profile_columns_result_table.get_cloud_dict()
                     for profile_columns_result_table in scan._profile_columns_result_tables
                 ],
-=======
->>>>>>> 6e467bb4
             }
         )
 
