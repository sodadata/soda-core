from __future__ import annotations

import json
import logging
import re
import tempfile
from datetime import datetime
from typing import TYPE_CHECKING

import requests
from requests import Response
from soda.__version__ import SODA_CORE_VERSION
from soda.common.json_helper import JsonHelper
from soda.common.logs import Logs
from soda.soda_cloud.historic_descriptor import (
    HistoricChangeOverTimeDescriptor,
    HistoricCheckResultsDescriptor,
    HistoricDescriptor,
    HistoricMeasurementsDescriptor,
)

logger = logging.getLogger(__name__)

if TYPE_CHECKING:
    from soda.scan import Scan


class SodaCloud:
    def __init__(
        self, host: str, api_key_id: str, api_key_secret: str, token: str | None, port: str | None, logs: Logs
    ):
        self.host = host
        self.port = f":{port}" if port else ""
        self.api_url = f"https://{self.host}{self.port}/api"
        self.api_key_id = api_key_id
        self.api_key_secret = api_key_secret
        self.token: str | None = token
        self.headers = {"User-Agent": f"SodaCore/{SODA_CORE_VERSION}"}
        self.logs = logs

    @staticmethod
    def build_scan_results(scan) -> dict:
        checks = [
            check.get_cloud_dict() for check in scan._checks if check.outcome is not None and check.archetype is None
        ]
        autoamted_monitoring_checks = [
            check.get_cloud_dict()
            for check in scan._checks
            if check.outcome is not None and check.archetype is not None
        ]

        return JsonHelper.to_jsonnable(  # type: ignore
            {
                "definitionName": scan._scan_definition_name,
                "defaultDataSource": scan._data_source_name,
                "dataTimestamp": scan._data_timestamp,
                "scanStartTimestamp": scan._scan_start_timestamp,
                "scanEndTimestamp": scan._scan_end_timestamp,
                "hasErrors": scan.has_error_logs(),
                "hasWarnings": scan.has_check_warns(),
                "hasFailures": scan.has_check_fails(),
                "metrics": [metric.get_cloud_dict() for metric in scan._metrics],
                # If archetype is not None, it means that check is automated monitoring
                "checks": checks,
                # TODO Queries are not supported by Soda Cloud yet.
                # "queries": [query.get_cloud_dict() for query in scan._queries],
                "automatedMonitoringChecks": autoamted_monitoring_checks,
                "profiling": [
                    profile_columns_result_table.get_cloud_dict()
                    for profile_columns_result_table in scan._profile_columns_result_tables
                ],
                "metadata": [
                    discover_tables_result.get_cloud_dict()
                    for discover_tables_result in scan._discover_tables_result_tables
                ],
                "logs": [log.get_cloud_dict() for log in scan._logs.logs],
            }
        )

    @staticmethod
    def _serialize_file_upload_value(value):
        if value is None or isinstance(value, str) or isinstance(value, int) or isinstance(value, float):
            return value
        return str(value)

    def upload_sample(self, scan: Scan, sample_rows: tuple[tuple], sample_file_name: str) -> str:
        """
        :param sample_file_name: file name without extension
        :return: Soda Cloud file_id
        """

        try:
            scan_definition_name = scan._scan_definition_name
            scan_data_timestamp = scan._data_timestamp
            scan_folder_name = (
                f"{self._fileify(scan_definition_name)}"
                f'_{scan_data_timestamp.strftime("%Y%m%d%H%M%S")}'
                f'_{datetime.now().strftime("%Y%m%d%H%M%S")}'
            )

            with tempfile.TemporaryFile() as temp_file:
                for row in sample_rows:
                    row = [self._serialize_file_upload_value(v) for v in row]
                    rows_json_str = json.dumps(row)
                    rows_json_bytes = bytearray(rows_json_str, "utf-8")
                    temp_file.write(rows_json_bytes)
                    temp_file.write(b"\n")

                temp_file_size_in_bytes = temp_file.tell()
                temp_file.seek(0)

                file_path = f"{scan_folder_name}/" + f"{sample_file_name}.jsonl"

                file_id = self._upload_sample_http(scan_definition_name, file_path, temp_file, temp_file_size_in_bytes)

                return file_id

        except Exception as e:
            self.logs.error(f"Soda cloud error: Could not upload sample {sample_file_name}", exception=e)

    def _fileify(self, name: str):
        return re.sub(r"[^A-Za-z0-9_]+", "_", name).lower()

    def _upload_sample_http(self, scan_definition_name: str, file_path, temp_file, file_size_in_bytes: int):
        headers = {
            "Authorization": self._get_token(),
            "Content-Type": "application/octet-stream",
            "Is-V3": "true",
            "File-Path": file_path,
        }

        if file_size_in_bytes == 0:
            # because of https://github.com/psf/requests/issues/4215 we can't send content size
            # when the size is 0 since requests blocks then on I/O indefinitely
            self.logs.warning("Empty file upload detected, not sending Content-Length header")
        else:
            headers["Content-Length"] = str(file_size_in_bytes)

        upload_response = self._http_post(url=f"{self.api_url}/scan/upload", headers=headers, data=temp_file)
        upload_response_json = upload_response.json()

        if "fileId" not in upload_response_json:
            logger.error(f"No fileId received in response: {upload_response_json}")
        return upload_response_json["fileId"]

    def send_scan_results(self, scan: Scan):
        scan_results = self.build_scan_results(scan)
        scan_results["type"] = "sodaCoreInsertScanResults"
        return self._execute_command(scan_results)

    def get_historic_data(self, historic_descriptor: HistoricDescriptor):
        measurements = {}
        check_results = {}

        if type(historic_descriptor) == HistoricMeasurementsDescriptor:
            measurements = self._get_historic_measurements(historic_descriptor)
        elif type(historic_descriptor) == HistoricCheckResultsDescriptor:
            check_results = self._get_hisotric_check_results(historic_descriptor)
        elif type(historic_descriptor) == HistoricChangeOverTimeDescriptor:
            measurements = self._get_hisoric_changes_over_time(historic_descriptor)
        else:
            logger.error(f"Invalid Historic Descriptor provided {historic_descriptor}")

        return {"measurements": measurements, "check_results": check_results}

    def is_samples_disabled(self) -> bool:
        response_json_dict = self._execute_query({"type": "sodaCoreCloudConfiguration"})
        is_disabled_bool = (
            response_json_dict.get("disableCollectingWarehouseData") if isinstance(response_json_dict, dict) else None
        )
        return is_disabled_bool if isinstance(is_disabled_bool, bool) else True

    def _get_hisoric_changes_over_time(self, hd: HistoricChangeOverTimeDescriptor):
        return self._execute_query(
            {
                "type": "sodaCoreHistoricMeasurements",
                "filter": {
                    "type": "and",
                    "andExpressions": [
                        {
                            "type": "equals",
                            "left": {"type": "columnValue", "columnName": "metric.identity"},
                            "right": {"type": "string", "value": hd.metric_identity},
                        }
                    ],
                },
            }
        )

    def _get_historic_measurements(self, hd: HistoricMeasurementsDescriptor):
        return self._execute_query(
            {
                "type": "sodaCoreHistoricMeasurements",
                "limit": hd.limit,
                "filter": {
                    "type": "and",
                    "andExpressions": [
                        {
                            "type": "equals",
                            "left": {"type": "columnValue", "columnName": "metric.identity"},
                            "right": {"type": "string", "value": hd.metric_identity},
                        }
                    ],
                },
            }
        )

    def _get_hisotric_check_results(self, hd: HistoricCheckResultsDescriptor):
        return self._execute_query(
            {
                "type": "sodaCoreHistoricCheckResults",
                "limit": hd.limit,
                "filter": {
                    "type": "and",
                    "andExpressions": [
                        {
                            "type": "equals",
                            "left": {"type": "columnValue", "columnName": "check.identity"},
                            "right": {"type": "string", "value": hd.check_identity},
                        }
                    ],
                },
            }
        )

    def _execute_query(self, command: dict):
        return self._execute_request("query", command, False)

    def _execute_command(self, command: dict):
        return self._execute_request("command", command, False)

    def _execute_request(self, request_type: str, request_body: dict, is_retry: bool):
        try:
            request_body["token"] = self._get_token()
<<<<<<< HEAD
            logger.debug(f"Sending {JsonHelper.to_json_pretty(request_body)}")
=======
            # logger.debug(f"Sending to Soda Cloud {JsonHelper.to_json_pretty(request_body)}")
>>>>>>> ac670c5d
            response = self._http_post(url=f"{self.api_url}/{request_type}", headers=self.headers, json=request_body)
            response_json = response.json()
            if response.status_code == 401 and not is_retry:
                logger.debug(f"Authentication failed. Probably token expired. Re-authenticating...")
                self.token = None
                response_json = self._execute_request(request_type, request_body, True)
            elif response.status_code != 200:
                self.logs.error(
                    f"Error while executing Soda Cloud {request_type} response code: {response.status_code}"
                )
                from soda.scan import verbose

                if verbose:
                    self.logs.debug(response.text)
            return response_json
        except Exception as e:
            self.logs.error(f"Error while executing Soda Cloud {request_type}", exception=e)

    def _get_token(self):
        if not self.token:
            login_command = {"type": "login"}
            if self.api_key_id and self.api_key_secret:
                login_command["apiKeyId"] = self.api_key_id
                login_command["apiKeySecret"] = self.api_key_secret
            else:
                raise RuntimeError("No API KEY and/or SECRET provided ")

            login_response = self._http_post(url=f"{self.api_url}/command", headers=self.headers, json=login_command)
            if login_response.status_code != 200:
                raise AssertionError(f"Soda Cloud login failed {login_response.status_code}. Check credentials.")
            login_response_json = login_response.json()

            self.token = login_response_json.get("token")
            assert self.token, "No token in login response?!"
        return self.token

    def _http_post(self, **kwargs) -> Response:
        return requests.post(**kwargs)<|MERGE_RESOLUTION|>--- conflicted
+++ resolved
@@ -232,11 +232,7 @@
     def _execute_request(self, request_type: str, request_body: dict, is_retry: bool):
         try:
             request_body["token"] = self._get_token()
-<<<<<<< HEAD
-            logger.debug(f"Sending {JsonHelper.to_json_pretty(request_body)}")
-=======
             # logger.debug(f"Sending to Soda Cloud {JsonHelper.to_json_pretty(request_body)}")
->>>>>>> ac670c5d
             response = self._http_post(url=f"{self.api_url}/{request_type}", headers=self.headers, json=request_body)
             response_json = response.json()
             if response.status_code == 401 and not is_retry:
