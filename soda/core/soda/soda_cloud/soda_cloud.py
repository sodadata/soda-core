from __future__ import annotations

import json
import logging
import re
import tempfile
from datetime import datetime
from typing import TYPE_CHECKING

import requests
from requests import Response
from soda.__version__ import SODA_CORE_VERSION
from soda.common.json_helper import JsonHelper
from soda.common.logs import Logs
from soda.soda_cloud.historic_descriptor import (
    HistoricChangeOverTimeDescriptor,
    HistoricCheckResultsDescriptor,
    HistoricDescriptor,
    HistoricMeasurementsDescriptor,
)

logger = logging.getLogger(__name__)

if TYPE_CHECKING:
    from soda.scan import Scan


class SodaCloud:
    def __init__(
        self, host: str, api_key_id: str, api_key_secret: str, token: str | None, port: str | None, logs: Logs
    ):
        self.host = host
        self.port = f":{port}" if port else ""
        self.api_url = f"https://{self.host}{self.port}/api"
        self.api_key_id = api_key_id
        self.api_key_secret = api_key_secret
        self.token: str | None = token
        self.headers = {"User-Agent": f"SodaCore/{SODA_CORE_VERSION}"}
        self.logs = logs

    @staticmethod
    def build_scan_results(scan) -> dict:
        return JsonHelper.to_jsonnable(  # type: ignore
            {
                "definitionName": scan._scan_definition_name,
                "dataTimestamp": scan._data_timestamp,
                "scanStartTimestamp": scan._scan_start_timestamp,
                "scanEndTimestamp": scan._scan_end_timestamp,
                "hasErrors": scan.has_error_logs(),
                "hasWarnings": scan.has_check_warns(),
                "hasFailures": scan.has_check_fails(),
                "metrics": [metric.get_cloud_dict() for metric in scan._metrics],
                # If archetype is not None, it means that check is automated monitoring
                "checks": [
                    check.get_cloud_dict() for check in scan._checks if not check.is_skipped and check.archetype is None
                ],
                # TODO Queries are not supported by Soda Cloud yet.
                # "queries": [query.get_cloud_dict() for query in scan._queries],
<<<<<<< HEAD
                "automatedMonitoringChecks": [
                    check.get_cloud_dict() for check in scan._automated_checks if not check.is_skipped
=======
                "profiling": [
                    profile_columns_result_table.get_cloud_dict()
                    for profile_columns_result_table in scan._profile_columns_result_tables
>>>>>>> 37b06c9c
                ],
            }
        )

    @staticmethod
    def _serialize_file_upload_value(value):
        if value is None or isinstance(value, str) or isinstance(value, int) or isinstance(value, float):
            return value
        return str(value)

    def upload_sample(self, scan: Scan, sample_rows: tuple[tuple], sample_file_name: str) -> str:
        """
        :param sample_file_name: file name without extension
        :return: Soda Cloud file_id
        """

        try:
            scan_definition_name = scan._scan_definition_name
            scan_data_timestamp = scan._data_timestamp
            scan_folder_name = (
                f"{self._fileify(scan_definition_name)}"
                f'_{scan_data_timestamp.strftime("%Y%m%d%H%M%S")}'
                f'_{datetime.now().strftime("%Y%m%d%H%M%S")}'
            )

            with tempfile.TemporaryFile() as temp_file:
                for row in sample_rows:
                    row = [self._serialize_file_upload_value(v) for v in row]
                    temp_file.write(bytearray(json.dumps(row), "utf-8"))
                    temp_file.write(b"\n")

                temp_file_size_in_bytes = temp_file.tell()
                temp_file.seek(0)

                file_path = f"{scan_folder_name}/" + f"{sample_file_name}.jsonl"

                file_id = self._upload_sample_http(scan_definition_name, file_path, temp_file, temp_file_size_in_bytes)

                return file_id

        except Exception as e:
            self.logs.error(f"Soda cloud error: Could not upload sample {sample_file_name}", exception=e)

    def _fileify(self, name: str):
        return re.sub(r"[^A-Za-z0-9_]+", "_", name).lower()

    def _upload_sample_http(self, scan_definition_name: str, file_path, temp_file, file_size_in_bytes: int):
        headers = {
            "Authorization": self._get_token(),
            "Content-Type": "application/octet-stream",
            "Is-V3": "true",
            "File-Path": file_path,
        }

        if file_size_in_bytes == 0:
            # because of https://github.com/psf/requests/issues/4215 we can't send content size
            # when the size is 0 since requests blocks then on I/O indefinitely
            self.logs.warning("Empty file upload detected, not sending Content-Length header")
        else:
            headers["Content-Length"] = str(file_size_in_bytes)

        upload_response = self._http_post(url=f"{self.api_url}/scan/upload", headers=headers, data=temp_file)
        upload_response_json = upload_response.json()

        if "fileId" not in upload_response_json:
            logger.error(f"No fileId received in response: {upload_response_json}")
        return upload_response_json["fileId"]

    def send_scan_results(self, scan: Scan):
        scan_results = self.build_scan_results(scan)
        scan_results["type"] = "sodaCoreInsertScanResults"
        return self._execute_command(scan_results)

    def get_historic_data(self, historic_descriptor: HistoricDescriptor):
        measurements = {}
        check_results = {}

        if type(historic_descriptor) == HistoricMeasurementsDescriptor:
            measurements = self._get_historic_measurements(historic_descriptor)
        elif type(historic_descriptor) == HistoricCheckResultsDescriptor:
            check_results = self._get_hisotric_check_results(historic_descriptor)
        elif type(historic_descriptor) == HistoricChangeOverTimeDescriptor:
            measurements = self._get_hisoric_changes_over_time(historic_descriptor)
        else:
            logger.error(f"Invalid Historic Descriptor provided {historic_descriptor}")

        return {"measurements": measurements, "check_results": check_results}

    def _get_hisoric_changes_over_time(self, hd: HistoricChangeOverTimeDescriptor):
        return self._execute_query(
            {
                "type": "sodaCoreHistoricMeasurements",
                "filter": {
                    "type": "and",
                    "andExpressions": [
                        {
                            "type": "equals",
                            "left": {"type": "columnValue", "columnName": "metric.identity"},
                            "right": {"type": "string", "value": hd.metric_identity},
                        }
                    ],
                },
            }
        )

    def _get_historic_measurements(self, hd: HistoricMeasurementsDescriptor):
        return self._execute_query(
            {
                "type": "sodaCoreHistoricMeasurements",
                "limit": hd.limit,
                "filter": {
                    "type": "and",
                    "andExpressions": [
                        {
                            "type": "equals",
                            "left": {"type": "columnValue", "columnName": "metric.identity"},
                            "right": {"type": "string", "value": hd.metric_identity},
                        }
                    ],
                },
            }
        )

    def _get_hisotric_check_results(self, hd: HistoricCheckResultsDescriptor):
        return self._execute_query(
            {
                "type": "sodaCoreHistoricCheckResults",
                "limit": hd.limit,
                "filter": {
                    "type": "and",
                    "andExpressions": [
                        {
                            "type": "equals",
                            "left": {"type": "columnValue", "columnName": "check.identity"},
                            "right": {"type": "string", "value": hd.check_identity},
                        }
                    ],
                },
            }
        )

    def _execute_query(self, command: dict):
        return self._execute_request("query", command, False)

    def _execute_command(self, command: dict):
        return self._execute_request("command", command, False)

    def _execute_request(self, request_type: str, request_body: dict, is_retry: bool):
        try:
            request_body["token"] = self._get_token()
            response = self._http_post(url=f"{self.api_url}/{request_type}", headers=self.headers, json=request_body)
            response_json = response.json()
            if response.status_code == 401 and not is_retry:
                logger.debug(f"Authentication failed. Probably token expired. Re-authenticating...")
                self.token = None
                response_json = self._execute_request(request_type, request_body, True)
            elif response.status_code != 200:
                self.logs.error(
                    f"Error while executing Soda Cloud {request_type} response code: {response.status_code}"
                )
            return response_json
        except Exception as e:
            self.logs.error(f"Error while executing Soda Cloud {request_type}", exception=e)

    def _get_token(self):
        if not self.token:
            login_command = {"type": "login"}
            if self.api_key_id and self.api_key_secret:
                logger.debug("> /api/command (login with API key credentials)")
                login_command["apiKeyId"] = self.api_key_id
                login_command["apiKeySecret"] = self.api_key_secret
            else:
                raise RuntimeError("No API KEY and/or SECRET provided ")

            login_response = self._http_post(url=f"{self.api_url}/command", headers=self.headers, json=login_command)
            if login_response.status_code != 200:
                raise AssertionError(
                    f"< {login_response.status_code} login failed. Server response code:{login_response.content}"
                )
            login_response_json = login_response.json()

            self.token = login_response_json.get("token")
            assert self.token, "No token in login response?!"
            logger.debug("< 200 (login ok, token received)")
        return self.token

    def _http_post(self, **kwargs) -> Response:
        return requests.post(kwargs)<|MERGE_RESOLUTION|>--- conflicted
+++ resolved
@@ -56,14 +56,12 @@
                 ],
                 # TODO Queries are not supported by Soda Cloud yet.
                 # "queries": [query.get_cloud_dict() for query in scan._queries],
-<<<<<<< HEAD
                 "automatedMonitoringChecks": [
                     check.get_cloud_dict() for check in scan._automated_checks if not check.is_skipped
-=======
+                ],
                 "profiling": [
                     profile_columns_result_table.get_cloud_dict()
                     for profile_columns_result_table in scan._profile_columns_result_tables
->>>>>>> 37b06c9c
                 ],
             }
         )
