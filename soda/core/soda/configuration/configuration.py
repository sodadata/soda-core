--- conflicted
+++ resolved
@@ -27,17 +27,16 @@
             "spark_session": spark_session,
         }
 
-<<<<<<< HEAD
+
     def add_dask_context(self, data_source_name: str, dask_context):
         self.data_source_properties_by_name[data_source_name] = {
             "type": "dask",
             "connection": "dask_data_source",
             "context": dask_context,
-=======
+
     def add_duckdb_connection(self, data_source_name: str, duckdb_connection):
         self.data_source_properties_by_name[data_source_name] = {
             "type": "duckdb",
             "connection": "duckdb_connection_data_source",
             "duckdb_connection": duckdb_connection,
->>>>>>> 90b862f4
         }