#!/usr/bin/env python
import sys

from setuptools import find_namespace_packages, setup

if sys.version_info < (3, 7):
    print("Error: Soda SQL requires at least Python 3.7")
    print("Error: Please upgrade your Python version to 3.7 or later")
    sys.exit(1)

package_name = "soda-core"
# Managed by tbump - do not change manually
package_version = "3.0.12"
description = "Soda Core"

# long_description = (pathlib.Path(__file__).parent.parent / "README.md").read_text()

requires = [
    "markupsafe>=2.0.1,<=2.1.1",
    "Jinja2>=2.11,<4.0",
    "click~=8.0",
    "ruamel.yaml~=0.17.21",
    "antlr4-python3-runtime~=4.11.1",
<<<<<<< HEAD
    "opentelemetry-api~=1.13.0",
    "opentelemetry-exporter-otlp-proto-http~=1.13.0",
=======
    "opentelemetry-api~=1.11.0",
    "opentelemetry-exporter-otlp-proto-http~=1.11.0",
    "protobuf~=3.19.0",
    "sqlparse~=0.4",
>>>>>>> e26b647b
]

setup(
    name=package_name,
    version=package_version,
    author="Soda Data N.V.",
    author_email="info@soda.io",
    description="Soda Core library & CLI",
    long_description="long_description",  # TODO: fix this as it fails in tox
    long_description_content_type="text/markdown",
    packages=find_namespace_packages(include=["soda*"]),
    install_requires=requires,
    entry_points={"console_scripts": ["soda=soda.cli.cli:main"]},
    classifiers=[
        "Development Status :: 4 - Beta",
        "License :: OSI Approved :: Apache Software License",
        "Operating System :: Microsoft :: Windows",
        "Operating System :: MacOS :: MacOS X",
        "Operating System :: POSIX :: Linux",
        "Programming Language :: Python :: 3.8",
        "Programming Language :: Python :: 3.9",
        "Programming Language :: Python :: 3.10",
    ],
    python_requires=">=3.7",
)<|MERGE_RESOLUTION|>--- conflicted
+++ resolved
@@ -21,15 +21,9 @@
     "click~=8.0",
     "ruamel.yaml~=0.17.21",
     "antlr4-python3-runtime~=4.11.1",
-<<<<<<< HEAD
     "opentelemetry-api~=1.13.0",
     "opentelemetry-exporter-otlp-proto-http~=1.13.0",
-=======
-    "opentelemetry-api~=1.11.0",
-    "opentelemetry-exporter-otlp-proto-http~=1.11.0",
-    "protobuf~=3.19.0",
     "sqlparse~=0.4",
->>>>>>> e26b647b
 ]
 
 setup(
