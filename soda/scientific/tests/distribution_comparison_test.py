import numpy as np
import pandas as pd
import pytest
from numpy.random import default_rng

from soda.scientific.distribution.comparison import (
    DistributionRefKeyException,
    DistributionRefParsingException,
    SWDAlgorithm,
)
from soda.scientific.distribution.utils import DistCfg, RefDataCfg


@pytest.mark.parametrize(
    "distribution_type",
    [
        pytest.param("continuous", id="valid distribution_type continuous"),
        pytest.param("categorical", id="valid distribution_type categorical"),
    ],
)
def test_config_distribution_type(distribution_type):
    from pydantic.error_wrappers import ValidationError

    try:
        bins = [1, 2, 3]
        weights = [0.1, 0.8, 0.1]
        RefDataCfg(bins=bins, weights=weights, labels=None, distribution_type=distribution_type)
    except ValidationError:
        pass


@pytest.mark.parametrize(
    "weights",
    [
        pytest.param([0.5, 0.3, 0.2], id="valid weights with sum == 1"),
        pytest.param([0.5, 0.5, 0.5], id="invalid weights with sum != 1"),
        pytest.param([None, 0.5, 0.5], id="invalid weights with sum == 1 but having none"),
    ],
)
def test_config_weights(weights):
    from pydantic.error_wrappers import ValidationError

    try:
        bins = [1, 2, 3]
        method = "ks"
        RefDataCfg(bins=bins, weights=weights, labels=None, method=method)
    except ValidationError:
        pass


@pytest.mark.parametrize(
    "reference_file_path",
    [
        pytest.param("LICENSE", id="Valid file that exists"),
        pytest.param("1967.txt", id="Invalid file that doesn't exists"),
    ],
)
def test_ref_file_path(reference_file_path):
    from pydantic.error_wrappers import ValidationError

    try:
        DistCfg(reference_file_path=reference_file_path)
    except ValidationError:
        pass


@pytest.mark.parametrize(
    "method, reference_file_path, test_data, expected_stat, expected_p",
    [
        pytest.param(
            "ks",
            "soda/scientific/tests/assets/dist_ref_continuous.yml",
            list(default_rng(61).normal(loc=1.0, scale=1.0, size=1000)),
            0.036,
            0.5545835690881001,
            id="Similar continuous distribution with ks",
        ),
        pytest.param(
            "ks",
            "soda/scientific/tests/assets/dist_ref_continuous.yml",
            list(default_rng(61).normal(loc=1.5, scale=1.0, size=1000)),
            0.2115,
            8.845435165401255e-20,
            id="Different continuous distribution with ks",
        ),
        pytest.param(
            "chi_square",
            "soda/scientific/tests/assets/dist_ref_categorical.yml",
            [1, 1, 2, 3] * 1000,
            156.32764391336602,
            1.960998922048572e-34,
            id="Different categorical distribution with chi-square",
        ),
    ],
)
def test_distribution_checker(method, reference_file_path, test_data, expected_stat, expected_p):
    from soda.scientific.distribution.comparison import DistributionChecker

    test_dist_cfg = DistCfg(reference_file_path=reference_file_path)
    DistCfg.method = method
    check = DistributionChecker(test_dist_cfg, test_data)
    check_results = check.run()
    assert check_results["stat_value"] == pytest.approx(expected_stat, abs=1e-3)
    assert check_results["check_value"] == pytest.approx(expected_p, abs=1e-3)

@pytest.mark.parametrize(
    "method, reference_file_path, test_data",
    [
        pytest.param(
            "ks",
            "soda/scientific/tests/assets/dist_ref_continuous_no_bins.yml",
            list(default_rng(61).normal(loc=1.0, scale=1.0, size=1000)),
            id="Similar continuous distribution without bins and weights using ks",
        ),
        pytest.param(
            "chi_square",
            "soda/scientific/tests/assets/dist_ref_categorical_no_bins.yml",
            ["peace", "at", "home", "peace", "in", "the", "world"] * 1000,
            id="Similar categorical distribution without bins and weights with chi-square",
        ),
    ],
)
def test_distribution_checker_no_bins_weights(method, reference_file_path, test_data):
    from soda.scientific.distribution.comparison import DistributionChecker, MissingBinsAndWeights

    with pytest.raises(MissingBinsAndWeights):
        test_dist_cfg = DistCfg(reference_file_path=reference_file_path)
        DistCfg.method = method
        DistributionChecker(test_dist_cfg, test_data)

@pytest.mark.parametrize(
    "method, reference_file_path, test_data",
    [
        pytest.param(
            "ks",
            "soda/scientific/tests/assets/dist_ref_continuous_no_bins.yml",
            list(default_rng(61).normal(loc=1.0, scale=1.0, size=1000)),
            id="Similar continuous distribution without bins and weights using ks",
        ),
        pytest.param(
            "chi_square",
            "soda/scientific/tests/assets/dist_ref_categorical_no_bins.yml",
            ["peace", "at", "home", "peace", "in", "the", "world"] * 1000,
            id="Similar categorical distribution without bins and weights with chi-square",
        ),
    ],
)
def test_distribution_checker_no_bins_weights(method, reference_file_path, test_data):
    from soda.scientific.distribution.comparison import (
        DistributionChecker,
        MissingBinsAndWeights,
    )

    with pytest.raises(MissingBinsAndWeights):
        test_dist_cfg = DistCfg(reference_file_path=reference_file_path)
        DistCfg.method = method
        DistributionChecker(test_dist_cfg, test_data)


@pytest.mark.parametrize(
    "reference_file_path, exception",
    [
        pytest.param(
            "soda/scientific/tests/assets/dist_ref_missing_method.yml",
            DistributionRefKeyException,
            id="Missing key method",
        ),
        pytest.param(
            "soda/scientific/tests/assets/invalid.yml",
            DistributionRefParsingException,
            id="Corrupted yaml file",
        ),
    ],
)
def test_ref_config_file_exceptions(reference_file_path, exception):
    from soda.scientific.distribution.comparison import DistributionChecker

    with pytest.raises(exception):
        test_data = list(pd.Series(default_rng(61).normal(loc=1.0, scale=1.0, size=1000)))
        test_dist_cfg = DistCfg(reference_file_path=reference_file_path)
<<<<<<< HEAD
        DistCfg.method = 'psi'
=======
        DistCfg.method = "psi"
>>>>>>> 26433010
        DistributionChecker(test_dist_cfg, test_data)


@pytest.mark.parametrize(
    "method, reference_file_path",
    [
        pytest.param(
            "ks",
            "soda/scientific/tests/assets/dist_ref_continuous_no_bins.yml",
            id="Missing bins and weights",
        ),
    ],
)
def test_with_no_bins_and_weights(method, reference_file_path):
<<<<<<< HEAD
    from soda.scientific.distribution.comparison import DistributionChecker, MissingBinsAndWeights
    
=======
    from soda.scientific.distribution.comparison import (
        DistributionChecker,
        MissingBinsAndWeights,
    )

>>>>>>> 26433010
    with pytest.raises(MissingBinsAndWeights):
        test_dist_cfg = DistCfg(reference_file_path=reference_file_path)
        DistCfg.method = method
        test_data = list(default_rng(61).normal(loc=1.0, scale=1.0, size=1000))
        DistributionChecker(test_dist_cfg, test_data)


# The following bins and weights are generated based on
# default_rng().normal(loc=1.0, scale=1.0, size=1000)
TEST_CONFIG_CONT_1 = RefDataCfg(
    bins=[
        -3.34034354,
        -3.09007903,
        -2.83981452,
        -2.58955002,
        -2.33928551,
        -2.089021,
        -1.8387565,
        -1.58849199,
        -1.33822748,
        -1.08796298,
        -0.83769847,
        -0.58743396,
        -0.33716946,
        -0.08690495,
        0.16335956,
        0.41362406,
        0.66388857,
        0.91415308,
        1.16441758,
        1.41468209,
        1.6649466,
        1.9152111,
        2.16547561,
        2.41574012,
        2.66600462,
        2.91626913,
        3.16653364,
        3.41679815,
        3.66706265,
        3.91732716,
        4.16759167,
        4.41785617,
        4.66812068,
        4.91838519,
    ],
    weights=[
        0,
        0.001,
        0.0,
        0.0,
        0.0,
        0.001,
        0.0,
        0.001,
        0.005,
        0.008,
        0.014,
        0.021,
        0.034,
        0.048,
        0.059,
        0.077,
        0.094,
        0.104,
        0.097,
        0.102,
        0.094,
        0.058,
        0.051,
        0.051,
        0.028,
        0.02,
        0.016,
        0.007,
        0.004,
        0.001,
        0.001,
        0.0,
        0.0,
        0.003,
    ],
    labels=None,
    method="ks",
    distribution_type="continuous",
)


@pytest.mark.parametrize(
    "test_data, expected_stat_val, expected_p_val",
    [
        pytest.param(
            pd.Series(default_rng(61).normal(loc=1.0, scale=1.0, size=1000)),
            0.046,
            0.24068202486600215,
            id="distributions are same",
        ),
        pytest.param(
            pd.Series(default_rng(61).normal(loc=1.0, scale=0.9, size=1000)),
            0.064,
            0.033253124816560224,
            id="distributions are different_1",
        ),
        pytest.param(
            pd.Series(default_rng(61).normal(loc=0.9, scale=1.0, size=1000)),
            0.078,
            0.004543821879051605,
            id="distributions are different_2",
        ),
        pytest.param(
            pd.Series(default_rng(61).normal(loc=10, scale=10, size=1000)),
            0.735,
            1.3332739479484995e-262,
            id="distributions are extremely different",
        ),
        pytest.param(
            pd.Series(np.full([100], np.nan)),
            1.0,
            0.0,
            id="distributions are all made of nulls",
        ),
    ],
)
def test_ks_comparison(test_data, expected_stat_val, expected_p_val):
    from soda.scientific.distribution.comparison import KSAlgorithm

    check_results = KSAlgorithm(TEST_CONFIG_CONT_1, test_data).evaluate()
    assert expected_stat_val == pytest.approx(check_results["stat_value"], abs=1e-3)
    assert expected_p_val == pytest.approx(check_results["check_value"], abs=1e-3)


# The following bins and weights are generated based on
# default_rng().normal(loc=1.0, scale=1.0, size=1000)
TEST_CONFIG_CATEGORIC_1 = RefDataCfg(
    bins=[0, 1, 2], weights=[0.1, 0.4, 0.5], labels=None, distribution_type="categorical"
)


@pytest.mark.parametrize(
    "test_data, expected_stat_val, expected_p_val, error_expected",
    [
        pytest.param(
            pd.Series(default_rng(61).choice([0, 1, 2], p=[0.1, 0.4, 0.5], size=1000)),
            0,
            1.0,
            False,
            id="distributions are same",
        ),
        pytest.param(
            pd.Series(default_rng(61).choice([0, 1, 2], p=[0.2, 0.3, 0.5], size=1000)),
            114.89620253164557,
            1.1235867896657214e-25,
            False,
            id="distributions are different",
        ),
        pytest.param(
            pd.Series([1, 1, 1, 1, 1, 1, 2, 2, 2, 2, 2]),
            0.0,
            1,
            True,
            id="distributions do not have enough sample for each category",
        ),
        pytest.param(
            pd.Series(default_rng(61).choice([0, 1, 2, None], p=[0.2, 0.3, 0.4, 0.1], size=1000)),
            139.96423321882253,
            4.047183768366915e-31,
            False,
            id="distributions test data have some nulls",
        ),
    ],
)
def test_chi_square_comparison(test_data, expected_stat_val, expected_p_val, error_expected):
    from soda.scientific.distribution.comparison import (
        ChiSqAlgorithm,
        NotEnoughSamplesException,
    )

    try:
        check_results = ChiSqAlgorithm(TEST_CONFIG_CATEGORIC_1, test_data).evaluate()
        assert expected_stat_val == pytest.approx(check_results["stat_value"], abs=1e-3)
        assert expected_p_val == pytest.approx(check_results["check_value"], abs=1e-3)
        assert not error_expected
    except NotEnoughSamplesException:
        assert error_expected


@pytest.mark.parametrize(
    "test_data, config",
    [
        pytest.param(
            pd.Series(default_rng(61).choice([0, 1, 2], p=[0.1, 0.4, 0.5], size=1000)),
            RefDataCfg(bins=[0, 1], weights=[0.1, 0.9], labels=None, distribution_type="categorical"),
            id="category missing in reference data",
        ),
        pytest.param(
            pd.Series(default_rng(61).choice([0, 1], p=[0.1, 0.9], size=1000)),
            RefDataCfg(bins=[0, 1, 2], weights=[0.1, 0.4, 0.5], labels=None, distribution_type="categorical"),
            id="category missing in test data",
        ),
        pytest.param(
            pd.Series(default_rng(61).choice([None, None, 1], p=[0.2, 0.3, 0.5], size=1000)),
            RefDataCfg(bins=[0, 1, 2], weights=[0.1, 0.4, 0.5], labels=None, distribution_type="categorical"),
            id="one of the distributions is fully none",
        ),
    ],
)
def test_chi_sq_2_samples_comparison_missing_cat(test_data, config):
    from soda.scientific.distribution.comparison import (
        ChiSqAlgorithm,
        MissingCategories,
    )

    checker = ChiSqAlgorithm(config, test_data)
    with pytest.raises(MissingCategories):
        checker.evaluate()


@pytest.mark.parametrize(
    "test_data, config",
    [
        pytest.param(
            pd.Series([None, None] * 10),
            RefDataCfg(bins=[0, 1], weights=[0.1, 0.9], labels=None, distribution_type="categorical"),
            id="test data is all none",
        ),
        pytest.param(
            pd.Series(default_rng(61).choice([0, 1], p=[0.1, 0.9], size=1000)),
            RefDataCfg(bins=[None], weights=[1], labels=None, distribution_type="categorical"),
            id="ref data is all none",
        ),
        pytest.param(
            pd.Series([None, None] * 10),
            RefDataCfg(bins=[None], weights=[1], labels=None, distribution_type="categorical"),
            id="both distributions are null",
        ),
    ],
)
def test_chi_sq_2_samples_comparison_one_or_more_null_distros(test_data, config):
    from soda.scientific.distribution.comparison import ChiSqAlgorithm

    checker = ChiSqAlgorithm(config, test_data)
    with pytest.raises(AssertionError):
        checker.evaluate()


@pytest.mark.parametrize(
    "test_data, config",
    [
        pytest.param(
            pd.Series(default_rng(61).choice([1, 2], p=[0.5, 0.5], size=2)),
            RefDataCfg(bins=[1, 2], weights=[0.5, 0.5], labels=None, distribution_type="categorical"),
            id="not enough samples",
        ),
    ],
)
def test_chi_sq_2_samples_comparison_not_enough_samples(test_data, config):
    from soda.scientific.distribution.comparison import (
        ChiSqAlgorithm,
        NotEnoughSamplesException,
    )

    checker = ChiSqAlgorithm(config, test_data)
    with pytest.raises(NotEnoughSamplesException):
        checker.evaluate()


@pytest.mark.parametrize(
    "test_data, expected_swd",
    [
        pytest.param(
            pd.Series(default_rng(61).normal(loc=1.0, scale=1.0, size=1000)),
            0.09541381487225127,
            id="distributions are same",
        ),
        pytest.param(
            pd.Series(default_rng(61).normal(loc=1.0, scale=0.9, size=1000)),
            0.10607140143389837,
            id="distributions are different_1",
        ),
        pytest.param(
            pd.Series(default_rng(61).normal(loc=0.9, scale=1.0, size=1000)),
            0.19193533134279744,
            id="distributions are different_2",
        ),
        pytest.param(
            pd.Series(default_rng(61).normal(loc=10, scale=10, size=1000)),
            1.2438664038653537,
            id="distributions are extremely different",
        ),
    ],
)
def test_swd_continuous(test_data, expected_swd):
    from soda.scientific.distribution.comparison import SWDAlgorithm

    check_results = SWDAlgorithm(TEST_CONFIG_CONT_1, test_data).evaluate()
    assert check_results["check_value"] == expected_swd


@pytest.mark.parametrize(
    "test_data, expected_swd",
    [
        pytest.param(
            pd.Series(default_rng(61).choice([0, 1, 2], p=[0.1, 0.4, 0.5], size=1000)),
            0,
            id="distributions are same",
        ),
        pytest.param(
            pd.Series(default_rng(61).choice([0, 1, 2], p=[0.2, 0.3, 0.5], size=1000)),
            0.130034992111961,
            id="distributions are different",
        ),
    ],
)
def test_swd_categorical(test_data, expected_swd):
    from soda.scientific.distribution.comparison import SWDAlgorithm

    check_results = SWDAlgorithm(TEST_CONFIG_CATEGORIC_1, test_data).evaluate()
    assert check_results["check_value"] == expected_swd


@pytest.mark.parametrize("test_data", [pd.Series(100 * [np.nan])])
def test_swd_comparison_null(test_data):
    from soda.scientific.distribution.comparison import SWDAlgorithm

    check_results = SWDAlgorithm(TEST_CONFIG_CONT_1, test_data).evaluate()
    assert np.isnan(check_results["check_value"])


@pytest.mark.parametrize(
    "test_data, expected_psi",
    [
        pytest.param(
            pd.Series(default_rng(61).normal(loc=1.0, scale=1.0, size=1000)),
            0.040699470804929805,
            id="distributions are same",
        ),
        pytest.param(
            pd.Series(default_rng(61).normal(loc=1.0, scale=0.9, size=1000)),
            0.08448405985073384,
            id="distributions are different_1",
        ),
        pytest.param(
            pd.Series(default_rng(61).normal(loc=0.9, scale=1.0, size=1000)),
            0.06596002459912605,
            id="distributions are different_2",
        ),
        pytest.param(
            pd.Series(default_rng(61).normal(loc=10, scale=10, size=1000)),
            8.478605750455749,
            id="distributions are extremely different",
        ),
    ],
)
def test_psi_continuous(test_data, expected_psi):
    from soda.scientific.distribution.comparison import PSIAlgorithm

    check_results = PSIAlgorithm(TEST_CONFIG_CONT_1, test_data).evaluate()
    assert check_results["check_value"] == expected_psi


@pytest.mark.parametrize(
    "test_data, expected_psi",
    [
        pytest.param(
            pd.Series(default_rng(61).choice([0, 1, 2], p=[0.1, 0.4, 0.5], size=1000)),
            0,
            id="distributions are same",
        ),
        pytest.param(
            pd.Series(default_rng(61).choice([0, 1, 2], p=[0.2, 0.3, 0.5], size=1000)),
            0.09000613400978587,
            id="distributions are different",
        ),
    ],
)
def test_psi_categorical(test_data, expected_psi):
    from soda.scientific.distribution.comparison import PSIAlgorithm

    check_results = PSIAlgorithm(TEST_CONFIG_CATEGORIC_1, test_data).evaluate()
    assert check_results["check_value"] == expected_psi


@pytest.mark.parametrize("test_data, expected_psi", [(pd.Series(100 * [np.nan]), 11.51281033571558)])
def test_psi_comparison_null(test_data, expected_psi):
    from soda.scientific.distribution.comparison import PSIAlgorithm

    check_results = PSIAlgorithm(TEST_CONFIG_CONT_1, test_data).evaluate()
    assert check_results["check_value"] == expected_psi


@pytest.mark.parametrize(
    "test_data, reference_file_path, method",
    [
        pytest.param(
            pd.Series(default_rng(61).choice([0, 1, 2], p=[0.1, 0.4, 0.5], size=1000)),
            "soda/scientific/tests/assets/dist_ref_categorical.yml",
            "ks",
            id="ks method with distribution_type categorical",
        ),
        pytest.param(
            pd.Series(default_rng(61).choice([0, 1, 2], p=[0.1, 0.4, 0.5], size=1000)),
            "soda/scientific/tests/assets/dist_ref_continuous.yml",
            "chi_square",
            id="chi_square method with distribution_type continuous",
        ),
    ],
)
def test_ref_config_incompatible(test_data, reference_file_path, method):
    from soda.scientific.distribution.comparison import (
        DistributionChecker,
        DistributionRefIncompatibleException,
    )

    test_dist_cfg = DistCfg(reference_file_path=reference_file_path)
    DistCfg.method = method
    with pytest.raises(DistributionRefIncompatibleException):
        DistributionChecker(test_dist_cfg, test_data)<|MERGE_RESOLUTION|>--- conflicted
+++ resolved
@@ -178,11 +178,7 @@
     with pytest.raises(exception):
         test_data = list(pd.Series(default_rng(61).normal(loc=1.0, scale=1.0, size=1000)))
         test_dist_cfg = DistCfg(reference_file_path=reference_file_path)
-<<<<<<< HEAD
         DistCfg.method = 'psi'
-=======
-        DistCfg.method = "psi"
->>>>>>> 26433010
         DistributionChecker(test_dist_cfg, test_data)
 
 
@@ -197,16 +193,11 @@
     ],
 )
 def test_with_no_bins_and_weights(method, reference_file_path):
-<<<<<<< HEAD
-    from soda.scientific.distribution.comparison import DistributionChecker, MissingBinsAndWeights
-    
-=======
     from soda.scientific.distribution.comparison import (
         DistributionChecker,
         MissingBinsAndWeights,
     )
 
->>>>>>> 26433010
     with pytest.raises(MissingBinsAndWeights):
         test_dist_cfg = DistCfg(reference_file_path=reference_file_path)
         DistCfg.method = method
