import logging

import pandas as pd
import pytest
from assets.anomaly_detection_assets import (
    test_anomaly_detector_evaluate_expected_results,
    test_anomaly_detector_evaluate_historic_check_results,
    test_anomaly_detector_evaluate_historic_measurements,
    test_feedback_processor_prophet_model_skip_measurements_expectation,
    test_feedback_processor_seasonality_skip_measurements,
    test_feedback_processor_seasonality_skip_measurements_expectation,
    test_prophet_model_skip_measurements_previousAndThis,
    test_prophet_model_skip_measurements_previousAndThis_expectation,
    test_prophet_model_skip_measurements_this_exclusive_previous,
    test_prophet_model_skip_measurements_this_exclusive_previous_expectation,
)
from soda.common.logs import Logs

from soda.scientific.anomaly_detection.anomaly_detector import AnomalyDetector
from soda.scientific.anomaly_detection.feedback_processor import FeedbackProcessor
from soda.scientific.anomaly_detection.models.prophet_model import ProphetDetector

LOGS = Logs(logging.getLogger(__name__))


@pytest.mark.parametrize(
    "historical_measurements, historical_check_results, expectation",
    [
        pytest.param(
<<<<<<< HEAD
            {
                "results": [
                    {
                        "id": "49d198f1-eda7-42ad-bd70-5e1789bdf122",
                        "identity": "metric-test-adventureworks-anomaly_detection_test-row_count",
                        "value": 21.0,
                        "dataTime": "2022-04-20T15:05:30Z",
                    },
                    {
                        "id": "959e5167-39e0-481b-9939-8ff7393391a5",
                        "identity": "metric-test-adventureworks-anomaly_detection_test-row_count",
                        "value": 21.0,
                        "dataTime": "2022-04-19T15:05:10Z",
                    },
                    {
                        "id": "efc8f472-3d74-4a9a-965f-de14dcf4b2a9",
                        "identity": "metric-test-adventureworks-anomaly_detection_test-row_count",
                        "value": 2.0,
                        "dataTime": "2022-04-18T14:49:59Z",
                    },
                    {
                        "id": "42a2b60b-d932-411d-9cab-bf7c33a84c65",
                        "identity": "metric-test-adventureworks-anomaly_detection_test-row_count",
                        "value": 1.0,
                        "dataTime": "2022-04-17T14:49:20Z",
                    },
                    {
                        "id": "3ef53638-04cc-4614-b587-a059a81a4c2f",
                        "identity": "metric-test-adventureworks-anomaly_detection_test-row_count",
                        "value": 1.0,
                        "dataTime": "2022-04-16T14:47:44Z",
                    },
                    {
                        "id": "b7dd6e88-f7a0-42c4-87c1-0662eb0e2ce5",
                        "identity": "metric-test-adventureworks-anomaly_detection_test-row_count",
                        "value": 21.0,
                        "dataTime": "2022-04-15T15:04:42Z",
                    },
                ]
            },
            {
                "results": [
                    {
                        "type": "anomalyDetection",
                        "testId": "8cedb608-e8be-4147-83be-0f86972788a9",
                        "testResultId": "97a8ce8b-d43d-4f5e-932b-b1103c637fe7",
                        "measurementId": "49d198f1-eda7-42ad-bd70-5e1789bdf122",
                        "outcome": "pass",
                        "dataTime": "2022-04-20T15:05:30Z",
                        "diagnostics": {
                            "value": 21.0,
                            # "anomalyProbability": 0.0,
                            "anomalyPredictedValue": 20.870516335508597,
                            "anomalyErrorSeverity": "warn",
                            "anomalyErrorCode": "made_daily_keeping_last_point_only",
                            "fail": {
                                "lessThanOrEqual": 20.15142652696,
                                "greaterThanOrEqual": 22.03561767424,
                            },
                            "warn": {
                                "lessThanOrEqual": 20.3084424559,
                                "greaterThanOrEqual": 21.8786017453,
                            },
                        },
                    },
                    {
                        "type": "anomalyDetection",
                        "testId": "8cedb608-e8be-4147-83be-0f86972788a9",
                        "testResultId": "5ebf531e-83dd-445d-ac91-42cd9af45be2",
                        "measurementId": "7fd4f85b-37b6-46f7-b6b8-56af91b3f920",
                        "outcome": "pass",
                        "dataTime": "2022-04-12T15:00:31Z",
                        "diagnostics": {
                            "value": 2.0,
                            # "anomalyProbability": 0.0,
                            "anomalyPredictedValue": 8.46757918589978,
                            "anomalyErrorSeverity": "warn",
                            "anomalyErrorCode": "made_daily_keeping_last_point_only",
                            "fail": {
                                "lessThanOrEqual": -1.89282665126,
                                "greaterThanOrEqual": 17.89954537186,
                            },
                            "warn": {
                                "lessThanOrEqual": -0.243462316,
                                "greaterThanOrEqual": 16.2501810366,
                            },
                        },
                    },
                    {
                        "type": "anomalyDetection",
                        "testId": "8cedb608-e8be-4147-83be-0f86972788a9",
                        "testResultId": "18b6fc89-fea3-4a5f-8c8f-bde7634d016c",
                        "measurementId": "d926b795-cf98-4e96-9eea-bf688c86d773",
                        "outcome": "pass",
                        "dataTime": "2022-04-12T14:59:28Z",
                        "diagnostics": {
                            "value": 2.0,
                            # "anomalyProbability": 0.0,
                            "anomalyPredictedValue": 8.46757918589978,
                            "anomalyErrorSeverity": "warn",
                            "anomalyErrorCode": "made_daily_keeping_last_point_only",
                            "fail": {
                                "lessThanOrEqual": -2.54660323027,
                                "greaterThanOrEqual": 18.60637946177,
                            },
                            "warn": {
                                "lessThanOrEqual": -0.7838546726,
                                "greaterThanOrEqual": 16.8436309041,
                            },
                        },
                    },
                ]
            },
            {
                "value": 21.0,
                "fail": {"greaterThanOrEqual": 42.59848061337, "lessThanOrEqual": -10.97031870027},
                "warn": {"greaterThanOrEqual": 38.1344140039, "lessThanOrEqual": -6.5062520908},
                # "anomalyProbability": 0.0,
                "anomalyPredictedValue": 15.419588986390275,
                "anomalyErrorSeverity": "pass",
                "anomalyErrorCode": "",
                "feedback": {
                    "isCorrectlyClassified": "None",
                    "isAnomaly": "None",
                    "reason": "None",
                    "freeTextReason": "None",
                    "skipMeasurements": "None",
                },
            },
=======
            test_anomaly_detector_evaluate_historic_measurements,
            test_anomaly_detector_evaluate_historic_check_results,
            test_anomaly_detector_evaluate_expected_results,
>>>>>>> 6a522a9d
        )
    ],
)
def test_anomaly_detector_evaluate(historical_measurements, historical_check_results, expectation):
    detector = AnomalyDetector(historical_measurements, historical_check_results, logs=LOGS, metric_name="avg_length")
    _, diagnostic = detector.evaluate()
    assert diagnostic["value"] == expectation["value"]
    # TODO: [CLOUD-2990] re-enable once we compute uncertainty intervals correctly
    # assert diagnostic["anomalyProbability"] == pytest.approx(expectation["anomalyProbability"])
    assert diagnostic["anomalyPredictedValue"] == pytest.approx(expectation["anomalyPredictedValue"])


PROPHET_MODEL_PARAMS = AnomalyDetector(
    {"results": []}, {"results": []}, logs=LOGS, metric_name="row_count"
)._parse_params()


@pytest.mark.parametrize(
    "time_series_with_skip_measurements, expected_filtered_time_series",
    [
        pytest.param(
            test_prophet_model_skip_measurements_this_exclusive_previous,
            test_prophet_model_skip_measurements_this_exclusive_previous_expectation,
            id="this and exclusive previous",
        ),
        pytest.param(
            test_prophet_model_skip_measurements_previousAndThis,
            test_prophet_model_skip_measurements_previousAndThis_expectation,
            id="previousAndThis",
        ),
    ],
)
def test_prophet_model_skip_measurements(time_series_with_skip_measurements, expected_filtered_time_series):
    time_series_data = pd.DataFrame(time_series_with_skip_measurements)
    time_series_data["ds"] = pd.to_datetime(time_series_data["ds"])
    detector = ProphetDetector(
        logs=LOGS,
        params=PROPHET_MODEL_PARAMS,
        time_series_data=time_series_data,
        metric_name="row_count",
    )
    detector.skip_measurements()
    filtered_time_series_data = detector.time_series_data
    expected_filtered_time_series_data = pd.DataFrame(expected_filtered_time_series)
    expected_filtered_time_series_data["ds"] = pd.to_datetime(expected_filtered_time_series_data["ds"])
    pd.testing.assert_frame_equal(filtered_time_series_data, expected_filtered_time_series_data, check_dtype=False)


@pytest.mark.parametrize(
    "historic_check_results, expected_processed_feedback",
    [
        pytest.param(
            test_feedback_processor_seasonality_skip_measurements,
            test_feedback_processor_seasonality_skip_measurements_expectation,
        )
    ],
)
def test_feedback_processor(historic_check_results, expected_processed_feedback):
    df_historic = pd.DataFrame(historic_check_results)
    df_historic["ds"] = pd.to_datetime(df_historic["ds"])

    expected_processed_feedback = pd.DataFrame(expected_processed_feedback)
    expected_processed_feedback["ds"] = pd.to_datetime(expected_processed_feedback["ds"])

    feedback_processor = FeedbackProcessor(params=PROPHET_MODEL_PARAMS, df_historic=df_historic, logs=LOGS)
    feedback_processor.run()
    pd.testing.assert_frame_equal(
        feedback_processor.df_feedback_processed, expected_processed_feedback, check_dtype=False
    )


@pytest.mark.parametrize(
    "historic_check_results, expected_filtered_time_series",
    [
        pytest.param(
            test_feedback_processor_seasonality_skip_measurements,
            test_feedback_processor_prophet_model_skip_measurements_expectation,
        )
    ],
)
def test_feedback_processor_prophet_model_skip_measurements(historic_check_results, expected_filtered_time_series):
    df_historic = pd.DataFrame(historic_check_results)
    df_historic["ds"] = pd.to_datetime(df_historic["ds"])

    df_historic = pd.DataFrame(df_historic)
    df_historic["ds"] = pd.to_datetime(df_historic["ds"])

    feedback_processor = FeedbackProcessor(params=PROPHET_MODEL_PARAMS, df_historic=df_historic, logs=LOGS)
    feedback_processor.run()

    detector = ProphetDetector(
        logs=LOGS,
        params=PROPHET_MODEL_PARAMS,
        time_series_data=feedback_processor.df_feedback_processed,
        metric_name="row_count",
        has_exegonenous_regressor=feedback_processor.has_exegonenous_regressor,
    )
    detector.skip_measurements()

    filtered_time_series_data = detector.time_series_data
    expected_filtered_time_series_data = pd.DataFrame(expected_filtered_time_series)
    expected_filtered_time_series_data["ds"] = pd.to_datetime(expected_filtered_time_series_data["ds"])
    pd.testing.assert_frame_equal(filtered_time_series_data, expected_filtered_time_series_data, check_dtype=False)<|MERGE_RESOLUTION|>--- conflicted
+++ resolved
@@ -27,141 +27,9 @@
     "historical_measurements, historical_check_results, expectation",
     [
         pytest.param(
-<<<<<<< HEAD
-            {
-                "results": [
-                    {
-                        "id": "49d198f1-eda7-42ad-bd70-5e1789bdf122",
-                        "identity": "metric-test-adventureworks-anomaly_detection_test-row_count",
-                        "value": 21.0,
-                        "dataTime": "2022-04-20T15:05:30Z",
-                    },
-                    {
-                        "id": "959e5167-39e0-481b-9939-8ff7393391a5",
-                        "identity": "metric-test-adventureworks-anomaly_detection_test-row_count",
-                        "value": 21.0,
-                        "dataTime": "2022-04-19T15:05:10Z",
-                    },
-                    {
-                        "id": "efc8f472-3d74-4a9a-965f-de14dcf4b2a9",
-                        "identity": "metric-test-adventureworks-anomaly_detection_test-row_count",
-                        "value": 2.0,
-                        "dataTime": "2022-04-18T14:49:59Z",
-                    },
-                    {
-                        "id": "42a2b60b-d932-411d-9cab-bf7c33a84c65",
-                        "identity": "metric-test-adventureworks-anomaly_detection_test-row_count",
-                        "value": 1.0,
-                        "dataTime": "2022-04-17T14:49:20Z",
-                    },
-                    {
-                        "id": "3ef53638-04cc-4614-b587-a059a81a4c2f",
-                        "identity": "metric-test-adventureworks-anomaly_detection_test-row_count",
-                        "value": 1.0,
-                        "dataTime": "2022-04-16T14:47:44Z",
-                    },
-                    {
-                        "id": "b7dd6e88-f7a0-42c4-87c1-0662eb0e2ce5",
-                        "identity": "metric-test-adventureworks-anomaly_detection_test-row_count",
-                        "value": 21.0,
-                        "dataTime": "2022-04-15T15:04:42Z",
-                    },
-                ]
-            },
-            {
-                "results": [
-                    {
-                        "type": "anomalyDetection",
-                        "testId": "8cedb608-e8be-4147-83be-0f86972788a9",
-                        "testResultId": "97a8ce8b-d43d-4f5e-932b-b1103c637fe7",
-                        "measurementId": "49d198f1-eda7-42ad-bd70-5e1789bdf122",
-                        "outcome": "pass",
-                        "dataTime": "2022-04-20T15:05:30Z",
-                        "diagnostics": {
-                            "value": 21.0,
-                            # "anomalyProbability": 0.0,
-                            "anomalyPredictedValue": 20.870516335508597,
-                            "anomalyErrorSeverity": "warn",
-                            "anomalyErrorCode": "made_daily_keeping_last_point_only",
-                            "fail": {
-                                "lessThanOrEqual": 20.15142652696,
-                                "greaterThanOrEqual": 22.03561767424,
-                            },
-                            "warn": {
-                                "lessThanOrEqual": 20.3084424559,
-                                "greaterThanOrEqual": 21.8786017453,
-                            },
-                        },
-                    },
-                    {
-                        "type": "anomalyDetection",
-                        "testId": "8cedb608-e8be-4147-83be-0f86972788a9",
-                        "testResultId": "5ebf531e-83dd-445d-ac91-42cd9af45be2",
-                        "measurementId": "7fd4f85b-37b6-46f7-b6b8-56af91b3f920",
-                        "outcome": "pass",
-                        "dataTime": "2022-04-12T15:00:31Z",
-                        "diagnostics": {
-                            "value": 2.0,
-                            # "anomalyProbability": 0.0,
-                            "anomalyPredictedValue": 8.46757918589978,
-                            "anomalyErrorSeverity": "warn",
-                            "anomalyErrorCode": "made_daily_keeping_last_point_only",
-                            "fail": {
-                                "lessThanOrEqual": -1.89282665126,
-                                "greaterThanOrEqual": 17.89954537186,
-                            },
-                            "warn": {
-                                "lessThanOrEqual": -0.243462316,
-                                "greaterThanOrEqual": 16.2501810366,
-                            },
-                        },
-                    },
-                    {
-                        "type": "anomalyDetection",
-                        "testId": "8cedb608-e8be-4147-83be-0f86972788a9",
-                        "testResultId": "18b6fc89-fea3-4a5f-8c8f-bde7634d016c",
-                        "measurementId": "d926b795-cf98-4e96-9eea-bf688c86d773",
-                        "outcome": "pass",
-                        "dataTime": "2022-04-12T14:59:28Z",
-                        "diagnostics": {
-                            "value": 2.0,
-                            # "anomalyProbability": 0.0,
-                            "anomalyPredictedValue": 8.46757918589978,
-                            "anomalyErrorSeverity": "warn",
-                            "anomalyErrorCode": "made_daily_keeping_last_point_only",
-                            "fail": {
-                                "lessThanOrEqual": -2.54660323027,
-                                "greaterThanOrEqual": 18.60637946177,
-                            },
-                            "warn": {
-                                "lessThanOrEqual": -0.7838546726,
-                                "greaterThanOrEqual": 16.8436309041,
-                            },
-                        },
-                    },
-                ]
-            },
-            {
-                "value": 21.0,
-                "fail": {"greaterThanOrEqual": 42.59848061337, "lessThanOrEqual": -10.97031870027},
-                "warn": {"greaterThanOrEqual": 38.1344140039, "lessThanOrEqual": -6.5062520908},
-                # "anomalyProbability": 0.0,
-                "anomalyPredictedValue": 15.419588986390275,
-                "anomalyErrorSeverity": "pass",
-                "anomalyErrorCode": "",
-                "feedback": {
-                    "isCorrectlyClassified": "None",
-                    "isAnomaly": "None",
-                    "reason": "None",
-                    "freeTextReason": "None",
-                    "skipMeasurements": "None",
-                },
-            },
-=======
             test_anomaly_detector_evaluate_historic_measurements,
             test_anomaly_detector_evaluate_historic_check_results,
             test_anomaly_detector_evaluate_expected_results,
->>>>>>> 6a522a9d
         )
     ],
 )
