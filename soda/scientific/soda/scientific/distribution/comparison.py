--- conflicted
+++ resolved
@@ -39,18 +39,6 @@
     """Thrown when the DRO distribution_type is incompatible with the test that is used."""
 
 
-class DRONameMissingException(Exception):
-    """Thrown when the DRO file structure appears to define DROs by name but no DRO name was provided."""
-
-
-class DRONameNotFoundException(Exception):
-    """Thrown when DRO name is provided but corresponding DRO object does not exist in distribution reference file."""
-
-
-class MissingBinsAndWeights(Exception):
-    """Thrown when the DRO does not contain bins and weights."""
-
-
 class DistributionChecker:
     def __init__(self, distribution_check_cfg: DistributionCheckCfg, data: List[Any]):
         cfg = DistCfg(
@@ -102,17 +90,19 @@
                 if distribution_name:
                     parsed_file = parsed_file.get(distribution_name)
                     if not parsed_file:
-                        raise DRONameNotFoundException(
+                        logging.error(
                             f"""Your DRO name "{distribution_name}" is not found in your distribution reference file "{ref_file_path}". Please make sure that the DRO name that you provide in"""
                             f""" "distribution_difference(column_name, dro_name)" points to an existing DRO. For more information visit the docs:\n"""
                             f"""https://docs.soda.io/soda-cl/distribution.html#define-a-distribution-check"""
                         )
+                        return 
                 elif all(isinstance(value, dict) for value in parsed_file.values()):
-                    raise DRONameMissingException(
+                    logging.error(
                         f"""While your distribution reference file appears to contain named DROs, you did not specify a DRO name in your "checks.yml" file. """
                         f"""Please provide the DRO name that you want to use the distribution check for in the "distribution_difference(column_name, dro_name)"""
                         f""" part of your check. For more information visit the docs: https://docs.soda.io/soda-cl/distribution.html#define-a-distribution-check."""
                     )
+                    return
 
                 if "distribution_type" in parsed_file:
                     ref_data_cfg["distribution_type"] = parsed_file["distribution_type"]
@@ -148,19 +138,12 @@
                     ref_data_cfg["weights"] = distribution_reference["weights"]
 
                 else:
-<<<<<<< HEAD
-                    raise MissingBinsAndWeights(
-=======
                     logging.error(
->>>>>>> d31c4a76
                         f"""The DRO in your "{ref_file_path}" distribution reference file does not contain a "distribution_reference" key with weights and bins."""
                         f""" Make sure that before running "soda scan" you create a DRO by running "soda update". For more information visit the docs:\n"""
                         f"""https://docs.soda.io/soda-cl/distribution.html#generate-a-distribution-reference-object-dro."""
                     )
-<<<<<<< HEAD
-=======
                     return
->>>>>>> d31c4a76
 
             except yaml.YAMLError as exc:
                 logging.error(exc)
