import abc
import logging
from typing import Any, Dict, List, Union

import numpy as np
import pandas as pd
from ruamel.yaml import YAML, YAMLError
from scipy.stats import chisquare, ks_2samp, wasserstein_distance

from soda.scientific.common.exceptions import LoggableException
from soda.scientific.distribution.utils import (
    RefDataCfg,
    assert_bidirectional_categorial_values,
    assert_categorical_min_sample_size,
    distribution_is_all_null,
    generate_ref_data,
)


class NotEnoughSamplesException(LoggableException):
    """Thrown when inssuficient samples-like events are detected."""


class DistributionRefKeyException(LoggableException):
    """Thrown when ref key parsing fails"""


class DistributionRefParsingException(LoggableException):
    """Thrown when ref yaml file parsing fails"""


class MissingCategories(LoggableException):
    """Thrown when a category in the test data is missing from the ref data."""


class DistributionRefIncompatibleException(LoggableException):
    """Thrown when the DRO distribution_type is incompatible with the test that is used."""


class MissingBinsWeightsException(LoggableException):
    """Thrown when there there are no bins and weights in the distribution reference file"""


class DRONameNotFoundException(LoggableException):
    """Thrown when the provided DRO name is not found in the distribution reference file"""


class MissingDRONameException(LoggableException):
    """Thrown when the distribution reference file structure appears to contain named DROs but no DRO name is provided"""


class DistributionChecker:
    def __init__(
        self,
        dist_method: str,
        dist_ref_yaml: str,
        dist_ref_file_path: str,
        dist_name: Union[str, None],
        data: List[Any],
    ):
        self.test_data = data
        self.dist_ref = self._parse_reference_cfg(dist_method, dist_ref_yaml, dist_ref_file_path, dist_name)

        algo_mapping = {
            "chi_square": ChiSqAlgorithm,
            "ks": KSAlgorithm,
            "swd": SWDAlgorithm,
            "semd": SWDAlgorithm,
            "psi": PSIAlgorithm,
        }
        self.choosen_algo = algo_mapping.get(dist_method)

    def run(self) -> Dict[str, float]:
        test_data = pd.Series(self.test_data)

        bootstrap_size = 10
        check_values = []
        stat_values = []

        for i in range(bootstrap_size):
            check_results = self.choosen_algo(self.dist_ref, test_data, seed=i).evaluate()

            check_value = check_results.get("check_value")
            check_values.append(check_value)

            stat_value = check_results.get("stat_value")
            if stat_value:
                stat_values.append(stat_value)

        check_value = np.median(check_values)
        if stat_values:
            stat_value = np.median(stat_values)

        return dict(check_value=check_value, stat_value=stat_value)

    def _parse_reference_cfg(
        self, dist_method: str, dist_ref_yaml: str, dist_ref_file_path: str, dist_name: Union[str, None]
    ) -> RefDataCfg:
        try:
            parsed_ref_cfg: dict = YAML().load(dist_ref_yaml)
            ref_data_cfg = {}

            if dist_name:
<<<<<<< HEAD
                    parsed_ref_cfg = parsed_ref_cfg.get(dist_name)
                    if not parsed_ref_cfg:
                        raise DRONameNotFoundException(
                            f"""Your DRO name "{dist_name}" is not found in your distribution reference file "{dist_ref_file_path}". Please make sure that the DRO name that you provide in"""
                            f""" "distribution_difference(column_name, dro_name)" points to an existing DRO. For more information visit the docs:\n"""
                            f"""https://docs.soda.io/soda-cl/distribution.html#define-a-distribution-check"""
                        )
=======
                parsed_file = parsed_ref_cfg.get(dist_name)
                if not parsed_file:
                    raise DRONameNotFoundException(
                        f"""Your DRO name "{dist_name}" is not found in your distribution reference file "{dist_ref_file_path}". Please make sure that the DRO name that you provide in"""
                        f""" "distribution_difference(column_name, dro_name)" points to an existing DRO. For more information visit the docs:\n"""
                        f"""https://docs.soda.io/soda-cl/distribution.html#define-a-distribution-check"""
                    )
>>>>>>> 2ab73f4d

            elif all(isinstance(value, dict) for value in parsed_ref_cfg.values()):
                raise MissingDRONameException(
                    f"""While your distribution reference file appears to contain named DROs, you did not specify a DRO name in your "checks.yml" file. """
                    f"""Please provide the DRO name that you want to use the distribution check for in the "distribution_difference(column_name, dro_name)"""
                    f""" part of your check. For more information visit the docs: https://docs.soda.io/soda-cl/distribution.html#define-a-distribution-check."""
                )

            if "distribution_type" in parsed_ref_cfg:
                ref_data_cfg["distribution_type"] = parsed_ref_cfg["distribution_type"]
            else:
                raise DistributionRefKeyException(
                    f"Your {dist_ref_file_path} reference yaml file must have `distribution_type` key. The `distribution_type` is used to create a sample from your DRO."
                    f" For more information visit the docs: https://docs.soda.io/soda-cl/distribution.html#generate-a-distribution-reference-object-dro"
                )

            if not dist_method:
                default_configs = {"continuous": "ks", "categorical": "chi_square"}
                dist_method = default_configs[ref_data_cfg["distribution_type"]]

            correct_configs = {
                "continuous": ["ks", "psi", "swd", "semd"],
                "categorical": ["chi_square", "psi", "swd", "semd"],
            }

            if dist_method not in correct_configs[ref_data_cfg["distribution_type"]]:
                raise DistributionRefIncompatibleException(
                    f"""Your DRO distribution_type '{parsed_ref_cfg['distribution_type']}' is incompatible with the method '{dist_method}'. Your DRO distribution_type allows you to use one of the following methods:"""
                    f""" {", ".join([f"'{method}'" for method in correct_configs[parsed_ref_cfg["distribution_type"]]])}. For more information visit the docs: https://docs.soda.io/soda-cl/distribution.html#about-distribution-checks """
                )

            distribution_reference = parsed_ref_cfg.get("distribution_reference")
            if not distribution_reference:
                # added for backwards compatibility
                distribution_reference = parsed_ref_cfg.get("distribution reference")

            if distribution_reference:
                # TODO: add checks for bins and weights
                ref_data_cfg["bins"] = distribution_reference["bins"]
                ref_data_cfg["weights"] = distribution_reference["weights"]

            else:
                raise MissingBinsWeightsException(
                    f"""The DRO in your "{dist_ref_file_path}" distribution reference file does not contain a "distribution_reference" key with weights and bins."""
                    f""" Make sure that before running "soda scan" you create a DRO by running "soda update". For more information visit the docs:\n"""
                    f"""https://docs.soda.io/soda-cl/distribution.html#generate-a-distribution-reference-object-dro."""
                )

        except YAMLError as exc:
            logging.error(exc)
            raise DistributionRefParsingException(
                f"Cannot parse {dist_ref_file_path}, please check your reference file! \n"
            )
        return RefDataCfg.parse_obj(ref_data_cfg)


class DistributionAlgorithm(abc.ABC):
    def __init__(self, cfg: RefDataCfg, test_data: pd.Series, seed: int = 61) -> None:
        self.test_data = test_data
        self.ref_data = generate_ref_data(cfg, len(test_data), np.random.default_rng(seed))

    @abc.abstractmethod
    def evaluate(self) -> Dict[str, float]:
        ...


class ChiSqAlgorithm(DistributionAlgorithm):
    def evaluate(self) -> Dict[str, float]:
        # TODO: make sure we can assert we're really dealing with categories
        # TODO: make sure that we also can guarantee the order of the categorical labels
        # since we're comparing on indeces in the chisquare function
        assert not distribution_is_all_null(self.ref_data), "Reference data cannot contain only null values"
        assert not distribution_is_all_null(self.test_data), "Test data cannot contain only null values"

        ref_data_frequencies = self.ref_data.value_counts()
        test_data_frequencies = self.test_data.value_counts()

        # check that all categories in test are present in the reference data and vice versa
        missing_categories_issues = assert_bidirectional_categorial_values(ref_data_frequencies, test_data_frequencies)
        if missing_categories_issues:
            missing_categories_issues_message = "\n".join(list(filter(None, missing_categories_issues)))
            raise MissingCategories(
                f"All categories are not both in your test and reference data: \n {missing_categories_issues_message}"
            )

        # check that all observed and expected freqs are at least 5
        # as per: https://docs.scipy.org/doc/scipy/reference/generated/scipy.stats.chisquare.html
        sample_n_issues = []
        sample_n_issues.append(
            assert_categorical_min_sample_size(
                value_counts=ref_data_frequencies, min_n_values=5, comparison_method="Chi Square"
            )
        )
        sample_n_issues.append(
            assert_categorical_min_sample_size(
                value_counts=test_data_frequencies, min_n_values=5, comparison_method="Chi Square"
            )
        )
        sample_n_issues = list(filter(None, sample_n_issues))
        if len(sample_n_issues) > 0:
            sample_n_issues_message = "\n".join(sample_n_issues)
            raise NotEnoughSamplesException(f"There were issues with your data:\n{sample_n_issues_message}")

        # add 1 to all categories to avoid 0 div issues when normalising
        ref_data_frequencies = ref_data_frequencies + 1
        test_data_frequencies = test_data_frequencies + 1

        # Normalise because scipy wants sums of observed and reference counts to be equal
        # workaround found and discussed in: https://github.com/UDST/synthpop/issues/75#issuecomment-907137304
        stat_value, p_value = chisquare(
            test_data_frequencies,
            ref_data_frequencies * np.mean(test_data_frequencies) / np.mean(ref_data_frequencies),
        )
        return dict(stat_value=stat_value, check_value=p_value)


class KSAlgorithm(DistributionAlgorithm):
    def evaluate(self) -> Dict[str, float]:
        # TODO: set up some assertion testing that the distribution_type are continuous
        # TODO: consider whether we may want to warn users if any or both of their series are nulls
        # although ks_2samp() behaves correctly in either cases
        stat_value, p_value = ks_2samp(self.ref_data, self.test_data)
        return dict(stat_value=stat_value, check_value=p_value)


class SWDAlgorithm(DistributionAlgorithm):
    def evaluate(self) -> Dict[str, float]:
        wd = wasserstein_distance(self.ref_data, self.test_data)
        swd = wd / np.std(np.concatenate([self.ref_data, self.test_data]))
        return dict(check_value=swd)


class PSIAlgorithm(DistributionAlgorithm):
    def evaluate(self) -> Dict[str, float]:
        max_val = max(np.max(self.test_data), np.max(self.ref_data))
        min_val = min(np.min(self.test_data), np.min(self.ref_data))
        bins = np.linspace(min_val, max_val, 11)

        hist_a = self.construct_hist(self.test_data, bins)
        hist_b = self.construct_hist(self.ref_data, bins)

        psi = np.sum((hist_a - hist_b) * np.log((hist_a) / (hist_b)))
        return dict(check_value=psi)

    @staticmethod
    def construct_hist(a: pd.Series, bins: np.ndarray) -> np.ndarray:
        hist_a, _ = np.histogram(a, bins=bins)
        hist_a = hist_a / len(a)
        small_num = 10**-5
        hist_a += np.where(hist_a == 0, small_num, 0)
        return hist_a<|MERGE_RESOLUTION|>--- conflicted
+++ resolved
@@ -101,23 +101,13 @@
             ref_data_cfg = {}
 
             if dist_name:
-<<<<<<< HEAD
-                    parsed_ref_cfg = parsed_ref_cfg.get(dist_name)
-                    if not parsed_ref_cfg:
-                        raise DRONameNotFoundException(
-                            f"""Your DRO name "{dist_name}" is not found in your distribution reference file "{dist_ref_file_path}". Please make sure that the DRO name that you provide in"""
-                            f""" "distribution_difference(column_name, dro_name)" points to an existing DRO. For more information visit the docs:\n"""
-                            f"""https://docs.soda.io/soda-cl/distribution.html#define-a-distribution-check"""
-                        )
-=======
-                parsed_file = parsed_ref_cfg.get(dist_name)
-                if not parsed_file:
+                parsed_ref_cfg = parsed_ref_cfg.get(dist_name)
+                if not parsed_ref_cfg:
                     raise DRONameNotFoundException(
                         f"""Your DRO name "{dist_name}" is not found in your distribution reference file "{dist_ref_file_path}". Please make sure that the DRO name that you provide in"""
                         f""" "distribution_difference(column_name, dro_name)" points to an existing DRO. For more information visit the docs:\n"""
                         f"""https://docs.soda.io/soda-cl/distribution.html#define-a-distribution-check"""
                     )
->>>>>>> 2ab73f4d
 
             elif all(isinstance(value, dict) for value in parsed_ref_cfg.values()):
                 raise MissingDRONameException(
