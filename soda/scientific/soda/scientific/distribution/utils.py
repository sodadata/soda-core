--- conflicted
+++ resolved
@@ -2,18 +2,7 @@
 
 import numpy as np
 import pandas as pd
-<<<<<<< HEAD
-from pydantic import BaseModel, FilePath, validator
-
-
-class DistCfg(BaseModel):
-    """Validation model for configuration."""
-
-    reference_file_path: Optional[FilePath] = None
-    distribution_name: Optional[str] = None
-=======
 from pydantic import BaseModel, validator
->>>>>>> 33ea0db3
 
 
 class RefDataCfg(BaseModel):
