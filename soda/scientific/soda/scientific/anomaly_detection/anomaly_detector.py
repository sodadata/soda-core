import datetime
from pathlib import Path
from typing import Any, Dict, List, Mapping, Optional, Tuple

import pandas as pd
import yaml
from pydantic import BaseModel, validator
from soda.common.logs import Logs

from soda.scientific.anomaly_detection.feedback_processor import FeedbackProcessor
from soda.scientific.anomaly_detection.models.prophet_model import (
    FreqDetectionResult,
    ProphetDetector,
)


class UserFeedback(BaseModel):
    """Validation model for user feedback data dict in payload."""

    isCorrectlyClassified: Optional[bool] = None
    isAnomaly: Optional[bool] = None
    reason: Optional[str] = None
    freeTextReason: Optional[str] = None
    skipMeasurements: Optional[str] = None

    @validator("skipMeasurements")
    def check_accepted_values_skip_measurements(cls, v):
        accepted_values = ["this", "previous", "previousAndThis", None]
        assert v in accepted_values, f"skip_measurements must be one of {accepted_values}, but '{v}' was provided."
        return v


class SeverityLevelAreas(BaseModel):
    """Validates severity levels dicts."""

    greaterThanOrEqual: Optional[float] = None
    lessThanOrEqual: Optional[float] = None


class AnomalyDiagnostics(BaseModel):
    value: Optional[float] = None
    fail: Optional[SeverityLevelAreas] = None
    warn: Optional[SeverityLevelAreas] = None
    anomalyProbability: Optional[float] = None
    anomalyPredictedValue: Optional[float] = None
    anomalyErrorSeverity: str = "pass"
    anomalyErrorCode: str = ""
    anomalyErrorMessage: str = ""


class LocationModel(BaseModel):
    filePath: Optional[str] = None
    line: Optional[int] = None
    col: Optional[int] = None


# some of those fields might end up being ignored down the line by ADS
class AnomalyResult(BaseModel):
    identity: Optional[str] = None
    measurementId: Optional[str] = None
    type: Optional[str] = None
    definition: Optional[str] = None
    location: LocationModel = LocationModel()
    metrics: Optional[List[str]] = None
    dataSource: Optional[str] = None
    table: Optional[str] = None
    partition: Optional[str] = None
    column: Optional[str] = None
    outcome: Optional[str] = None
    diagnostics: AnomalyDiagnostics = AnomalyDiagnostics()
    feedback: Optional[UserFeedback] = UserFeedback()


class AnomalyHistoricalCheckResults(BaseModel):
    results: List[AnomalyResult]


class AnomalyHistoricalMeasurement(BaseModel):
    id: str
    identity: str
    value: float
    dataTime: datetime.datetime


class AnomalyHistoricalMeasurements(BaseModel):
    results: List[AnomalyHistoricalMeasurement]


class AnomalyDetector:
    def __init__(self, measurements, check_results, logs: Logs, metric_name: str):
        self._logs = logs
        self.metric_name = metric_name
        self.df_measurements = self._parse_historical_measurements(measurements)
        self.df_check_results = self._parse_historical_check_results(check_results)
        self.params = self._parse_params()

    def evaluate(self) -> Tuple[str, Dict[str, Any]]:
        df_historic = self._convert_to_well_shaped_df()

        feedback = FeedbackProcessor(params=self.params, df_historic=df_historic, logs=self._logs)
        feedback.run()

        detector = ProphetDetector(
            logs=self._logs,
            params=self.params,
            time_series_data=feedback.df_feedback_processed,
            metric_name=self.metric_name,
            has_exegonenous_regressor=feedback.has_exegonenous_regressor,
        )
        df_anomalies = detector.run()

        level, diagnostics = self._parse_output(df_anomalies, detector.freq_detection_result)

        return level, diagnostics

    @staticmethod
    def _parse_historical_measurements(measurements: Dict[str, List[Dict[str, Any]]]) -> pd.DataFrame:
        if measurements:
            parsed_measurements = AnomalyHistoricalMeasurements.parse_obj(measurements)
            _df_measurements = pd.DataFrame.from_dict(parsed_measurements.dict()["results"])
            return _df_measurements
        else:
            raise ValueError("No historical measurements found.")

    def _parse_historical_check_results(self, check_results: Dict[str, List[Dict[str, Any]]]) -> pd.DataFrame:
        if check_results.get("results"):
            parsed_check_results = AnomalyHistoricalCheckResults.parse_obj(check_results)
            _df_check_results = pd.DataFrame.from_dict(parsed_check_results.dict()["results"])
            return _df_check_results
        else:
            self._logs.debug(
                "No past check results found. This could be because there are no past runs of "
                "Anomaly Detection for this check yet."
            )
            parsed_check_results = AnomalyHistoricalCheckResults(results=[AnomalyResult()])
            _df_check_results = pd.DataFrame.from_dict(parsed_check_results.dict()["results"])
            return _df_check_results

    def _convert_to_well_shaped_df(self) -> pd.DataFrame:
        if not self.df_check_results.empty:
            self._logs.debug("Got test results from data request. Merging it with the measurements")
            df = self.df_measurements.merge(
                self.df_check_results,
                how="left",
                left_on="id",
                right_on="measurementId",
                suffixes=("", "_tr"),
            )
        else:
            df = self.df_measurements.copy()

        # Flatten diagnostics dictionary
        if "diagnostics" in df.columns:
            df_flattened = self.flatten_df(df.copy(), "diagnostics")

        column_maps = self.params["request_params"]["columns_mapping"]
        df_flattened = df_flattened[df_flattened.columns[df_flattened.columns.isin(list(column_maps.keys()))]]
        df_flattened = df_flattened.rename(columns=column_maps)  # type: ignore
        df_flattened["ds"] = pd.to_datetime(df_flattened["ds"])  # type: ignore
        df_flattened["ds"] = df_flattened["ds"].dt.tz_localize(None)
        return df_flattened

    @staticmethod
    def flatten_df(df: pd.DataFrame, target_col_name: str) -> pd.DataFrame:
        assert isinstance(df, pd.DataFrame)
        assert not df.empty

        df[target_col_name] = df[target_col_name].apply(lambda x: {} if pd.isnull(x) else x)

        target_array_to_flatten = list(df[target_col_name].values)
        df_flattened = pd.DataFrame.from_dict(target_array_to_flatten)  # type: ignore
        df_joined = pd.merge(
            df,
            df_flattened,
            left_index=True,
            right_index=True,
            suffixes=("", "_diag"),
        )
        return df_joined

    def _parse_params(self) -> Dict[str, Any]:
        try:
            this_dir = Path(__file__).parent.resolve()
            config_file = this_dir.joinpath("detector_config.yaml")
            # Read detector configuration
            with open(config_file) as stream:
                loaded_config = yaml.safe_load(stream)

            # Manipulate configuration
            loaded_config["response_params"]["output_columns"] = self._replace_none_values_by_key(
                loaded_config["response_params"]["output_columns"]
            )
            loaded_config["feedback_processor_params"]["output_columns"] = self._replace_none_values_by_key(
                loaded_config["feedback_processor_params"]["output_columns"]
            )
            self._logs.debug(f"Anomaly Detection: config parsed {loaded_config}")

            return loaded_config

        except Exception as e:
            self._logs.error(e)
            raise e

    @staticmethod
    def _replace_none_values_by_key(dct: Dict[str, Any]) -> Mapping[str, Any]:
        result = {}
        for key, value in dct.items():
            if value is None:
                value = key
            result[key] = value
        return result

    @staticmethod
    def _parse_output(
        df_anomalies: pd.DataFrame, freq_detection_result: FreqDetectionResult
    ) -> Tuple[str, Dict[str, Any]]:
        if not df_anomalies.empty:
            results_dict = df_anomalies.to_dict(orient="records")[0]
            level = results_dict["level"]
            diagnostics = {
                "value": results_dict["real_data"],
                "warn": {
                    "greaterThanOrEqual": results_dict["warning_greater_than_or_equal"],
                    "lessThanOrEqual": results_dict["warning_lower_than_or_equal"],
                },
                "fail": {
                    "greaterThanOrEqual": results_dict["critical_greater_than_or_equal"],
                    "lessThanOrEqual": results_dict["critical_lower_than_or_equal"],
                },
<<<<<<< HEAD
                # TODO: [CLOUD-2990] re-enable once we compute uncertainty intervals correctly
                # "anomalyProbability": results_dict["anomaly_probability"],
                "anomalyPredictedValue": results_dict["trend"],
=======
                "anomalyProbability": results_dict["anomaly_probability"],
                "anomalyPredictedValue": results_dict["yhat"],
>>>>>>> 41640a98
                "anomalyErrorSeverity": freq_detection_result.error_severity,
                "anomalyErrorCode": freq_detection_result.error_code,
                "anomalyErrorMessage": freq_detection_result.error_message,
            }
        else:
            level = "pass"
            diagnostics = {
                "value": None,
                "warn": None,
                "fail": None,
                "anomalyProbability": None,
                "anomalyPredictedValue": None,
                "anomalyErrorSeverity": freq_detection_result.error_severity,
                "anomalyErrorCode": freq_detection_result.error_code,
                "amomalyErrorMessage": freq_detection_result.error_message,
            }

        diagnostics_dict: Dict[str, Any] = AnomalyDiagnostics.parse_obj(diagnostics).dict()
        return level, diagnostics_dict<|MERGE_RESOLUTION|>--- conflicted
+++ resolved
@@ -227,14 +227,10 @@
                     "greaterThanOrEqual": results_dict["critical_greater_than_or_equal"],
                     "lessThanOrEqual": results_dict["critical_lower_than_or_equal"],
                 },
-<<<<<<< HEAD
                 # TODO: [CLOUD-2990] re-enable once we compute uncertainty intervals correctly
                 # "anomalyProbability": results_dict["anomaly_probability"],
-                "anomalyPredictedValue": results_dict["trend"],
-=======
                 "anomalyProbability": results_dict["anomaly_probability"],
                 "anomalyPredictedValue": results_dict["yhat"],
->>>>>>> 41640a98
                 "anomalyErrorSeverity": freq_detection_result.error_severity,
                 "anomalyErrorCode": freq_detection_result.error_code,
                 "anomalyErrorMessage": freq_detection_result.error_message,
