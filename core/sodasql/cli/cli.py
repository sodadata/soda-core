#  Copyright 2020 Soda
#  Licensed under the Apache License, Version 2.0 (the "License");
#  you may not use this file except in compliance with the License.
#  You may obtain a copy of the License at
#   http://www.apache.org/licenses/LICENSE-2.0
#  Unless required by applicable law or agreed to in writing, software
#  distributed under the License is distributed on an "AS IS" BASIS,
#  WITHOUT WARRANTIES OR CONDITIONS OF ANY KIND, either express or implied.
#  See the License for the specific language governing permissions and
#  limitations under the License.
import logging
import re
import sys
from datetime import datetime, timezone
from math import ceil
from typing import Optional

import click
import yaml

from sodasql.__version__ import SODA_SQL_VERSION
from sodasql.cli.indenting_yaml_dumper import IndentingDumper
from sodasql.common.logging_helper import LoggingHelper
from sodasql.dataset_analyzer import DatasetAnalyzer
from sodasql.scan.file_system import FileSystemSingleton
from sodasql.scan.metric import Metric
from sodasql.scan.scan_builder import ScanBuilder
from sodasql.scan.warehouse import Warehouse
from sodasql.scan.warehouse_yml_parser import (WarehouseYmlParser,
                                               read_warehouse_yml_file)

from sodasql.telemetry.soda_tracer import soda_trace, span_setup_function_args
from sodasql.telemetry.soda_telemetry import soda_telemetry

LoggingHelper.configure_for_cli()
logger = logging.getLogger(__name__)


@click.group(help=f"Soda CLI version {SODA_SQL_VERSION}")
def main():
    pass


@main.command(short_help='Create a template warehouse.yml file')
@click.argument('warehouse_type')
@click.option('-f', '--file',
              required=False,
              default='warehouse.yml',
              help='The destination filename for the warehouse configuration details. This can be a relative path.')
@click.option('-d', '--database', required=False, default=None, help='The database name to use for the connection')
@click.option('-u', '--username', required=False, default=None,
              help='The username to use for the connection, through env_var(...)')
@click.option('-p', '--password', required=False, default=None,
              help='The password to use for the connection, through env_var(...)')
@click.option('-w', '--warehouse', required=False, default=None, help='The warehouse name')
@soda_trace
def create(warehouse_type: str,
           file: Optional[str],
           warehouse: Optional[str],
           database: Optional[str],
           username: Optional[str],
           password: Optional[str]):
    """
    Creates a new warehouse.yml file and prepares credentials in your ~/.soda/env_vars.yml
    Nothing will be overwritten or removed, only added if it does not exist yet.

    WAREHOUSE_TYPE is one of {postgres, snowflake, redshift, bigquery, athena}
    """

    soda_telemetry.set_attribute('cli_command_name', 'create')
    soda_telemetry.set_attribute('datasource_type', warehouse_type)

    span_setup_function_args(
        {
            'command_argument': {'datasource_type': warehouse_type},
            'command_option':
                {
                    'file': file,
                    'warehouse': warehouse,
                    'database': database,
                    'username': username
                },
        },
    )

    try:
        """
        Creates a warehouse.yml file
        """
        logger.info(f"Soda CLI version {SODA_SQL_VERSION}")
        file_system = FileSystemSingleton.INSTANCE

        # if not warehouse:
        #     warehouse_dir_parent, warehouse_dir_name = file_system.split(warehouse_dir)
        #     warehouse = warehouse_dir_name if warehouse_dir_name != '.' else warehouse_type

        from sodasql.scan.dialect import ALL_WAREHOUSE_TYPES, Dialect
        dialect = Dialect.create_for_warehouse_type(warehouse_type)
        if not dialect:
            logger.info(
                f"Invalid warehouse type {warehouse_type}, use one of {str(ALL_WAREHOUSE_TYPES)}")
            sys.exit(1)

        configuration_params = {}
        if isinstance(database, str):
            configuration_params['database'] = database
        if isinstance(username, str):
            configuration_params['username'] = username
        if isinstance(password, str):
            configuration_params['password'] = password
        connection_properties = dialect.default_connection_properties(configuration_params)
        warehouse_env_vars_dict = dialect.default_env_vars(configuration_params)

        if file_system.file_exists(file):
            logger.info(f"Warehouse file {file} already exists")
        else:
            logger.info(f"Creating warehouse YAML file {file} ...")
            file_system.mkdirs(file_system.dirname(file))

            if not warehouse:
                warehouse = warehouse_type

            warehouse_dict = {
                'name': warehouse,
                'connection': connection_properties
            }
            warehouse_yml_str = yaml.dump(warehouse_dict, default_flow_style=False, sort_keys=False)
            file_system.file_write_from_str(file, warehouse_yml_str)

        dot_soda_dir = file_system.join(file_system.user_home_dir(), '.soda')
        if not file_system.file_exists(dot_soda_dir):
            file_system.mkdirs(dot_soda_dir)

        env_vars_file = file_system.join(dot_soda_dir, 'env_vars.yml')
        env_vars_yml_str = ''
        env_vars_file_exists = file_system.file_exists(env_vars_file)
        if env_vars_file_exists:
            env_vars_yml_str = file_system.file_read_as_str(env_vars_file)
            existing_env_vars_yml_dict = yaml.load(env_vars_yml_str, Loader=yaml.SafeLoader)
            if isinstance(existing_env_vars_yml_dict, dict) and warehouse in existing_env_vars_yml_dict:
                logger.info(f"Warehouse section {warehouse} already exists in {env_vars_file}.  Skipping...")
                warehouse_env_vars_dict = None

        if warehouse_env_vars_dict:
            warehouse_env_vars_dict = {
                warehouse: warehouse_env_vars_dict
            }

            if len(env_vars_yml_str) > 0:
                env_vars_yml_str += '\n'

            env_vars_yml_str += yaml.dump(warehouse_env_vars_dict,
                                          default_flow_style=False,
                                          sort_keys=False)

            if env_vars_file_exists:
                logger.info(
                    f"Adding env vars for {warehouse} to {env_vars_file}")
            else:
                logger.info(
                    f"Creating {env_vars_file} with example env vars in section {warehouse}")

            file_system.file_write_from_str(env_vars_file, env_vars_yml_str)

        logger.info(f"Review warehouse.yml by running command")
        logger.info(f"  cat {file}")
        if warehouse_env_vars_dict:
            logger.info(
                f"Review section {warehouse} in ~/.soda/env_vars.yml by running command")
            logger.info(f"  cat ~/.soda/env_vars.yml")
        logger.info(f"Then run the soda analyze command")
    except Exception as e:
        logger.exception(f'Exception: {str(e)}')
        logger.info("If you think this is a bug in Soda SQL, please open an issue at: "
                    "https://github.com/sodadata/soda-sql/issues/new/choose")
        sys.exit(1)


def create_table_filter_regex(table_filter):
    if not isinstance(table_filter, str):
        return None
    regex_parts = []
    for table_filter_part in table_filter.split(','):
        regex_part = create_table_filter_regex_part(table_filter_part)
        regex_parts.append(regex_part)
    return '(' + ('|'.join(regex_parts)) + ')'


def create_table_filter_regex_part(table_filter):
    table_filter_regex = ''
    for c in table_filter:
        if c == '*':
            table_filter_regex += '.*'
        else:
            table_filter_regex += re.escape(c)
    return table_filter_regex


def matches_table_include(table_name: str, table_include_pattern):
    return table_include_pattern is None or re.match(table_include_pattern, table_name, re.IGNORECASE)


def matches_table_exclude(table_name: str, table_exclude_pattern):
    return table_exclude_pattern is None or not re.match(table_exclude_pattern, table_name, re.IGNORECASE)


@main.command(short_help='Analyze tables and scaffold SCAN YAML')
@click.argument('warehouse_file', required=False, default='warehouse.yml')
@click.option('-i', '--include',
              required=False,
              help='Table name includes filter, case insensitive, comma separated list, use * as a wild card')
@click.option('-e', '--exclude',
              required=False,
              help='Table name exclusion filter, case insensitive, comma separated list, use * as a wild card')
@click.option('-l', '--limit',
              type=int,
              required=False,
              help='Limit the number of tables analyzed. This option is ignored for Hive and Spark dialects'
              )
@soda_trace
def analyze(warehouse_file: str, include: str, exclude: str, limit: int):
    """
    Analyzes tables in the warehouse and creates scan YAML files based on the data in the table. By default it creates
    files in a subdirectory called "tables" on the same level as the warehouse file.

    WAREHOUSE_FILE contains the connection details to the warehouse. This file can be created using the `soda create` command.
    The warehouse file argument is optional and defaults to 'warehouse.yml'.
    """
    logger.info(SODA_SQL_VERSION)
    file_system = FileSystemSingleton.INSTANCE
    warehouse = None

    soda_telemetry.set_attribute('cli_command_name', 'analyze')

    span_setup_function_args(
        {
            'command_argument': {'warehouse_file': warehouse_file},
            'command_option':
                {
                    'include': include,
                    'exclude': exclude,
                    'limit': limit
                },
        }
    )

    try:
        logger.info(f'Analyzing {warehouse_file} ...')

        warehouse_yml_dict = read_warehouse_yml_file(warehouse_file)
        warehouse_yml_parser = WarehouseYmlParser(warehouse_yml_dict, warehouse_file)
        warehouse = Warehouse(warehouse_yml_parser.warehouse_yml)

        logger.info('Querying warehouse for tables')
        warehouse_dir = file_system.dirname(warehouse_file)

        file_system = FileSystemSingleton.INSTANCE

        def fileify(name: str):
            return re.sub(r'[^A-Za-z0-9_.]+', '_', name).lower()

        table_dir = file_system.join(warehouse_dir, 'tables')
        if not file_system.file_exists(table_dir):
            logger.info(f'Creating tables directory {table_dir}')
            file_system.mkdirs(table_dir)
        else:
            logger.info(f'Directory {table_dir} already exists')

        first_table_scan_yml_file = None

        dialect = warehouse.dialect

        if hasattr(dialect, "sql_tables_metadata"):
            rows = dialect.sql_tables_metadata()
        else:
            tables_metadata_query = dialect.sql_tables_metadata_query(limit=limit)
            rows = warehouse.sql_fetchall(tables_metadata_query)

        table_include_regex = create_table_filter_regex(include)
        table_exclude_regex = create_table_filter_regex(exclude)

        for row in rows:
            table_name = row[0]

            if (matches_table_include(table_name, table_include_regex)
                and matches_table_exclude(table_name, table_exclude_regex)):
                dataset_analyzer = DatasetAnalyzer()
                dataset_analyze_results = dataset_analyzer.analyze(warehouse, table_name)

                table_scan_yaml_file = file_system.join(table_dir, f'{fileify(table_name)}.yml')

                if not first_table_scan_yml_file:
                    first_table_scan_yml_file = table_scan_yaml_file

                if file_system.file_exists(table_scan_yaml_file):
                    logger.info(f"Scan file {table_scan_yaml_file} already exists")
                else:
                    logger.info(f"Creating {table_scan_yaml_file} ...")
                    from sodasql.scan.scan_yml_parser import (KEY_METRICS,
                                                              KEY_TABLE_NAME,
                                                              KEY_TESTS,
                                                              KEY_COLUMNS,
                                                              COLUMN_KEY_VALID_FORMAT,
                                                              COLUMN_KEY_TESTS)
                    scan_yaml_dict = {
                        KEY_TABLE_NAME: table_name,
                        KEY_METRICS:
                            [Metric.ROW_COUNT] +
                            Metric.METRIC_GROUPS[Metric.METRIC_GROUP_MISSING] +
                            Metric.METRIC_GROUPS[Metric.METRIC_GROUP_VALIDITY] +
                            Metric.METRIC_GROUPS[Metric.METRIC_GROUP_LENGTH] +
                            Metric.METRIC_GROUPS[Metric.METRIC_GROUP_STATISTICS],
                        KEY_TESTS: [
                            'row_count > 0'
                        ]
                    }

                    columns = {}
                    for column_analysis_result in dataset_analyze_results:
                        if column_analysis_result.validity_format:
                            column_yml = {
                                COLUMN_KEY_VALID_FORMAT: column_analysis_result.validity_format
                            }
                            values_count = column_analysis_result.values_count
                            valid_count = column_analysis_result.valid_count
                            if valid_count > (values_count * .8):
                                valid_percentage = valid_count * 100 / values_count
                                invalid_threshold = (100 - valid_percentage) * 1.1
                                invalid_threshold_rounded = ceil(invalid_threshold)
                                invalid_comparator = '==' if invalid_threshold_rounded == 0 else '<='
                                column_yml[COLUMN_KEY_TESTS] = [
                                    f'invalid_percentage {invalid_comparator} {str(invalid_threshold_rounded)}'
                                ]
                                columns[column_analysis_result.column_name] = column_yml

                    if columns:
                        scan_yaml_dict[KEY_COLUMNS] = columns

                    scan_yml_str = yaml.dump(scan_yaml_dict,
                                             sort_keys=False,
                                             Dumper=IndentingDumper,
                                             default_flow_style=False)
                    file_system.file_write_from_str(table_scan_yaml_file, scan_yml_str)
            else:
                logger.info(f"Skipping table {table_name}")

        logger.info(
            f"Next run 'soda scan {warehouse_file} {first_table_scan_yml_file}' to calculate measurements and run tests")

    except Exception as e:
        logger.exception(f'Exception: {str(e)}')
        logger.info("If you think this is a bug in Soda SQL, please open an issue at"
                    "https://github.com/sodadata/soda-sql/issues/new/choose")
        sys.exit(1)

    finally:
        if warehouse and warehouse.connection:
            try:
                warehouse.connection.close()
            except Exception as e:
                logger.debug(f'Closing connection failed: {str(e)}')


@main.command(short_help='Compute metrics and run tests for a given table')
@click.argument('warehouse_yml_file')
@click.argument('scan_yml_file')
@click.option('-v', '--variables',
              required=False,
              default=None,
              multiple=True,
              help='Variables like -v start=2020-04-12.  Put values with spaces in single or double quotes.')
@click.option('-t', '--time',
              required=False,
              default=datetime.now(tz=timezone.utc).isoformat(timespec='seconds'),
              help='The scan time in ISO8601 format like eg 2021-04-28T09:00:00+02:00')
@click.option('--offline',
              required=False,
              is_flag=True,
              default=False,
              help='Run scan offline, do not push to Soda Cloud even if it is configured')
@click.option('-ni', '--non-interactive',
              is_flag=True,
              default=False,
              help='Use this flag if you want to skip confirmations and run the scan.')
<<<<<<< HEAD
@soda_trace
=======
@click.option('-srf', '--scan-results-file',
              required=False,
              default=None,
              help='Specify the file path where the scan results as json will be stored')
>>>>>>> 542c9bcf
def scan(scan_yml_file: str, warehouse_yml_file: str, variables: tuple, time: str, offline: bool,
         non_interactive: bool = False, scan_results_file: str = None):
    """
    Computes all measurements and runs all tests on one table.  Exit code 0 means all tests passed.
    Non zero exit code means tests have failed or an exception occurred.
    If the warehouse YAML file has a Soda cloud account configured, measurements and test results will be uploaded.

    WAREHOUSE_YML_FILE is the warehouse YAML file containing connection details.

    SCAN_YML_FILE is the scan YAML file that contains the metrics and tests for a table to run.
    """
    logger.info(SODA_SQL_VERSION)

    soda_telemetry.set_attribute('cli_command_name', 'analyze')

    span_setup_function_args(
        {
            'command_argument':
                {
                    'warehouse_yml_file': warehouse_yml_file,
                    'scan_yml_file': scan_yml_file
                },
            'command_option':
                {
                    'variables': variables,
                    'time': time,
                    'offline': offline,
                    'non_interactive': non_interactive
                },
        }
    )

    if offline:
        logger.info('Running in offline mode, scan results will NOT be pushed to Soda Cloud.')

    try:
        variables_dict = {}
        if variables:
            for variable in variables:
                assign_index = variable.find('=')
                if 0 < assign_index < len(variable) - 1:
                    variable_name = variable[0:assign_index]
                    variable_value = variable[assign_index + 1:]
                    variables_dict[variable_name] = variable_value
            logger.debug(f'Variables {variables_dict}')

        scan_builder = ScanBuilder()
        scan_builder.warehouse_yml_file = warehouse_yml_file
        scan_builder.scan_yml_file = scan_yml_file
        datetime.fromisoformat(time)
        scan_builder.time = time
        scan_builder.non_interactive = non_interactive
        scan_builder.scan_results_json_path = scan_results_file

        if non_interactive and not time == datetime.now(tz=timezone.utc).isoformat(timespec='seconds'):
            logging.warning(f'You are using the --time option with the following value: {time}, meaning that the '
                            f'actual date of the scan is being altered manually.')
            answer = input("Are you sure you wish to continue with the --time option? Press 'y' to continue... ")
            if answer != 'y':
                sys.exit(1)

        logger.info(f'Scanning {scan_yml_file} ...')

        scan_builder.variables = variables_dict
        scan = scan_builder.build(offline=offline)
        if not scan:
            logger.error(f'Could not read scan configurations. Aborting before scan started.')
            sys.exit(1)

        from sodasql.scan.scan_result import ScanResult
        scan_result: ScanResult = scan.execute()

        logger.info(f'Scan summary ------')
        logger.info(f'{len(scan_result.measurements)} measurements computed')
        logger.info(f'{len(scan_result.test_results)} tests executed')

        if scan_result.has_test_failures():
            logger.info(f'{scan_result.get_test_failures_count()} of {len(scan_result.test_results)} tests failed:')
            for test_result in scan_result.test_results:
                if not test_result.passed:
                    logger.info(f'  {test_result}')

        if scan_result.has_errors():
            logger.info(f'Errors occurred!')
            for error in scan_result.get_errors():
                logger.error(f'  {error}')

        if scan_result.is_passed():
            logger.info(f'All is good. No tests failed.')
        exit_code = 0 if scan_result.is_passed() else 1
        logger.info(f'Exiting with code {exit_code}')
        sys.exit(exit_code)

    except Exception as e:
        logger.exception(f'Scan failed: {str(e)}')
        logger.info("If you think this is a bug in Soda SQL, please open an issue at: "
                    "https://github.com/sodadata/soda-sql/issues/new/choose")
        logger.info(f'Exiting with code 1')
        sys.exit(1)<|MERGE_RESOLUTION|>--- conflicted
+++ resolved
@@ -382,14 +382,11 @@
               is_flag=True,
               default=False,
               help='Use this flag if you want to skip confirmations and run the scan.')
-<<<<<<< HEAD
-@soda_trace
-=======
 @click.option('-srf', '--scan-results-file',
               required=False,
               default=None,
               help='Specify the file path where the scan results as json will be stored')
->>>>>>> 542c9bcf
+@soda_trace
 def scan(scan_yml_file: str, warehouse_yml_file: str, variables: tuple, time: str, offline: bool,
          non_interactive: bool = False, scan_results_file: str = None):
     """
@@ -417,7 +414,8 @@
                     'variables': variables,
                     'time': time,
                     'offline': offline,
-                    'non_interactive': non_interactive
+                    'non_interactive': non_interactive,
+                    'scan_results_file': scan_results_file
                 },
         }
     )
