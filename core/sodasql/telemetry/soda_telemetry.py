import logging
import platform
<<<<<<< HEAD
=======
from typing import Dict
>>>>>>> ad7c9e03

from opentelemetry import trace
from opentelemetry.sdk.resources import Resource
from opentelemetry.semconv.resource import ResourceAttributes
from opentelemetry.sdk.trace import TracerProvider
from opentelemetry.sdk.trace.export import (
    BatchSpanProcessor,
    ConsoleSpanExporter,
    SimpleSpanProcessor,
)
from opentelemetry.exporter.otlp.proto.http.trace_exporter import OTLPSpanExporter

from sodasql.__version__ import SODA_SQL_VERSION
from sodasql.common.config_helper import ConfigHelper
from sodasql.scan.dialect import Dialect
from sodasql.telemetry.memory_span_exporter import MemorySpanExporter

logger = logging.getLogger(__name__)
soda_config = ConfigHelper.get_instance()


class SodaTelemetry:
    """Main entry point for Open Telemetry tracing.

    For more info about what and why visit https://github.com/sodadata/soda-sql/issues/543.

    The main goal of this class is to concentrate as much tracing data and logic as reasonable.
    This code design means that compromises have been made on code design in order to facilitate maximum
    transparency and avoid scattering tracing code around the codebase.

    With that being said, some tracing is still present in other files, e.g.:
    - `/core/sodasql/cli/cli.py` - CLI arguments and options tracing
    - `/core/sodasql/scan/warehouse.py` - safe datasource type and hash tracing

    This list is not necessarily exhaustive, search for `from sodasql.telemetry.soda_telemetry import SodaTelemetry` imports OR
    `set_attribute` method usage to obtain the full list.
    """

<<<<<<< HEAD
    ENDPOINT = 'https://collect.dev.sodadata.io/v1/traces'
    __instance = None
    __send = True
    soda_config = ConfigHelper.get_instance()

    @staticmethod
    def get_instance(test_mode: bool = False):
        if test_mode:
            SodaTelemetry.__instance = None

        if SodaTelemetry.__instance is None:
            SodaTelemetry(test_mode)
        return SodaTelemetry.__instance

    def __init__(self, test_mode: bool):
        if SodaTelemetry.__instance is not None:
            raise Exception("This class is a singleton!")
        else:
            SodaTelemetry.__instance = self

        self.__send = soda_config.send_anonymous_usage_stats

=======
    ENDPOINT = 'https://collect.soda.io/v1/traces'
    __send = True
    soda_config = ConfigHelper.get_instance()

    def __init__(self, send_anonymous_usage_stats: bool = True):
        self.__send = send_anonymous_usage_stats
>>>>>>> ad7c9e03
        if self.__send:
            logger.info("Setting up usage telemetry.")

            self.__provider = TracerProvider(
                resource=Resource.create(
                    {
                        'os.architecture': platform.architecture(),
                        'python.version': platform.python_version(),
                        'python.implementation': platform.python_implementation(),
                        ResourceAttributes.OS_TYPE: platform.system(),
                        ResourceAttributes.OS_VERSION: platform.version(),
                        'platform': platform.platform(),
                        ResourceAttributes.SERVICE_VERSION: SODA_SQL_VERSION,
                        ResourceAttributes.SERVICE_NAME: 'soda',
                        ResourceAttributes.SERVICE_NAMESPACE: 'soda-sql',
                    }
                )
            )

            if test_mode:
                self.__setup_for_test()
            else:
                self.__setup()
        else:
            logger.info("Skipping usage telemetry setup.")

    def __setup(self):
        """Set up Open Telemetry processors and exporters for normal use.
        """
        logger.debug("Setting ")
        local_debug_mode = self.soda_config.get_value('tracing_local_debug_mode')

        if local_debug_mode or logger.getEffectiveLevel() == logging.DEBUG:
            self.__provider.add_span_processor(BatchSpanProcessor(ConsoleSpanExporter()))

        if not local_debug_mode:
            otlp_exporter = OTLPSpanExporter(endpoint=self.ENDPOINT)
            otlp_processor = BatchSpanProcessor(otlp_exporter)
            self.__provider.add_span_processor(otlp_processor)

        trace.set_tracer_provider(self.__provider)

    def __setup_for_test(self):
        """Set up Open Telemetry processors and exporters for usage in tests.
        """
        self.__provider.add_span_processor(SimpleSpanProcessor(MemorySpanExporter.get_instance()))

        trace.set_tracer_provider(self.__provider)

    def set_attribute(self, key: str, value: str) -> None:
        """Set attribute value in the current span.
        """
        if self.__send:
            current_span = trace.get_current_span()
            current_span.set_attribute(key, value)

    @staticmethod
    def obtain_datasource_hash(dialect: Dialect):
        return dialect.generate_hash_safe()

    @property
    def user_cookie_id(self) -> str:
<<<<<<< HEAD
        return self.soda_config.get_value('user_cookie_id')
=======
        return self.soda_config.get_value('user_cookie_id')


# Global
soda_telemetry = SodaTelemetry(soda_config.send_anonymous_usage_stats)
>>>>>>> ad7c9e03
<|MERGE_RESOLUTION|>--- conflicted
+++ resolved
@@ -1,9 +1,6 @@
 import logging
 import platform
-<<<<<<< HEAD
-=======
-from typing import Dict
->>>>>>> ad7c9e03
+from typing import Optional
 
 from opentelemetry import trace
 from opentelemetry.sdk.resources import Resource
@@ -22,7 +19,6 @@
 from sodasql.telemetry.memory_span_exporter import MemorySpanExporter
 
 logger = logging.getLogger(__name__)
-soda_config = ConfigHelper.get_instance()
 
 
 class SodaTelemetry:
@@ -42,10 +38,8 @@
     `set_attribute` method usage to obtain the full list.
     """
 
-<<<<<<< HEAD
-    ENDPOINT = 'https://collect.dev.sodadata.io/v1/traces'
+    ENDPOINT = 'https://collect.soda.io/v1/traces'
     __instance = None
-    __send = True
     soda_config = ConfigHelper.get_instance()
 
     @staticmethod
@@ -54,7 +48,7 @@
             SodaTelemetry.__instance = None
 
         if SodaTelemetry.__instance is None:
-            SodaTelemetry(test_mode)
+            SodaTelemetry(test_mode=test_mode)
         return SodaTelemetry.__instance
 
     def __init__(self, test_mode: bool):
@@ -63,16 +57,8 @@
         else:
             SodaTelemetry.__instance = self
 
-        self.__send = soda_config.send_anonymous_usage_stats
+        self.__send = self.soda_config.send_anonymous_usage_stats or test_mode
 
-=======
-    ENDPOINT = 'https://collect.soda.io/v1/traces'
-    __send = True
-    soda_config = ConfigHelper.get_instance()
-
-    def __init__(self, send_anonymous_usage_stats: bool = True):
-        self.__send = send_anonymous_usage_stats
->>>>>>> ad7c9e03
         if self.__send:
             logger.info("Setting up usage telemetry.")
 
@@ -102,7 +88,6 @@
     def __setup(self):
         """Set up Open Telemetry processors and exporters for normal use.
         """
-        logger.debug("Setting ")
         local_debug_mode = self.soda_config.get_value('tracing_local_debug_mode')
 
         if local_debug_mode or logger.getEffectiveLevel() == logging.DEBUG:
@@ -135,12 +120,4 @@
 
     @property
     def user_cookie_id(self) -> str:
-<<<<<<< HEAD
-        return self.soda_config.get_value('user_cookie_id')
-=======
-        return self.soda_config.get_value('user_cookie_id')
-
-
-# Global
-soda_telemetry = SodaTelemetry(soda_config.send_anonymous_usage_stats)
->>>>>>> ad7c9e03
+        return self.soda_config.get_value('user_cookie_id')