--- conflicted
+++ resolved
@@ -1,8 +1,5 @@
-<<<<<<< HEAD
 from numbers import Number
-=======
 from soda_core.common.exceptions import SodaCloudException
->>>>>>> 17189579
 from unittest.mock import MagicMock, patch
 
 import pytest
