--- conflicted
+++ resolved
@@ -1,10 +1,4 @@
-<<<<<<< HEAD
-from numbers import Number
-from soda_core.common.exceptions import SodaCloudException
 from unittest.mock import MagicMock, patch
-
-=======
->>>>>>> d22e7db3
 import pytest
 
 from soda_core.cli.exit_codes import ExitCode
@@ -110,7 +104,8 @@
     mock_execute.return_value = mock_result
 
     exit_code = handle_test_contract(
-        contract_file_paths=["contract.yaml"], variables={},
+        contract_file_paths=["contract.yaml"],
+        variables={},
     )
 
     assert exit_code == expected_exit_code