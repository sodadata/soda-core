from textwrap import dedent, indent

import pytest

from helpers.data_source_test_helper import DataSourceTestHelper
from helpers.mock_soda_cloud import MockResponse, MockSodaCloud
from helpers.test_functions import get_diagnostic_value
from helpers.test_table import TestTableSpecification
from soda_core.contracts.contract_verification import (
    CheckOutcome,
    ContractVerificationResult,
)

test_table_specification = (
    TestTableSpecification.builder()
    .table_purpose("row_count")
    .column_text("id")
    .rows(
        rows=[
            ("1",),
            ("2",),
            ("3",),
        ]
    )
    .build()
)


def test_row_count(data_source_test_helper: DataSourceTestHelper):
    test_table = data_source_test_helper.ensure_test_table(test_table_specification)

<<<<<<< HEAD
    mock_soda_cloud: MockSodaCloud = data_source_test_helper.enable_soda_cloud_mock()
=======
    data_source_test_helper.enable_soda_cloud_mock(
        [
            MockResponse(status_code=200, json_object={"fileId": "a81bc81b-dead-4e5d-abff-90865d1e13b1"}),
        ]
    )
>>>>>>> b833475d

    data_source_test_helper.assert_contract_pass(
        test_table=test_table,
        contract_yaml_str=f"""
            checks:
              - row_count:
        """,
    )

    mock_soda_cloud.get_request_insert_scan_results().assert_json_subdict({
        "checks": [
            {
                "diagnostics": {
                    "v4": {
                        "type": "row_count",
                        "datasetRowsTested": 3,
                        "checkRowsTested": 3,
                    }
                }
            }
        ]
    })


def test_row_count_with_check_filter(data_source_test_helper: DataSourceTestHelper):
    test_table = data_source_test_helper.ensure_test_table(test_table_specification)

    contract_verification_result: ContractVerificationResult = data_source_test_helper.assert_contract_pass(
        test_table=test_table,
        contract_yaml_str=f"""
            checks:
              - row_count:
                  filter: |
                    {data_source_test_helper.quote_column("id")} != \'2\'
        """,
    )

    assert (
        get_diagnostic_value(
            check_result=contract_verification_result.check_results[0], diagnostic_name="check_rows_tested"
        )
        == 2
    )


@pytest.mark.parametrize(
    "contract_yaml_str",
    [
        """
    checks:
      - row_count:
          threshold:
            must_be: 3
    """,
        """
    checks:
      - row_count:
          threshold:
            must_not_be: 2
    """,
        """
    checks:
      - row_count:
          threshold:
            must_be_greater_than: 2
    """,
        """
    checks:
      - row_count:
          qualifier: 4
          threshold:
            must_be_greater_than_or_equal: 3
    """,
        """
    checks:
      - row_count:
          qualifier: 5
          threshold:
            must_be_less_than: 4
    """,
        """
    checks:
      - row_count:
          qualifier: 6
          threshold:
            must_be_less_than_or_equal: 3
    """,
        """
    checks:
      - row_count:
          threshold:
            must_be_between:
              greater_than_or_equal: 2
              less_than_or_equal: 3
    """,
        """
    checks:
      - row_count:
          qualifier: 8
          threshold:
            must_be_between:
              greater_than_or_equal: 3
              less_than_or_equal: 4
    """,
        """
    checks:
      - row_count:
          qualifier: 9
          threshold:
            must_be_between:
              greater_than: 2
              less_than_or_equal: 3
    """,
        """
    checks:
      - row_count:
          qualifier: 10
          threshold:
            must_be_between:
              greater_than_or_equal: 3
              less_than: 4
    """,
    ],
)
def test_row_count_thresholds_pass(contract_yaml_str: str, data_source_test_helper: DataSourceTestHelper):
    test_table = data_source_test_helper.ensure_test_table(test_table_specification)

    data_source_test_helper.assert_contract_pass(
        test_table=test_table,
        contract_yaml_str=contract_yaml_str,
    )


@pytest.mark.parametrize(
    "contract_yaml_str",
    [
        """
    checks:
      - row_count:
          threshold:
            must_be: 4
    """,
        """
    checks:
      - row_count:
          threshold:
            must_not_be: 3
    """,
        """
    checks:
      - row_count:
          threshold:
            must_be_greater_than: 3
    """,
        """
    checks:
      - row_count:
          threshold:
            must_be_greater_than_or_equal: 4
    """,
        """
    checks:
      - row_count:
          threshold:
            must_be_less_than: 3
    """,
        """
    checks:
      - row_count:
          threshold:
            must_be_less_than_or_equal: 2
    """,
        """
    checks:
      - row_count:
          threshold:
            must_be_between:
              greater_than_or_equal: -100
              less_than_or_equal: 2
    """,
        """
    checks:
      - row_count:
          threshold:
            must_be_between:
              greater_than_or_equal: 4
              less_than_or_equal: 100
    """,
        """
    checks:
      - row_count:
          threshold:
            must_be_between:
              greater_than_or_equal: -100
              less_than: 3
    """,
        """
    checks:
      - row_count:
          threshold:
            must_be_between:
              greater_than: 3
              less_than: 100
    """,
        """
    checks:
      - row_count:
          threshold:
            must_be_between:
              greater_than: 4
              less_than: 3
    """,
        """
    checks:
      - row_count:
          threshold:
            must_be_between:
              greater_than: 3
              less_than: 4
        """,
    ],
)
def test_row_count_thresholds_fail(contract_yaml_str: str, data_source_test_helper: DataSourceTestHelper):
    # https://dev.sodadata.io/o/f35cb402-ad17-4aca-9166-02c9eb75c979/datasets/f089d7ef-559a-47ea-aa14-a648823c1f9e/checks

    test_table = data_source_test_helper.ensure_test_table(test_table_specification)

    contract_verification_result: ContractVerificationResult = data_source_test_helper.assert_contract_fail(
        test_table=test_table,
        contract_yaml_str=contract_yaml_str,
    )
    for i in range(0, len(contract_verification_result.check_results)):
        assert contract_verification_result.check_results[i].outcome == CheckOutcome.FAILED<|MERGE_RESOLUTION|>--- conflicted
+++ resolved
@@ -29,15 +29,7 @@
 def test_row_count(data_source_test_helper: DataSourceTestHelper):
     test_table = data_source_test_helper.ensure_test_table(test_table_specification)
 
-<<<<<<< HEAD
     mock_soda_cloud: MockSodaCloud = data_source_test_helper.enable_soda_cloud_mock()
-=======
-    data_source_test_helper.enable_soda_cloud_mock(
-        [
-            MockResponse(status_code=200, json_object={"fileId": "a81bc81b-dead-4e5d-abff-90865d1e13b1"}),
-        ]
-    )
->>>>>>> b833475d
 
     data_source_test_helper.assert_contract_pass(
         test_table=test_table,
