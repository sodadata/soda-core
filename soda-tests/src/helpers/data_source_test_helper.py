from __future__ import annotations

import datetime
import logging
import os
import random
import re
import string
from textwrap import dedent
from typing import Optional

from helpers.mock_soda_cloud import MockResponse, MockSodaCloud
from helpers.test_table import TestColumn, TestTable, TestTableSpecification
from soda_core.common.logs import Logs
from soda_core.common.soda_cloud import SodaCloud
from soda_core.common.sql_ast import INSERT_INTO, VALUES_ROW
from soda_core.common.sql_dialect import SqlDialect
from soda_core.common.statements.metadata_tables_query import (
    FullyQualifiedTableName,
    MetadataTablesQuery,
)
from soda_core.common.yaml import (
    ContractYamlSource,
    DataSourceYamlSource,
    SodaCloudYamlSource,
)
from soda_core.contracts.contract_verification import (
    ContractVerificationResult,
    ContractVerificationSession,
    ContractVerificationSessionResult,
)

logger = logging.getLogger(__name__)


class DataSourceTestHelper:
    @classmethod
    def create(cls, test_datasource: str) -> DataSourceTestHelper:
        if test_datasource == "postgres":
            from soda_postgres.test_helpers.postgres_data_source_test_helper import (
                PostgresDataSourceTestHelper,
            )

            return PostgresDataSourceTestHelper()
        elif test_datasource == "snowflake":
            from soda_snowflake.test_helpers.snowflake_data_source_test_helper import (
                SnowflakeDataSourceTestHelper,
            )

            return SnowflakeDataSourceTestHelper()
        elif test_datasource == "databricks":
            from soda_databricks.test_helpers.databricks_data_source_test_helper import (
                DatabricksDataSourceTestHelper,
            )

            return DatabricksDataSourceTestHelper()
        elif test_datasource == "duckdb":
            from soda_duckdb.test_helpers.duckdb_data_source_test_helper import (
                DuckdbDataSourceTestHelper,
            )

            return DuckdbDataSourceTestHelper()
        elif test_datasource == "bigquery":
            from soda_bigquery.test_helpers.bigquery_data_source_test_helper import (
                BigQueryDataSourceTestHelper,
            )

            return BigQueryDataSourceTestHelper()

        elif test_datasource == "oracle":
            from soda_oracle.test_helpers.oracle_data_source_test_helper import (
                OracleDataSourceTestHelper,
            )

            return OracleDataSourceTestHelper()

        elif test_datasource == "sqlserver":
            from soda_sqlserver.test_helpers.sqlserver_data_source_test_helper import (
                SqlServerDataSourceTestHelper,
            )

            return SqlServerDataSourceTestHelper()
        elif test_datasource == "synapse":
            from soda_synapse.test_helpers.synapse_data_source_test_helper import (
                SynapseDataSourceTestHelper,
            )

            return SynapseDataSourceTestHelper()
<<<<<<< HEAD
        elif test_datasource == "redshift":
            from soda_redshift.test_helpers.redshift_data_source_test_helper import (
                RedshiftDataSourceTestHelper,
            )

            return RedshiftDataSourceTestHelper()
=======
        elif test_datasource == "fabric":
            from soda_fabric.test_helpers.fabric_data_source_test_helper import (
                FabricDataSourceTestHelper,
            )

            return FabricDataSourceTestHelper()
>>>>>>> be7409b0
        else:
            raise AssertionError(f"Unknown test data source {test_datasource}")

    def __init__(self):
        self.dataset_prefix: list[str] = self._create_dataset_prefix()
        logs: Logs = Logs()
        self.data_source_impl: "DataSourceImpl" = self._create_data_source_impl()
        logs.remove_from_root_logger()
        if logs.has_errors():
            raise RuntimeError(f"Couldn't create DataSource: {self.data_source_impl.logs}")
        self.is_cicd = os.getenv("GITHUB_ACTIONS") is not None

        self.create_table_sql_type_dict: dict[str, str] = self._get_create_table_sql_type_dict()
        self.contract_data_type_dict: dict[str, str] = self._get_contract_data_type_dict()

        # Test table names that are present in the data source.
        # None means the data source is not queried
        self.existing_test_table_names: Optional[list[str]] = None

        # Maps TestTable to their unique_name property
        # (that is the the full table name composed of "SODATEST_" prefix, table purpose & test table hash)
        self.test_tables: dict[str, TestTable] = {}

        self.soda_cloud: Optional[SodaCloud] = None
        self.use_agent: bool = False
        self.publish_results = True

        if os.environ.get("SEND_RESULTS_TO_SODA_CLOUD") == "on":
            self.enable_soda_cloud()

    def enable_soda_cloud(self):
        logs: Logs = Logs()
        soda_cloud_yaml_str: str = """
            soda_cloud:
              host: ${env.SODA_CLOUD_HOST}
              api_key_id: ${env.SODA_CLOUD_API_KEY_ID}
              api_key_secret: ${env.SODA_CLOUD_API_KEY_SECRET}
        """
        soda_cloud_yaml_source: SodaCloudYamlSource = SodaCloudYamlSource.from_str(yaml_str=soda_cloud_yaml_str)
        self.soda_cloud = SodaCloud.from_yaml_source(
            soda_cloud_yaml_source=soda_cloud_yaml_source, provided_variable_values={}
        )
        if logs.has_errors():
            raise AssertionError(str(logs))

    def enable_soda_cloud_mock(self, responses: list[MockResponse]):
        self.soda_cloud = MockSodaCloud(responses)

    def _create_data_source_impl(self) -> "DataSourceImpl":
        """
        Called in constructor to initialized self.data_source
        """
        logs: Logs = Logs()
        data_source_yaml_source: DataSourceYamlSource = self._create_data_source_yaml_source()
        from soda_core.common.data_source_impl import DataSourceImpl

        data_source_impl: DataSourceImpl = DataSourceImpl.from_yaml_source(data_source_yaml_source)
        assert not logs.has_errors()
        return data_source_impl

    def _create_data_source_yaml_str(self) -> str:
        """
        Called in _create_data_source_impl to initialized self.data_source_impl
        self.database_name and self.schema_name are available if appropriate for the data source type
        """
        return ""

    def _create_data_source_yaml_source(self) -> DataSourceYamlSource:
        test_data_source_yaml_str: str = self._create_data_source_yaml_str()
        test_data_source_yaml_str = dedent(test_data_source_yaml_str).strip()
        return DataSourceYamlSource.from_str(yaml_str=test_data_source_yaml_str)

    def _create_dataset_prefix(self) -> list[str]:
        database_name: str = self._create_database_name()
        schema_name: str = self._create_schema_name()
        return [database_name, schema_name]

    def _create_database_name(self) -> Optional[str]:
        """
        Called in constructor to initialized self.database_name
        """
        return "soda_test"

    def _create_schema_name(self) -> Optional[str]:
        """
        Called in constructor to initialized self.schema_name
        """

        schema_name_parts = []

        github_ref_name = os.getenv("GITHUB_REF_NAME")
        github_head_ref = os.getenv("GITHUB_HEAD_REF")

        if not github_ref_name and not github_head_ref:
            user = os.getenv("USER", "anonymous")
            schema_name_parts.append("dev")
            schema_name_parts.append(user)

        else:
            python_version = os.getenv("PYTHON_VERSION")
            python_version_short = f'P{python_version.replace(".", "")}' if python_version else ""
            timestamp = datetime.datetime.now().strftime("%Y_%m_%dT%H_%M_%S_%f")

            def generate_random_alpha_num_str(length: int) -> str:
                return "".join(random.choice(string.ascii_lowercase + string.digits) for _ in range(length))

            if github_head_ref:
                github_head_ref_short = (
                    github_head_ref[:15] if github_head_ref and len(github_head_ref) > 15 else github_head_ref
                )
                schema_name_parts.append("ci")
                schema_name_parts.append(github_head_ref_short)
                schema_name_parts.append(python_version_short)
                schema_name_parts.append(timestamp)

            else:
                schema_name_parts.append("ci_main")
                schema_name_parts.append(python_version_short)
                schema_name_parts.append(timestamp)

        schema_name_raw = "_".join(schema_name_parts)
        schema_name = re.sub("[^0-9a-zA-Z]+", "_", schema_name_raw).lower()
        return schema_name

    def _adjust_schema_name(self, schema_name: str) -> str:
        return schema_name

    def _get_create_table_sql_type_dict(self) -> dict[str, str]:
        """
        DataSourceTestHelpers can override this method as an easy way
        to customize the get_create_table_sql_type behavior
        """
        return self.data_source_impl.sql_dialect.get_sql_type_dict()

    def _get_contract_data_type_dict(self) -> dict[str, str]:
        """
        DataSourceTestHelpers can override this method as an easy way
        to customize the get_schema_check_sql_type behavior
        """
        return self.data_source_impl.sql_dialect.get_contract_type_dict()

    def get_create_table_sql_type(self, test_data_type: str) -> str:
        """
        Resolves DataType.XXX constants to the data type sql string used in the create table statement.
        Raises AssertionError if the data type is not found
        Behavior can be overridden by customizing the dict in _get_create_table_sql_type_dict
        or by overriding this method.
        """
        create_table_sql_type: str = self.create_table_sql_type_dict.get(test_data_type)
        assert create_table_sql_type is not None, f"Invalid create table data type {test_data_type}"
        return create_table_sql_type

    def get_contract_data_type(self, data_type: str) -> str:
        """
        Resolves DataType.XXX constants to the data type sql string used in the create table statement.
        Raises AssertionError if the data type is not found
        Behavior can be overridden by customizing the dict in _get_create_table_sql_type_dict
        or by overriding this method.
        """
        contract_data_type: str = self.contract_data_type_dict.get(data_type)
        assert contract_data_type is not None, f"No contract data type for {data_type}: "
        return contract_data_type

    def start_test_session(self) -> None:
        self.start_test_session_open_connection()
        self.start_test_session_ensure_schema()

    def start_test_session_open_connection(self) -> None:
        logs: Logs = Logs()
        self.data_source_impl.open_connection()
        logs.remove_from_root_logger()
        if logs.has_errors():
            raise AssertionError(f"Connection creation has errors. See logs.")

    def start_test_session_ensure_schema(self) -> None:
        if self.is_cicd:
            self.drop_test_schema_if_exists()
        self.create_test_schema_if_not_exists()

    def end_test_session(self, exception: Optional[Exception]) -> None:
        self.end_test_session_drop_schema()
        self.end_test_session_close_connection()

    def end_test_session_close_connection(self) -> None:
        self.data_source_impl.close_connection()

    def end_test_session_drop_schema(self) -> None:
        if self.is_cicd:
            self.drop_test_schema_if_exists()

    def query_existing_test_tables(self) -> list[FullyQualifiedTableName]:
        database: Optional[str] = None
        if self.data_source_impl.sql_dialect.get_database_prefix_index() is not None:
            database = self.dataset_prefix[self.data_source_impl.sql_dialect.get_database_prefix_index()]

        schema: Optional[str] = None
        if self.data_source_impl.sql_dialect.get_schema_prefix_index() is not None:
            schema = self.dataset_prefix[self.data_source_impl.sql_dialect.get_schema_prefix_index()]

        metadata_tables_query: MetadataTablesQuery = self.data_source_impl.create_metadata_tables_query()
        fully_qualified_table_names: list[FullyQualifiedTableName] = metadata_tables_query.execute(
            database_name=database,
            schema_name=schema,
            include_table_name_like_filters=["SODATEST_%"],
        )
        return fully_qualified_table_names

    def query_existing_test_table_names(self) -> list[str]:
        fully_qualified_table_names = self.query_existing_test_tables()
        return [
            fully_qualified_test_table_name.table_name
            for fully_qualified_test_table_name in fully_qualified_table_names
        ]

    def create_test_schema_if_not_exists(self) -> None:
        sql: str = self.create_test_schema_if_not_exists_sql()
        self.data_source_impl.execute_update(sql)

    def create_test_schema_if_not_exists_sql(self) -> str:
        return self.data_source_impl.sql_dialect.create_schema_if_not_exists_sql(self.dataset_prefix)

    def drop_test_schema_if_exists(self) -> None:
        sql: str = self.drop_test_schema_if_exists_sql()
        self.data_source_impl.execute_update(sql)

    def drop_test_schema_if_exists_sql(self) -> str:
        schema_index = self.data_source_impl.sql_dialect.get_schema_prefix_index()
        if schema_index is None:
            raise AssertionError("Data source does not support schemas")

        return f"DROP SCHEMA IF EXISTS {self.dataset_prefix[schema_index]} CASCADE;"

    def ensure_test_table(self, test_table_specification: TestTableSpecification) -> TestTable:
        """
        Returns a test table with the given table data
        """
        if self.existing_test_table_names is None:
            self.existing_test_table_names = self.query_existing_test_table_names()

        # Specifically for BigQuery; when developing locally, the metadata might lag behind from the actual state of the tables.
        # Uncomment this to force the test table to be recreated every time.
        # self.existing_test_table_names = []

        test_table: TestTable = self.test_tables.get(test_table_specification.unique_name)
        if not test_table:
            test_table = self._create_test_table_python_object(test_table_specification)

            existing_test_table_names_lower: list[str] = [
                existing_test_table_name.lower() for existing_test_table_name in self.existing_test_table_names
            ]
            if (
                test_table_specification.unique_name.lower() not in existing_test_table_names_lower
                or not self.verify_test_table_row_count(test_table_specification)
            ):
                obsolete_table_names = [
                    existing_test_table
                    for existing_test_table in self.existing_test_table_names
                    if existing_test_table.lower().startswith(f"sodatest_{test_table_specification.name.lower()}_")
                ]
                if obsolete_table_names:
                    for obsolete_table_name in obsolete_table_names:
                        logger.debug(f"Test table {obsolete_table_name} has changed and will be recreated")
                        self._drop_test_table(table_name=obsolete_table_name)
                        self.existing_test_table_names.remove(obsolete_table_name)

                logger.debug(f"Test table {test_table_specification.unique_name} will be created")
                self._create_and_insert_test_table(test_table=test_table)
                self.existing_test_table_names.append(test_table.unique_name)

                self.data_source_impl.data_source_connection.commit()
        else:
            logger.debug(f"Test table {test_table.unique_name} already exists")

        return test_table

    def verify_test_table_row_count(self, test_table_specification: TestTableSpecification) -> bool:
        expected_row_values = test_table_specification.row_values
        if expected_row_values is None:
            expected_row_values = (
                []
            )  # This is a table that is not expected to have any rows. We should check that as well!
        row_count_sql = f"SELECT COUNT(*) FROM {self.data_source_impl.sql_dialect.qualify_dataset_name(self.dataset_prefix, test_table_specification.unique_name)}"
        row_count = self.data_source_impl.execute_query(row_count_sql)
        try:
            row_count_int = int(row_count.rows[0][0])
        except ValueError:
            row_count_int = None

        if row_count_int is not None and row_count_int != len(expected_row_values):
            logger.warning(
                f"Test table {test_table_specification.unique_name} has {row_count_int} rows, expected {len(expected_row_values)}"
            )
            logger.warning(f"Attempting to drop and recreate table {test_table_specification.unique_name}")
            return False
        return True

    def _create_test_table_python_object(self, test_table_specification: TestTableSpecification) -> TestTable:
        columns: list[TestColumn] = []
        for test_column_specification in test_table_specification.columns:
            contract_data_type = self.get_contract_data_type(test_column_specification.test_data_type)
            test_column: TestColumn = TestColumn(
                name=test_column_specification.name,
                test_data_type=contract_data_type,
                create_table_data_type=self.get_create_table_sql_type(test_column_specification.test_data_type),
                contract_data_type=self.get_contract_data_type(test_column_specification.test_data_type),
            )
            columns.append(test_column)

        sql_dialect = self.data_source_impl.sql_dialect

        return TestTable(
            data_source_name=self.data_source_impl.name,
            dataset_prefix=self.dataset_prefix,
            code_name=test_table_specification.unique_name,
            unique_name=test_table_specification.unique_name,
            qualified_name=sql_dialect.qualify_dataset_name(
                dataset_prefix=self.dataset_prefix,
                dataset_name=test_table_specification.unique_name,
            ),
            columns=columns,
            row_values=test_table_specification.row_values,
        )

    def _create_and_insert_test_table(self, test_table: TestTable) -> None:
        self._create_test_table(test_table)
        self._insert_test_table_rows(test_table)

    def _create_test_table(self, test_table: TestTable) -> None:
        sql: str = self._create_test_table_sql(test_table)
        self.data_source_impl.execute_update(sql)

    def _create_test_table_sql(self, test_table: TestTable) -> str:
        sql_dialect: SqlDialect = self.data_source_impl.sql_dialect
        columns_sql: str = ",\n".join(
            [
                f"  {sql_dialect.quote_default(column.name)} {column.create_table_data_type}"
                for column in test_table.columns.values()
            ]
        )
        return self._create_test_table_sql_statement(test_table.qualified_name, columns_sql)

    def _create_test_table_sql_statement(self, table_name_qualified_quoted: str, columns_sql: str) -> str:
        return f"CREATE TABLE {table_name_qualified_quoted} ( \n{columns_sql} \n);"

    def _insert_test_table_rows(self, test_table: TestTable) -> None:
        sql: str = self._insert_test_table_rows_sql(test_table)
        if sql:
            self.data_source_impl.execute_update(sql)

    def _insert_test_table_rows_sql(self, test_table: TestTable) -> str:
        if test_table.row_values:
            insert_into_sql = self.data_source_impl.sql_dialect.build_insert_into_sql(
                INSERT_INTO(
                    fully_qualified_table_name=test_table.qualified_name,
                    values=[VALUES_ROW(row) for row in test_table.row_values],
                    columns=[column.name for column in test_table.columns.values()],
                )
            )
            return insert_into_sql

    def _drop_test_table(self, table_name: str) -> None:
        sql: str = self._drop_test_table_sql(table_name)
        self.data_source_impl.execute_update(sql)

    def _drop_test_table_sql(self, table_name) -> str:
        table_name_qualified_quoted: str = self.data_source_impl.sql_dialect.qualify_dataset_name(
            dataset_prefix=self.dataset_prefix, dataset_name=table_name
        )
        return self._drop_test_table_sql_statement(table_name_qualified_quoted)

    def _drop_test_table_sql_statement(self, table_name_qualified_quoted: str) -> str:
        return f"DROP TABLE {table_name_qualified_quoted};"

    def get_parse_errors_str(self, contract_yaml_str: str) -> str:
        contract_yaml_str: str = dedent(contract_yaml_str).strip()
        contract_verification_session_result = ContractVerificationSession.execute(
            contract_yaml_sources=[ContractYamlSource.from_str(contract_yaml_str)], only_validate_without_execute=True
        )
        return contract_verification_session_result.get_errors_str()

    def assert_contract_error(self, contract_yaml_str: str, variables: Optional[dict[str, str]] = None) -> str:
        contract_yaml_str: str = dedent(contract_yaml_str).strip()

        contract_verification_session_result: ContractVerificationSessionResult = ContractVerificationSession.execute(
            contract_yaml_sources=[
                ContractYamlSource.from_str(yaml_str=contract_yaml_str, file_path="yaml_string.yml")
            ],
            only_validate_without_execute=True,
            variables=variables,
            data_source_impls=[self.data_source_impl],
            soda_cloud_impl=self.soda_cloud,
            soda_cloud_use_agent=self.use_agent,
            soda_cloud_publish_results=True,
        )

        errors_str: str = contract_verification_session_result.get_errors_str()
        if not errors_str:
            raise AssertionError(f"Expected contract execution errors, but got none")
        return errors_str

    def assert_contract_pass(
        self,
        test_table: TestTable,
        contract_yaml_str: str,
        variables: Optional[dict[str, str]] = None,
        dwh_data_source_file_path: Optional[str] = None,
    ) -> ContractVerificationResult:
        contract_verification_session_result: ContractVerificationSessionResult = self.verify_contract(
            contract_yaml_str=contract_yaml_str,
            test_table=test_table,
            variables=variables,
            dwh_data_source_file_path=dwh_data_source_file_path,
        )
        if not isinstance(contract_verification_session_result, ContractVerificationSessionResult):
            raise AssertionError(f"No contract verification result session")
        if not contract_verification_session_result.is_ok():
            raise AssertionError(f"Expected contract verification passed")
        if len(contract_verification_session_result.contract_verification_results) == 0:
            raise AssertionError(f"No contract verification results")
        return contract_verification_session_result.contract_verification_results[0]

    def assert_contract_fail(
        self,
        test_table: TestTable,
        contract_yaml_str: str,
        variables: Optional[dict[str, str]] = None,
        dwh_data_source_file_path: Optional[str] = None,
    ) -> ContractVerificationResult:
        contract_verification_session_result: ContractVerificationSessionResult = self.verify_contract(
            contract_yaml_str=contract_yaml_str,
            test_table=test_table,
            variables=variables,
            dwh_data_source_file_path=dwh_data_source_file_path,
        )
        if contract_verification_session_result.is_ok():
            raise AssertionError(f"Expected contract verification failed")
        return contract_verification_session_result.contract_verification_results[0]

    def verify_contract(
        self,
        contract_yaml_str: str,
        test_table: Optional[TestTable] = None,
        variables: Optional[dict] = None,
        dwh_data_source_file_path: Optional[str] = None,
    ) -> ContractVerificationSessionResult:
        contract_yaml_str = self._dedent_strip_and_prepend_dataset(contract_yaml_str, test_table)
        logger.debug(f"Contract:\n{contract_yaml_str}")

        return ContractVerificationSession.execute(
            contract_yaml_sources=[ContractYamlSource.from_str(contract_yaml_str)],
            variables=variables,
            data_source_impls=[self.data_source_impl],
            soda_cloud_impl=self.soda_cloud,
            soda_cloud_use_agent=self.use_agent,
            soda_cloud_publish_results=self.publish_results,
            dwh_data_source_file_path=dwh_data_source_file_path,
        )

    def _dedent_strip_and_prepend_dataset(self, contract_yaml_str: str, test_table: Optional[TestTable]):
        checks_contract_yaml_str = dedent(contract_yaml_str).strip()
        if test_table:
            header_contract_yaml_str: str = f"dataset: {self.build_dqn(test_table)}\n"
            # This asserts that any "columns" statement in a check is single line.
            columns_contract_yaml_str: str = "columns: []\n" if not "columns:\n" in checks_contract_yaml_str else ""
            checks_contract_yaml_str = header_contract_yaml_str + columns_contract_yaml_str + checks_contract_yaml_str
        return checks_contract_yaml_str

    def build_dqn(self, test_table: TestTable) -> str:
        dqn_parts: list[str] = [self.data_source_impl.name] + self.dataset_prefix + [test_table.unique_name]
        dqn: str = "/".join(dqn_parts)
        return dqn

    def test_method_ended(self) -> None:
        # self.data_source_impl.data_source_connection.rollback() #TODO: this was originally done to theoretically speed up tests, but needs some datasource-specific work.
        self.soda_cloud = None
        self.use_agent = False

    def quote_column(self, column_name: str) -> str:
        """For shorter notation in the tests, we can just point it to the dialect."""
        return self.data_source_impl.sql_dialect.quote_column(column_name)<|MERGE_RESOLUTION|>--- conflicted
+++ resolved
@@ -86,21 +86,18 @@
             )
 
             return SynapseDataSourceTestHelper()
-<<<<<<< HEAD
         elif test_datasource == "redshift":
             from soda_redshift.test_helpers.redshift_data_source_test_helper import (
                 RedshiftDataSourceTestHelper,
             )
 
             return RedshiftDataSourceTestHelper()
-=======
         elif test_datasource == "fabric":
             from soda_fabric.test_helpers.fabric_data_source_test_helper import (
                 FabricDataSourceTestHelper,
             )
 
             return FabricDataSourceTestHelper()
->>>>>>> be7409b0
         else:
             raise AssertionError(f"Unknown test data source {test_datasource}")
 
