{
  "files": [
    "README.md"
  ],
  "imageSize": 100,
  "commit": false,
  "contributors": [
    {
      "login": "vijaykiran",
      "name": "Vijay Kiran",
      "avatar_url": "https://avatars.githubusercontent.com/u/23506?v=4",
      "profile": "https://www.vijaykiran.com",
      "contributions": [
        "code"
      ]
    },
    {
<<<<<<< HEAD
      "login": "abhishek-khare",
      "name": "abhishek khare",
      "avatar_url": "https://avatars.githubusercontent.com/u/44169877?v=4",
      "profile": "https://github.com/abhishek-khare",
      "contributions": [
        "code"
      ]
=======
      "login": "jcshoekstra",
      "name": "Jelte Hoekstra",
      "avatar_url": "https://avatars.githubusercontent.com/u/6941860?v=4",
      "profile": "https://github.com/jcshoekstra",
          "contributions": [
        "code",
        "doc"
      ]
  }
      "login": "JCZuurmond",
      "name": "Cor",
      "avatar_url": "https://avatars.githubusercontent.com/u/5946784?v=4",
      "profile": "https://github.com/JCZuurmond",

      "contributions": [
        "code",
        "doc"
      ]
     },
     {
      "login": "milanaleksic",
      "name": "Milan Aleksić",
      "avatar_url": "https://avatars.githubusercontent.com/u/50055?v=4",
      "profile": "https://aleksic.dev",
      "contributions": [
        "infra"
      ]
      "login": "fakirAyoub",
      "name": "Ayoub Fakir",
      "avatar_url": "https://avatars.githubusercontent.com/u/5069674?v=4",
      "profile": "http://www.fakir.dev",
      "contributions": [
        "code"
      ]

>>>>>>> 114e2f45
    }
  ],
  "contributorsPerLine": 7,
  "projectName": "soda-sql",
  "projectOwner": "sodadata",
  "repoType": "github",
  "repoHost": "https://github.com",
  "skipCi": true
}<|MERGE_RESOLUTION|>--- conflicted
+++ resolved
@@ -15,7 +15,6 @@
       ]
     },
     {
-<<<<<<< HEAD
       "login": "abhishek-khare",
       "name": "abhishek khare",
       "avatar_url": "https://avatars.githubusercontent.com/u/44169877?v=4",
@@ -23,7 +22,8 @@
       "contributions": [
         "code"
       ]
-=======
+    },
+    {
       "login": "jcshoekstra",
       "name": "Jelte Hoekstra",
       "avatar_url": "https://avatars.githubusercontent.com/u/6941860?v=4",
@@ -32,7 +32,8 @@
         "code",
         "doc"
       ]
-  }
+     },
+     {
       "login": "JCZuurmond",
       "name": "Cor",
       "avatar_url": "https://avatars.githubusercontent.com/u/5946784?v=4",
@@ -50,7 +51,8 @@
       "profile": "https://aleksic.dev",
       "contributions": [
         "infra"
-      ]
+        ]
+      },
       "login": "fakirAyoub",
       "name": "Ayoub Fakir",
       "avatar_url": "https://avatars.githubusercontent.com/u/5069674?v=4",
@@ -58,8 +60,6 @@
       "contributions": [
         "code"
       ]
-
->>>>>>> 114e2f45
     }
   ],
   "contributorsPerLine": 7,
