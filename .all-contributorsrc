--- conflicted
+++ resolved
@@ -15,7 +15,6 @@
       ]
     },
     {
-<<<<<<< HEAD
       "login": "JCZuurmond",
       "name": "Cor",
       "avatar_url": "https://avatars.githubusercontent.com/u/5946784?v=4",
@@ -23,7 +22,9 @@
       "contributions": [
         "code",
         "doc"
-=======
+      ]
+     },
+     {
       "login": "milanaleksic",
       "name": "Milan Aleksić",
       "avatar_url": "https://avatars.githubusercontent.com/u/50055?v=4",
@@ -37,7 +38,6 @@
       "profile": "http://www.fakir.dev",
       "contributions": [
         "code"
->>>>>>> ef5e1472
       ]
     }
   ],
