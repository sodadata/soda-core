{
  "files": [
    "README.md"
  ],
  "imageSize": 100,
  "commit": false,
  "contributors": [
    {
      "login": "vijaykiran",
      "name": "Vijay Kiran",
      "avatar_url": "https://avatars.githubusercontent.com/u/23506?v=4",
      "profile": "https://www.vijaykiran.com",
      "contributions": [
        "code"
      ]
    },
    {
<<<<<<< HEAD
      "login": "jcshoekstra",
      "name": "Jelte Hoekstra",
      "avatar_url": "https://avatars.githubusercontent.com/u/6941860?v=4",
      "profile": "https://github.com/jcshoekstra",
=======
      "login": "JCZuurmond",
      "name": "Cor",
      "avatar_url": "https://avatars.githubusercontent.com/u/5946784?v=4",
      "profile": "https://github.com/JCZuurmond",
>>>>>>> 8850ab34
      "contributions": [
        "code",
        "doc"
      ]
<<<<<<< HEAD
=======
     },
     {
      "login": "milanaleksic",
      "name": "Milan Aleksić",
      "avatar_url": "https://avatars.githubusercontent.com/u/50055?v=4",
      "profile": "https://aleksic.dev",
      "contributions": [
        "infra"
      ]
      "login": "fakirAyoub",
      "name": "Ayoub Fakir",
      "avatar_url": "https://avatars.githubusercontent.com/u/5069674?v=4",
      "profile": "http://www.fakir.dev",
      "contributions": [
        "code"
      ]
>>>>>>> 8850ab34
    }
  ],
  "contributorsPerLine": 7,
  "projectName": "soda-sql",
  "projectOwner": "sodadata",
  "repoType": "github",
  "repoHost": "https://github.com",
  "skipCi": true
}<|MERGE_RESOLUTION|>--- conflicted
+++ resolved
@@ -15,23 +15,24 @@
       ]
     },
     {
-<<<<<<< HEAD
       "login": "jcshoekstra",
       "name": "Jelte Hoekstra",
       "avatar_url": "https://avatars.githubusercontent.com/u/6941860?v=4",
       "profile": "https://github.com/jcshoekstra",
-=======
+          "contributions": [
+        "code",
+        "doc"
+      ]
+  }
       "login": "JCZuurmond",
       "name": "Cor",
       "avatar_url": "https://avatars.githubusercontent.com/u/5946784?v=4",
       "profile": "https://github.com/JCZuurmond",
->>>>>>> 8850ab34
+
       "contributions": [
         "code",
         "doc"
       ]
-<<<<<<< HEAD
-=======
      },
      {
       "login": "milanaleksic",
@@ -48,7 +49,7 @@
       "contributions": [
         "code"
       ]
->>>>>>> 8850ab34
+
     }
   ],
   "contributorsPerLine": 7,
