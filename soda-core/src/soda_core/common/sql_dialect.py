from __future__ import annotations

import logging
from abc import abstractmethod
from datetime import date, datetime, time
from numbers import Number
from textwrap import indent
from typing import Any, Optional, Tuple

from soda_core.common.data_source_results import QueryResult
from soda_core.common.dataset_identifier import DatasetIdentifier
from soda_core.common.logging_constants import soda_logger
from soda_core.common.metadata_types import (
    ColumnMetadata,
    DataSourceNamespace,
    SodaDataTypeName,
    SqlDataType,
)
from soda_core.common.sql_ast import (
    AND,
    CASE_WHEN,
    CAST,
    COALESCE,
    COLUMN,
    COMBINED_HASH,
    CONCAT,
    CONCAT_WS,
    COUNT,
    CREATE_TABLE,
    CREATE_TABLE_COLUMN,
    CREATE_TABLE_IF_NOT_EXISTS,
    CTE,
    DISTINCT,
    DROP_TABLE,
    DROP_TABLE_IF_EXISTS,
    EQ,
    EXISTS,
    FROM,
    FUNCTION,
    GROUP_BY,
    GT,
    GTE,
    IN,
    IN_SELECT,
    INSERT_INTO,
    INSERT_INTO_VIA_SELECT,
    IS_NOT_NULL,
    IS_NULL,
    JOIN,
    LEFT_INNER_JOIN,
    LENGTH,
    LIKE,
    LIMIT,
    LITERAL,
    LOWER,
    LT,
    LTE,
    MAX,
    NEQ,
    NOT,
    NOT_LIKE,
    OFFSET,
    OR,
    ORDER_BY_ASC,
    ORDER_BY_DESC,
    ORDINAL_POSITION,
    REGEX_LIKE,
    SELECT,
    STAR,
    STRING_HASH,
    SUM,
    TUPLE,
    VALUES,
    VALUES_ROW,
    WHERE,
    WITH,
    Operator,
    SqlExpression,
    SqlExpressionStr,
)

logger: logging.Logger = soda_logger


class SqlDialect:
    """
    Extends DataSource with all logic to builds the SQL queries.
    Specific DataSource's can customize their SQL queries by subclassing SqlDialect,
    overriding methods of SqlDialect and returning the customized SqlDialect in DataSource._create_sql_dialect()
    """

    DEFAULT_QUOTE_CHAR = '"'

    SODA_DATA_TYPE_SYNONYMS: tuple[tuple[SodaDataTypeName, ...]] = ()

    def __init__(self):
        self._data_type_name_synonym_mappings: dict[str, str] = self._build_data_type_name_synonym_mappings(
            self._get_data_type_name_synonyms()
        )

    # Data type handling

    def _build_data_type_name_synonym_mappings(self, data_type_name_synonyms: list[list[str]]) -> dict[str, str]:
        data_type_name_synonym_mappings: dict[str, str] = {}
        for data_type_name_synonym_list in data_type_name_synonyms:
            first_type_lower: str = data_type_name_synonym_list[0].lower()
            for data_type_name_synonym in data_type_name_synonym_list:
                data_type_name_synonym_mappings[data_type_name_synonym.lower()] = first_type_lower
        return data_type_name_synonym_mappings

    def _get_data_type_name_synonyms(self) -> list[list[str]]:
        # Implements data type synonyms
        # Each list should represent a list of synonyms
        return [
            # Eg for postgres
            # ["varchar", "character varying"],
            # ["char", "character"],
            # ["integer", "int", "int4"],
            # ["bigint", "int8"],
            # ["smallint", "int2"],
            # ["real", "float4"],
            # ["double precision", "float8"],
        ]

    def data_type_names_are_same_or_synonym(self, left_data_type_name: str, right_data_type_name: str) -> bool:
        left_data_type_name_lower: str = left_data_type_name.lower()
        right_data_type_name_lower: str = right_data_type_name.lower()
        if left_data_type_name_lower == right_data_type_name_lower:
            return True
        left_synonym_data_type_name: str = self._data_type_name_synonym_mappings.get(
            left_data_type_name_lower, left_data_type_name_lower
        )
        right_synonym_data_type_name: str = self._data_type_name_synonym_mappings.get(
            right_data_type_name_lower, right_data_type_name_lower
        )
        return left_synonym_data_type_name == right_synonym_data_type_name

    def get_data_source_data_type_name_for_soda_data_type_name(self, soda_data_type_name: SodaDataTypeName) -> str:
        return self.get_data_source_data_type_name_by_soda_data_type_names()[soda_data_type_name]

    @abstractmethod
    def get_data_source_data_type_name_by_soda_data_type_names(self) -> dict[SodaDataTypeName, str]:
        """
        Maps SodaDataTypeName's names to native data source type names.
        """
        raise NotImplementedError()

    @abstractmethod
    def get_soda_data_type_name_by_data_source_data_type_names(self) -> dict[str, SodaDataTypeName]:
        """
        Maps native data source type names to SodaDataTypeName's
        """
        raise NotImplementedError()

    def is_same_data_type_for_dwh_column(self, expected: SqlDataType, actual: SqlDataType):
        return self.is_same_data_type_for_schema_check(expected=expected, actual=actual)

    def is_same_data_type_for_schema_check(self, expected: SqlDataType, actual: SqlDataType):
        if not self.data_type_names_are_same_or_synonym(expected.name, actual.name):
            return False
        if (
            isinstance(expected.character_maximum_length, int)
            and expected.character_maximum_length != actual.character_maximum_length
        ):
            return False
        if isinstance(expected.numeric_precision, int) and expected.numeric_precision != actual.numeric_precision:
            return False
        if isinstance(expected.numeric_scale, int) and expected.numeric_scale != actual.numeric_scale:
            return False
        if isinstance(expected.datetime_precision, int) and expected.datetime_precision != actual.datetime_precision:
            return False
        return True

    def get_synonyms_for_soda_data_type(self) -> list[list[SodaDataTypeName]]:
        # This function can be overloaded if required.
        # It could be that the datasource has synonyms for the data types, and we want to handle that in the mappings.
        # For an example: see the postgres implementation. We basically create a list of lists. Whereby each sublist contains the synonyms for a given SodaDataTypeName.
        return []

    @classmethod
    def is_same_soda_data_type_with_synonyms(cls, expected: SodaDataTypeName, actual: SodaDataTypeName) -> bool:
        if expected == actual:
            return True

        for synonyms in cls.SODA_DATA_TYPE_SYNONYMS:
            if expected in synonyms and actual in synonyms:
                logger.debug(
                    f"In is_same_soda_data_type_with_synonyms, expected {expected} and actual {actual} are treated as the same"
                )
                return True

        return False

    def map_test_sql_data_type_to_data_source(self, source_data_type: SqlDataType) -> SqlDataType:
        test_data_type: str = source_data_type.name
        data_type_name: str = self.get_data_source_data_type_name_by_soda_data_type_names().get(test_data_type)
        character_maximum_length: Optional[int] = (
            source_data_type.character_maximum_length if self.supports_data_type_character_maximum_length() else None
        )
        numeric_precision: Optional[int] = (
            source_data_type.numeric_precision if self.supports_data_type_numeric_precision() else None
        )
        numeric_scale: Optional[int] = (
            source_data_type.numeric_scale if self.supports_data_type_numeric_scale() else None
        )
        datetime_precision: Optional[int] = (
            source_data_type.datetime_precision if self.supports_data_type_datetime_precision() else None
        )
        return self.get_sql_data_type_class()(
            name=data_type_name,
            character_maximum_length=character_maximum_length,
            numeric_precision=numeric_precision,
            numeric_scale=numeric_scale,
            datetime_precision=datetime_precision,
        )

    def data_type_has_parameter_character_maximum_length(self, data_type_name) -> bool:
        return self.format_metadata_data_type(data_type_name).lower() in [
            "varchar",
            "char",
            "character varying",
            "character",
        ]

    def data_type_has_parameter_numeric_precision(self, data_type_name) -> bool:
        return self.format_metadata_data_type(data_type_name).lower() in ["numeric", "number", "decimal"]

    def data_type_has_parameter_numeric_scale(self, data_type_name) -> bool:
        return self.format_metadata_data_type(data_type_name).lower() in ["numeric", "number", "decimal"]

    def data_type_has_parameter_datetime_precision(self, data_type_name) -> bool:
        return self.format_metadata_data_type(data_type_name).lower() in [
            "timestamp",
            "timestamp without time zone",
            "timestamptz",
            "timestamp with time zone",
            "time",
            "time with time zone",
        ]

    # SQL generation

    def quote_default(self, identifier: Optional[str]) -> Optional[str]:
        return (
            f"{self.DEFAULT_QUOTE_CHAR}{identifier}{self.DEFAULT_QUOTE_CHAR}"
            if isinstance(identifier, str) and len(identifier) > 0
            else None
        )

    def build_fully_qualified_sql_name(self, dataset_identifier: DatasetIdentifier) -> str:
        return self.qualify_dataset_name(
            dataset_prefix=dataset_identifier.prefixes, dataset_name=dataset_identifier.dataset_name
        )

    def qualify_dataset_name(self, dataset_prefix: list[str], dataset_name: str) -> str:
        """
        Creates a fully qualified table name, optionally quoting the table name
        """
        parts: list[str] = list(dataset_prefix) if dataset_prefix else []
        parts.append(dataset_name)
        parts = [self.quote_default(p) for p in parts if p]
        return ".".join(parts)

    def literal(self, o: object) -> str:
        if o is None:
            return "NULL"
        elif isinstance(o, Number) and not isinstance(
            o, bool
        ):  # We don't want to interpret booleans as numbers. In Python a boolean is a subclass of int, so we have to explicitly check it
            return self.literal_number(o)
        elif isinstance(o, str):
            return self.literal_string(o)
        elif isinstance(o, datetime):
            if o.tzinfo is None:
                return self.literal_datetime(o)
            else:
                return self.literal_datetime_with_tz(o)
        elif isinstance(o, time):
            return self.literal_time(o)
        elif isinstance(o, date):
            return self.literal_date(o)
        elif isinstance(o, list) or isinstance(o, set) or isinstance(o, tuple):
            return self.literal_list(o)
        elif isinstance(o, bool):
            return self.literal_boolean(o)
        elif isinstance(o, LITERAL):  # If someone passes a LITERAL object, we want to use the value
            return self.literal(o.value)
        raise RuntimeError(f"Cannot convert type {type(o)} to a SQL literal: {o}")

    def literal_number(self, value: Number):
        if value is None:
            return None
        return str(value)

    def literal_string(self, value: str) -> Optional[str]:
        if value is None:
            return None
        return "'" + self.escape_string(value) + "'"

    def literal_list(self, l: list):
        if l is None:
            return None
        return "(" + (",".join([self.literal(e) for e in l])) + ")"

    def literal_date(self, date: date):
        date_string = date.strftime("%Y-%m-%d")
        return f"DATE '{date_string}'"

    def literal_datetime(self, datetime: datetime):
        return f"'{datetime.isoformat()}'"

    def literal_time(self, time: time):
        time_str: str = time.strftime("%H:%M:%S.%f")
        return f"'{time_str}'"

    def literal_datetime_with_tz(self, datetime: datetime):
        # Can be overloaded if the subclass does not support timezones (may have to do conversion yourself)
        # We assume that all timestamps are stored in UTC.
        # See Fabric for an example
        return self.literal_datetime(datetime)

    def literal_boolean(self, boolean: bool):
        return "TRUE" if boolean is True else "FALSE"

    def escape_string(self, value: str):
        # string_literal: str = re.sub(r"(\\.)", r"\\\1", value)
        string_literal: str = value.replace("'", "''")
        return string_literal

    def escape_regex(self, value: str):
        return value

    def create_schema_if_not_exists_sql(self, prefixes: list[str], add_semicolon: bool = True) -> str:
        assert len(prefixes) == 2, f"Expected 2 prefixes, got {len(prefixes)}"
        schema_name: str = prefixes[1]
        quoted_schema_name: str = self.quote_default(schema_name)
        return f"CREATE SCHEMA IF NOT EXISTS {quoted_schema_name}" + (";" if add_semicolon else "")

    def post_schema_create_sql(self, prefixes: list[str]) -> Optional[list[str]]:
        """Optional list of SQL commands to execute after schema is created (e.g. to set permissions)"""
        return None

    def select_all_paginated_sql(
        self,
        dataset_identifier: DatasetIdentifier,
        columns: list[str],
        filter: Optional[str],
        order_by: list[str],
        limit: int,
        offset: int,
    ) -> str:
        where_clauses = []

        if filter:
            where_clauses.append(SqlExpressionStr(filter))

        statements = [
            SELECT(columns or [STAR()]),
            FROM(table_name=dataset_identifier.dataset_name, table_prefix=dataset_identifier.prefixes),
            WHERE.optional(AND.optional(where_clauses)),
            *[ORDER_BY_ASC(c) for c in order_by],
            LIMIT(limit),
            OFFSET(offset),
        ]

        return self.build_select_sql(statements)

    #########################################################
    # CREATE TABLE
    #########################################################
    def build_create_table_sql(
        self, create_table: CREATE_TABLE | CREATE_TABLE_IF_NOT_EXISTS, add_semicolon: bool = True
    ) -> str:
        create_table_sql = self._build_create_table_statement_sql(create_table)

        create_table_sql = (
            create_table_sql
            + "(\n"
            + ",\n".join([self._build_create_table_column(column) for column in create_table.columns])
            + "\n)"
        )
        return create_table_sql + (";" if add_semicolon else "")

    def _build_create_table_statement_sql(self, create_table: CREATE_TABLE | CREATE_TABLE_IF_NOT_EXISTS) -> str:
        if_not_exists_sql: str = "IF NOT EXISTS" if isinstance(create_table, CREATE_TABLE_IF_NOT_EXISTS) else ""
        create_table_sql: str = f"CREATE TABLE {if_not_exists_sql} {create_table.fully_qualified_table_name} "
        return create_table_sql

    def _build_create_table_column(self, create_table_column: CREATE_TABLE_COLUMN) -> str:
        column_name_quoted: str = self._quote_column_for_create_table(create_table_column.name)
        column_type_sql: str = self._build_create_table_column_type(create_table_column)

        is_nullable_sql: str = (
            " NOT NULL" if (create_table_column.nullable is False and self._is_not_null_ddl_supported()) else ""
        )
        default_sql: str = (
            f" DEFAULT {self.literal(create_table_column.default)}" if create_table_column.default else ""
        )

        return f"\t{column_name_quoted} {column_type_sql}{is_nullable_sql}{default_sql}"

    def _build_create_table_column_type(self, create_table_column: CREATE_TABLE_COLUMN) -> str:
        assert isinstance(create_table_column.type, SqlDataType)

        if not self.supports_data_type_character_maximum_length():
            create_table_column.type.character_maximum_length = None
        if not self.supports_data_type_numeric_precision():
            create_table_column.type.numeric_precision = None
        if not self.supports_data_type_numeric_scale():
            create_table_column.type.numeric_scale = None
        if not self.supports_data_type_datetime_precision():
            create_table_column.type.datetime_precision = None

        return create_table_column.type.get_sql_data_type_str_with_parameters()

    def _quote_column_for_create_table(self, column_name: str) -> str:
        return self.quote_default(
            column_name
        )  # Some datasources (Athena) require a different quoting when creating a table.

    def _is_not_null_ddl_supported(self) -> bool:
        return True

    #########################################################
    # DROP TABLE
    #########################################################
    def build_drop_table_sql(self, drop_table: DROP_TABLE | DROP_TABLE_IF_EXISTS, add_semicolon: bool = True) -> str:
        if_exists_sql: str = "IF EXISTS " if isinstance(drop_table, DROP_TABLE_IF_EXISTS) else ""
        return f"DROP TABLE {if_exists_sql}{drop_table.fully_qualified_table_name}" + (";" if add_semicolon else "")

    #########################################################
    # INSERT INTO
    #########################################################
    def build_insert_into_sql(self, insert_into: INSERT_INTO, add_semicolon: bool = True) -> str:
        insert_into_sql: str = f"INSERT INTO {insert_into.fully_qualified_table_name}"
        insert_into_sql += self._build_insert_into_columns_sql(insert_into)
        insert_into_sql += self._build_insert_into_values_sql(insert_into)
        return insert_into_sql + (";" if add_semicolon else "")

    def _build_insert_into_columns_sql(self, insert_into: INSERT_INTO) -> str:
        columns_sql: str = " (" + ", ".join([self.build_expression_sql(column) for column in insert_into.columns]) + ")"
        return columns_sql

    def build_insert_into_via_select_sql(
        self, insert_into_via_select: INSERT_INTO_VIA_SELECT, add_semicolon: bool = True
    ) -> str:
        insert_into_sql: str = f"INSERT INTO {insert_into_via_select.fully_qualified_table_name}\n"
        insert_into_sql += self._build_insert_into_columns_sql(insert_into_via_select) + "\n"
        insert_into_sql += (
            "(\n" + self.build_select_sql(insert_into_via_select.select_elements, add_semicolon=False) + "\n)"
        )
        return insert_into_sql + (";" if add_semicolon else "")

    def _build_insert_into_values_sql(self, insert_into: INSERT_INTO) -> str:
        values_sql: str = " VALUES\n" + ",\n".join(
            [self._build_insert_into_values_row_sql(value) for value in insert_into.values]
        )
        return values_sql

    def build_cte_values_sql(self, values: VALUES, alias_columns: list[COLUMN] | None) -> str:
        return " VALUES\n" + ",\n".join([self.build_expression_sql(value) for value in values.values])

    def _build_insert_into_values_row_sql(self, values: VALUES_ROW) -> str:
        values_sql: str = "(" + ", ".join([self.literal(value) for value in values.values]) + ")"
        # We used to have this line here to escape special characters.
        # But this doesn't accurately insert text fields with escaped characters (such as newlines): values_sql = self.encode_string_for_sql(values_sql)
        return values_sql

    #########################################################
    # SELECT
    #########################################################

    # TODO: refactor this to use AST (`SELECT`) instead of a list of `select_elements`. See inherited overriden methods as well.
    def build_select_sql(self, select_elements: list, add_semicolon: bool = True) -> str:
        statement_lines: list[str] = []
        statement_lines.extend(self._build_cte_sql_lines(select_elements))
        statement_lines.extend(self._build_select_sql_lines(select_elements))
        statement_lines.extend(self._build_from_sql_lines(select_elements))
        statement_lines.extend(self._build_where_sql_lines(select_elements))
        statement_lines.extend(self._build_group_by_sql_lines(select_elements))
        statement_lines.extend(self._build_order_by_lines(select_elements))

        limit_line = self._build_limit_line(select_elements)
        if limit_line:
            statement_lines.append(limit_line)

        offset_line = self._build_offset_line(select_elements)
        if offset_line:
            statement_lines.append(offset_line)
        return "\n".join(statement_lines) + (";" if add_semicolon else "")

    def _build_select_sql_lines(self, select_elements: list) -> list[str]:
        select_field_sqls: list[str] = []
        for select_element in select_elements:
            if isinstance(select_element, SELECT):
                if isinstance(select_element.fields, str) or isinstance(select_element.fields, SqlExpression):
                    select_element.fields = [select_element.fields]
                for select_field in select_element.fields:
                    if isinstance(select_field, str):
                        select_field_sqls.append(self.quote_default(select_field))
                    elif isinstance(select_field, SqlExpression):
                        select_field_sqls.append(self.build_expression_sql(select_field))
                    else:
                        raise Exception(f"Invalid select field type: {select_field.__class__.__name__}")

        # Alternatively, concatenate all the fields on one line to reduce SQL statement length
        # return "SELECT " + (", ".join(select_fields_sql))
        # For now, we opt for SELECT statement readability...

        select_sql_lines: list[str] = []
        for i in range(0, len(select_field_sqls)):
            if i == 0:
                sql_line = f"SELECT {select_field_sqls[0]}"
            else:
                sql_line = f"       {select_field_sqls[i]}"
            # Append comma all lines except the last one
            if i < len(select_field_sqls) - 1:
                sql_line += ","
            select_sql_lines.append(sql_line)

        return select_sql_lines

    def _build_cte(self, cte: CTE) -> str:
        if isinstance(cte.cte_query, list):
            sql_str: str = self.build_select_sql(cte.cte_query)
        elif isinstance(cte.cte_query, VALUES):
            sql_str: str = self.build_cte_values_sql(values=cte.cte_query, alias_columns=cte.alias_columns)
        elif isinstance(cte.cte_query, str):
            sql_str: str = indent(cte.cte_query, "  ").strip()
        else:
            raise ValueError(f"Unexpected cte_query type: {cte.cte_query.__class__.__name__}")
        sql_str = sql_str.rstrip(";")
        sql_str = indent(sql_str, "  ")
        alias_columns_str: str = ""
        if cte.alias_columns:
            alias_columns_str = (
                "(" + ", ".join([self._build_column_sql(column) for column in cte.alias_columns]) + ")"
            )
        return f"{self.quote_default(cte.alias)}{alias_columns_str} AS (\n{sql_str}\n)"

    def _build_cte_sql_lines(self, select_elements: list) -> list[str]:
        cte_lines: list[str] = []
        for select_element in select_elements:
            if isinstance(select_element, WITH):
<<<<<<< HEAD
                cte_sql: list[str] = [self._build_cte(cte) for cte in select_element.cte_list]
                cte_sql = "WITH \n" + ",\n".join(cte_sql)
                cte_lines = cte_sql.split("\n")
=======
                cte_query_sql_str: str | None = None
                if isinstance(select_element.cte_query, list):
                    select_element.cte_query = self.build_select_sql(select_element.cte_query)
                elif isinstance(select_element.cte_query, VALUES):
                    select_element.cte_query = self.build_cte_values_sql(
                        values=select_element.cte_query, alias_columns=select_element.alias_columns
                    )
                cte_query_sql_str = select_element.cte_query
                if cte_query_sql_str:
                    cte_query_sql_str = cte_query_sql_str.rstrip(";")
                    cte_lines.append(self._build_cte_with_sql_line(select_element))
                    cte_lines.append(cte_query_sql_str)
                    cte_lines.append(f")")
>>>>>>> d65612ab
        return cte_lines

    

    def build_expression_sql(self, expression: SqlExpression | str | Number) -> str:
        if isinstance(expression, str):
            return self.quote_default(expression)
        elif isinstance(expression, Number):
            return str(expression)
        elif isinstance(expression, COLUMN):
            return self._build_column_sql(expression)
        elif isinstance(expression, LITERAL):
            return self.literal(expression.value)
        elif isinstance(expression, OR):
            return self._build_or_sql(expression)
        elif isinstance(expression, AND):
            return self._build_and_sql(expression)
        elif isinstance(expression, NOT):
            return self._build_not_sql(expression)
        elif isinstance(expression, Operator):
            return self._build_operator_sql(expression)
        elif isinstance(expression, COUNT):
            return self._build_count_sql(expression)
        elif isinstance(expression, SUM):
            return self._build_sum_sql(expression)
        elif isinstance(expression, CASE_WHEN):
            return self._build_case_when_sql(expression)
        elif isinstance(expression, TUPLE):
            return self._build_tuple_sql(expression)
        elif isinstance(expression, COMBINED_HASH):
            return self._build_combined_hash_sql(expression)
        elif isinstance(expression, CONCAT):
            return self._build_concat_sql(expression)
        elif isinstance(expression, CONCAT_WS):
            return self._build_concat_ws_sql(expression)
        elif isinstance(expression, STRING_HASH):
            return self._build_string_hash_sql(expression)
        elif isinstance(expression, IS_NULL):
            return self._build_is_null_sql(expression)
        elif isinstance(expression, IS_NOT_NULL):
            return self._build_is_not_null_sql(expression)
        elif isinstance(expression, REGEX_LIKE):
            return self._build_regex_like_sql(expression)
        elif isinstance(expression, LIKE):
            return self._build_like_sql(expression)
        elif isinstance(expression, IN):
            return self._build_in_sql(expression)
        elif isinstance(expression, IN_SELECT):
            return self._build_in_select_sql(expression)
        elif isinstance(expression, NOT_LIKE):
            return self._build_not_like_sql(expression)
        elif isinstance(expression, LOWER):
            return self._build_lower_sql(expression)
        elif isinstance(expression, LENGTH):
            return self._build_length_sql(expression)
        elif isinstance(expression, MAX):
            return self._build_max_sql(expression)
        elif isinstance(expression, COALESCE):
            return self._build_coalesce_sql(expression)
        elif isinstance(expression, CAST):
            return self._build_cast_sql(expression)
        elif isinstance(expression, FUNCTION):
            return self._build_function_sql(expression)
        elif isinstance(expression, DISTINCT):
            return self._build_distinct_sql(expression)
        elif isinstance(expression, SqlExpressionStr):
            return f"({expression.expression_str})"
        elif isinstance(expression, ORDINAL_POSITION):
            return self._build_ordinal_position_sql(expression)
        elif isinstance(expression, STAR):
            return self._build_star_sql(expression)
        elif isinstance(expression, EXISTS):
            return self._build_exists_sql(expression)
        raise Exception(f"Invalid expression type {expression.__class__.__name__}")

    def _build_column_sql(self, column: COLUMN) -> str:
        table_alias_sql: str = f"{self.quote_default(column.table_alias)}." if column.table_alias else ""
        column_sql: str = self.build_expression_sql(
            column.name
        )  # If column.name is a SqlExpression, it will be compiled; if a string, it will be quoted
        field_alias_sql: str = f" AS {self.quote_default(column.field_alias)}" if column.field_alias else ""
        return f"{table_alias_sql}{column_sql}{field_alias_sql}"

    def _build_or_sql(self, or_expr: OR) -> str:
        if isinstance(or_expr.clauses, list) and len(or_expr.clauses) == 1:
            return self.build_expression_sql(or_expr.clauses[0])
        if isinstance(or_expr.clauses, str) or isinstance(or_expr.clauses, SqlExpression):
            return self.build_expression_sql(or_expr.clauses)
        or_clauses_sql: str = " OR ".join(self.build_expression_sql(or_clause) for or_clause in or_expr.clauses)
        return f"({or_clauses_sql})"

    def _build_not_sql(self, not_expr: NOT) -> str:
        expr_sql: str = self.build_expression_sql(not_expr.expression)
        return f"NOT({expr_sql})"

    def _build_and_sql(self, and_expr: AND) -> str:
        if isinstance(and_expr.clauses, list) and len(and_expr.clauses) == 1:
            return self.build_expression_sql(and_expr.clauses[0])
        if isinstance(and_expr.clauses, str) or isinstance(and_expr.clauses, SqlExpression):
            return self.build_expression_sql(and_expr.clauses)
        return " AND ".join(self.build_expression_sql(and_clause) for and_clause in and_expr.clauses)

    def _build_from_sql_lines(self, select_elements: list) -> list[str]:
        sql_lines: list[str] = []
        # This method formats with newlines and indentation.
        # Alternatively, concatenate all the fields on one line to reduce SQL statement length
        # return "SELECT " + (", ".join(select_fields_sql))
        # For now, we opt for SELECT statement readability...

        from_elements: list[FROM] = [
            select_element for select_element in select_elements if isinstance(select_element, FROM)
        ]

        from_sql_line: str = "FROM "
        for from_element in from_elements:
            if type(from_element) == FROM:
                if from_element is not from_elements[0]:
                    sql_lines.append(f"{from_sql_line},")
                    from_sql_line = "     "
                from_sql_line += self._build_from_part(from_element)
            elif isinstance(from_element, LEFT_INNER_JOIN) or isinstance(from_element, JOIN):
                sql_lines.append(from_sql_line)
                from_sql_line = f"     {self._build_join_part(from_element)}"

        sql_lines.append(from_sql_line)
        return sql_lines

    def _alias_format(self, alias: str) -> str:
        return f"AS {self.quote_default(alias)}"

    def _build_from_part(self, from_part: FROM) -> str:
        # "fully".qualified"."tablename" [AS "table_alias"]

        from_parts: list[str] = [
            self._build_qualified_quoted_dataset_name(
                dataset_name=from_part.table_name, dataset_prefix=from_part.table_prefix
            )
        ]

        if isinstance(from_part.alias, str):
            from_parts.append(self._alias_format(from_part.alias))

        return " ".join(from_parts)

    def _build_join_part(self, join: LEFT_INNER_JOIN | JOIN) -> str:
        # [INNER JOIN] "fully".qualified"."tablename" [AS "table_alias"] [ON join_condition]

        from_parts: list[str] = []

        if isinstance(join, LEFT_INNER_JOIN):
            from_parts.append("LEFT JOIN")
        if isinstance(join, JOIN):
            from_parts.append("JOIN")

        from_parts.append(
            self._build_qualified_quoted_dataset_name(dataset_name=join.table_name, dataset_prefix=join.table_prefix)
        )

        if isinstance(join.alias, str):
            from_parts.append(self._alias_format(join.alias))

        if isinstance(join, LEFT_INNER_JOIN) or isinstance(join, JOIN):
            from_parts.append(f"ON {self.build_expression_sql(join.on_condition)}")

        return " ".join(from_parts)

    def _build_qualified_quoted_dataset_name(self, dataset_name: str, dataset_prefix: Optional[list[str]]) -> str:
        name_parts: list[str] = [] if dataset_prefix is None else list(dataset_prefix)
        name_parts.append(dataset_name)
        quoted_name_parts: list[str] = [
            self.quote_default(name_part) for name_part in name_parts if isinstance(name_part, str)
        ]
        return ".".join(quoted_name_parts)

    def _build_operator_sql(self, operator: Operator) -> str:
        operators: dict[type, str] = {
            EQ: "=",
            NEQ: "!=",
            LT: "<",
            LTE: "<=",
            GT: ">",
            GTE: ">=",
            LIKE: "like",
        }
        operator_sql: str = operators[type(operator)]
        return f"{self.build_expression_sql(operator.left)} {operator_sql} {self.build_expression_sql(operator.right)}"

    def _build_where_sql_lines(self, select_elements: list) -> list[str]:
        and_expressions: list[SqlExpression] = []
        for select_element in select_elements:
            if isinstance(select_element, WHERE):
                and_expressions.append(select_element.condition)
            elif isinstance(select_element, AND):
                and_expressions.extend(select_element._get_clauses_as_list())

        where_parts: list[str] = [self.build_expression_sql(and_expression) for and_expression in and_expressions]

        where_sql_lines: list[str] = []
        for i in range(0, len(where_parts)):
            if i == 0:
                sql_line = f"WHERE {where_parts[0]}"
            else:
                sql_line = f"  AND {where_parts[i]}"
            where_sql_lines.append(sql_line)
        return where_sql_lines

    def _build_group_by_sql_lines(self, select_elements: list) -> list[str]:
        group_by_field_sqls: list[str] = []
        for select_element in select_elements:
            if isinstance(select_element, GROUP_BY):
                if isinstance(select_element.fields, str) or isinstance(select_element.fields, SqlExpression):
                    select_element.fields = [select_element.fields]
                group_by_field_sqls.extend(
                    [self.build_expression_sql(select_field) for select_field in select_element.fields]
                )
        sql_lines: list[str] = []
        if group_by_field_sqls:
            group_by_fields_str: str = ", ".join(group_by_field_sqls)
            sql_lines.append(f"GROUP BY {group_by_fields_str}")
        return sql_lines

    def _build_function_sql(self, function: FUNCTION) -> str:
        args: list[SqlExpression | str] = [function.args] if not isinstance(function.args, list) else function.args
        args_sqls: list[str] = [self.build_expression_sql(arg) for arg in args]
        if function.name in ["+", "-", "/", "*"]:
            operators: str = f" {function.name} ".join(args_sqls)
            return f"({operators})"
        else:
            args_list_sql: str = ", ".join(args_sqls)
            return f"{function.name}({args_list_sql})"

    def _build_star_sql(self, star: STAR) -> str:
        if star.alias:
            return f"{self.quote_default(star.alias)}.*"
        else:
            return "*"

    def _build_count_sql(self, count: COUNT) -> str:
        count_sql = f"COUNT({self.build_expression_sql(count.expression)})"
        if count.field_alias:
            count_sql = f"{count_sql} AS {self.quote_default(count.field_alias)}"
        return count_sql

    def _build_distinct_sql(self, distinct: DISTINCT) -> str:
        expressions: list[SqlExpression] = (
            distinct.expression if isinstance(distinct.expression, list) else [distinct.expression]
        )
        field_expression_str = ", ".join([self.build_expression_sql(e) for e in expressions])
        return f"DISTINCT({field_expression_str})"

    def _build_sum_sql(self, sum: SUM) -> str:
        return f"SUM({self.build_expression_sql(sum.expression)})"

    def _build_is_null_sql(self, is_null: IS_NULL) -> str:
        return f"{self.build_expression_sql(is_null.expression)} IS NULL"

    def _build_is_not_null_sql(self, is_null: IS_NOT_NULL) -> str:
        return f"{self.build_expression_sql(is_null.expression)} IS NOT NULL"

    def _build_in_sql(self, in_: IN) -> str:
        list_expressions: str = ", ".join([self.build_expression_sql(element) for element in in_.list_expression])
        return f"{self.build_expression_sql(in_.expression)} IN ({list_expressions})"

    def _build_in_select_sql(self, in_select: IN_SELECT) -> str:
        nested_select: str = self.build_select_sql(
            select_elements=in_select.nested_select_elements, add_semicolon=False
        )
        nested_select: str = indent(nested_select, "    ")
        return f"{self.build_expression_sql(in_select.expression)} IN (\n{nested_select})"

    def _build_like_sql(self, like: LIKE) -> str:
        return f"{self.build_expression_sql(like.left)} LIKE {self.build_expression_sql(like.right)}"

    def _build_exists_sql(self, exists: EXISTS) -> str:
        nested_select: str = self.build_select_sql(select_elements=exists.nested_select_elements, add_semicolon=False)
        nested_select: str = indent(nested_select, "    ")
        return f"EXISTS (\n{nested_select})"

    def _build_not_like_sql(self, not_like: NOT_LIKE) -> str:
        return f"{self.build_expression_sql(not_like.left)} NOT LIKE {self.build_expression_sql(not_like.right)}"

    def _build_regex_like_sql(self, matches: REGEX_LIKE) -> str:
        expression: str = self.build_expression_sql(matches.expression)
        return f"REGEXP_LIKE({expression}, '{matches.regex_pattern}')"

    def _build_lower_sql(self, lower: LOWER) -> str:
        return f"LOWER({self.build_expression_sql(lower.expression)})"

    def _build_length_sql(self, length: LENGTH) -> str:
        return f"LENGTH({self.build_expression_sql(length.expression)})"

    def _build_max_sql(self, max: MAX) -> str:
        return f"MAX({self.build_expression_sql(max.expression)})"

    def _build_coalesce_sql(self, coalesce: COALESCE) -> str:
        args: str = ", ".join([self.build_expression_sql(expression) for expression in coalesce.args])
        return f"COALESCE({args})"

    def _build_cast_sql(self, cast: CAST) -> str:
        to_type_text: str = (
            self.get_data_source_data_type_name_for_soda_data_type_name(cast.to_type)
            if isinstance(cast.to_type, SodaDataTypeName)
            else cast.to_type
        )
        return f"CAST({self.build_expression_sql(cast.expression)} AS {to_type_text})"

    def _build_case_when_sql(self, case_when: CASE_WHEN) -> str:
        return (
            f"CASE WHEN {self.build_expression_sql(case_when.condition)} "
            + f"THEN {self.build_expression_sql(case_when.if_expression)} "
            + (f"ELSE {self.build_expression_sql(case_when.else_expression)} " if case_when.else_expression else "")
            + "END"
        )

    def _build_order_by_lines(self, select_elements: list) -> list[str]:
        order_by_clauses: list[str] = []
        for select_element in select_elements:
            if isinstance(select_element, ORDER_BY_ASC) or isinstance(select_element, ORDER_BY_DESC):
                expression = select_element.expression
                direction: str = " ASC" if isinstance(select_element, ORDER_BY_ASC) else " DESC"
                order_by_clauses.append(f"{self.build_expression_sql(expression)}{direction}")
        if order_by_clauses:
            order_by_text: str = ", ".join(order_by_clauses)
            return [f"ORDER BY {order_by_text}"]
        else:
            return []

    def _build_limit_line(self, select_elements: list) -> Optional[str]:
        for select_element in select_elements:
            if isinstance(select_element, LIMIT):
                return self._build_limit_sql(select_element)

        return None

    def _build_offset_line(self, select_elements: list) -> Optional[str]:
        for select_element in select_elements:
            if isinstance(select_element, OFFSET):
                return self._build_offset_sql(select_element)

        return None

    def _build_ordinal_position_sql(self, ordinal_position: ORDINAL_POSITION) -> str:
        return "ORDINAL_POSITION"

    def _build_limit_sql(self, limit_element: LIMIT) -> str:
        return f"LIMIT {limit_element.limit}"

    def _build_offset_sql(self, offset_element: OFFSET) -> str:
        return f"OFFSET {offset_element.offset}"

    def supports_function(self, function: str) -> bool:
        return function in ["avg", "avg_length", "max", "min", "max_length", "min_length", "sum"]

    def _build_tuple_sql(self, tuple: TUPLE) -> str:
        elements: str = ", ".join(self.build_expression_sql(e) for e in tuple.expressions)
        return f"({elements})"

    def get_soda_null_string_value(self) -> str:
        return "__SODA_NULL__"

    def _build_concat_sql(self, concat: CONCAT) -> str:
        elements: str = ", ".join(self.build_expression_sql(e) for e in concat.expressions)
        return f"CONCAT({elements})"

    def _build_concat_ws_sql(self, concat_ws: CONCAT_WS) -> str:
        elements: str = ", ".join(self.build_expression_sql(e) for e in concat_ws.expressions)
        return f"CONCAT_WS({concat_ws.separator}, {elements})"

    def _build_string_hash_sql(self, string_hash: STRING_HASH) -> str:
        return f"MD5({self.build_expression_sql(string_hash.expression)})"

    def _build_combined_hash_sql(self, combined_hash: COMBINED_HASH) -> str:
        """Convert a set of columns into a unique hashed string which can be used as a key."""

        def format_expr(e: SqlExpression) -> SqlExpression:
            """Convert expression to a string, and replace nulls with a predefined string."""
            return COALESCE([CAST(e, to_type=SodaDataTypeName.VARCHAR), LITERAL(self.get_soda_null_string_value())])

        formatted_expressions: list[SqlExpression] = [format_expr(e) for e in combined_hash.expressions]
        if len(formatted_expressions) == 1:
            string_to_hash = formatted_expressions[0]
        else:
            string_to_hash = CONCAT_WS(separator="'||'", expressions=formatted_expressions)
        return self.build_expression_sql(STRING_HASH(string_to_hash))

    def information_schema_namespace_elements(self, data_source_namespace: DataSourceNamespace) -> list[str]:
        """
        The prefixes / namespace of the information schema for a given dataset prefix / namespace
        """
        database_name: str | None = data_source_namespace.get_database_for_metadata_query()
        if database_name:
            return [database_name, self.schema_information_schema()]
        else:
            return [self.schema_information_schema()]

    def schema_information_schema(self) -> str | None:
        """
        Name of the schema that has the metadata
        """
        return self.default_casify("information_schema")

    def table_tables(self) -> str:
        """
        Name of the table that has the table information in the metadata
        """
        return self.default_casify("tables")

    def table_columns(self) -> str:
        """
        Name of the table that has the columns information in the metadata.
        Purpose of this method is to allow specific data source to override.
        """
        return self.default_casify("columns")

    def column_table_catalog(self) -> str:
        """
        Name of the column that has the database information in the tables metadata table
        """
        return self.default_casify("table_catalog")

    def column_table_schema(self) -> str:
        """
        Name of the column that has the schema information in the tables metadata table
        """
        return self.default_casify("table_schema")

    def column_table_name(self) -> str:
        """
        Name of the column that has the table name in the tables metadata table
        """
        return self.default_casify("table_name")

    def column_column_name(self) -> str:
        """
        Name of the column that has the column name in the tables metadata table.
        Purpose of this method is to allow specific data source to override.
        """
        return self.default_casify("column_name")

    def column_data_type(self) -> str:
        """
        Name of the column that has the data type in the columns metadata table.
        Purpose of this method is to allow specific data source to override.
        """
        return self.default_casify("data_type")

    def column_data_type_max_length(self) -> Optional[str]:
        """
        Name or definition of the column that has the max data type length in the columns metadata table.
        Purpose of this method is to allow specific data source to override.
        """
        return self.default_casify("character_maximum_length")

    def supports_data_type_character_maximum_length(self) -> bool:
        return True

    def column_data_type_numeric_precision(self) -> Optional[str]:
        """
        Name or definition of the column that has the max data type length in the columns metadata table.
        Purpose of this method is to allow specific data source to override.
        """
        return self.default_casify("numeric_precision")

    def supports_data_type_numeric_precision(self) -> bool:
        return True

    def column_data_type_numeric_scale(self) -> Optional[str]:
        """
        Name or definition of the column that has the max data type length in the columns metadata table.
        Purpose of this method is to allow specific data source to override.
        """
        return self.default_casify("numeric_scale")

    def supports_data_type_numeric_scale(self) -> bool:
        return True

    def column_data_type_datetime_precision(self) -> Optional[str]:
        """
        Name or definition of the column that has the max data type length in the columns metadata table.
        Purpose of this method is to allow specific data source to override.
        """
        return self.default_casify("datetime_precision")

    def supports_data_type_datetime_precision(self) -> bool:
        return True

    def supports_datetime_microseconds(self) -> bool:
        return True

    def default_casify(self, identifier: str) -> str:
        return identifier

    def metadata_casify(self, identifier: str) -> str:
        """Define case for metadata identifiers if needed."""
        return identifier

    # Very lightweight dialect-specific interpretation of dataset prefixes.
    def get_database_prefix_index(self) -> int | None:
        return 0

    # Very lightweight dialect-specific interpretation of dataset prefixes.
    def get_schema_prefix_index(self) -> int | None:
        return 1

    def sql_expr_timestamp_with_tz_literal(self, datetime_in_iso8601: str) -> str:
        """Convert to a SQL representation of a timestamp with timezone.

        By default this will return the standard SQL timestamp representation but may be overridden.
        We may wish to add some logic to detect timezones in datetime and return the appropriate representation.
        For now it's up to the user to decide which representation to use.
        """
        return self.sql_expr_timestamp_literal(datetime_in_iso8601)

    def sql_expr_timestamp_literal(self, datetime_in_iso8601: str) -> str:
        return f"timestamp '{datetime_in_iso8601}'"

    def sql_expr_timestamp_truncate_day(self, timestamp_literal: str) -> str:
        return f"date_trunc('day', {timestamp_literal})"

    def sql_expr_timestamp_add_day(self, timestamp_literal: str) -> str:
        return f"{timestamp_literal} + interval '1 day'"

    def quote_column(self, column_name: str) -> str:
        return self.quote_default(column_name)

    def format_metadata_data_type(self, data_type: str) -> str:
        """Allows processing data type string result from metadata column query if needed (Oracle uses this)."""
        return data_type

    def supports_regex_advanced(self) -> bool:
        return True  # Default to true, but specific dialects can override to false

    def encode_string_for_sql(self, string: str) -> str:
        """This escapes values that contain newlines correctly."""
        return string.encode("unicode_escape").decode("utf-8")

    def get_max_table_name_length(self) -> int:
        return 63

    def get_max_sql_statement_length(self) -> int:
        # What is the maximum query length of common analytical databases?
        # ChatGPT said:
        # Here are the maximum query lengths for some common analytical databases:
        # PostgreSQL: 1 GB
        # MySQL: 1 MB (configurable via max_allowed_packet)
        # SQL Server: 65,536 bytes (approximately 65 KB)
        # Oracle: 64 KB (depends on SQL string encoding)
        # Snowflake: 1 MB
        # BigQuery: No documented limit on query size, but practical limits on complexity and performance.
        return 63 * 1024 * 1024

    def get_preferred_number_of_rows_for_insert(self) -> int:
        # 10000 is the default number of rows for insert in a single SQL statement that is sent to the data source.
        # Please overwrite this for each data source as needed.
        # Currently, we set this value relateively low so the memory consumption of the Python library is not too high.
        return 10000

    def is_quoted(self, identifier: str) -> bool:
        return identifier.startswith(self.DEFAULT_QUOTE_CHAR) and identifier.endswith(self.DEFAULT_QUOTE_CHAR)

    def default_numeric_precision(self) -> Optional[int]:
        return None

    def default_numeric_scale(self) -> Optional[int]:
        return None

    def get_sql_data_type_class(self) -> type:
        return SqlDataType

    def supports_case_sensitive_column_names(self) -> bool:
        return True

    ########################################################
    # Metadata columns query
    ########################################################

    def build_columns_metadata_query_str(self, table_namespace: DataSourceNamespace, table_name: str) -> str:
        """
        Builds the full SQL query to query table names from the data source metadata.
        """

        database_name: str | None = table_namespace.get_database_for_metadata_query()
        schema_name: str = table_namespace.get_schema_for_metadata_query()

        information_schema_namespace_elements = self.information_schema_namespace_elements(table_namespace)

        return self.build_select_sql(
            [
                SELECT(
                    [
                        self.column_column_name(),
                        self.column_data_type(),
                        *(
                            [self.column_data_type_max_length()]
                            if self.supports_data_type_character_maximum_length() and self.column_data_type_max_length()
                            else []
                        ),
                        *(
                            [self.column_data_type_numeric_precision()]
                            if self.supports_data_type_numeric_precision() and self.column_data_type_numeric_precision()
                            else []
                        ),
                        *(
                            [self.column_data_type_numeric_scale()]
                            if self.supports_data_type_numeric_scale() and self.column_data_type_numeric_scale()
                            else []
                        ),
                        *(
                            [self.column_data_type_datetime_precision()]
                            if self.supports_data_type_datetime_precision()
                            and self.column_data_type_datetime_precision()
                            else []
                        ),
                    ]
                ),
                FROM(self.table_columns()).IN(information_schema_namespace_elements),
                WHERE(
                    AND(
                        [
                            *(
                                [EQ(self.column_table_catalog(), LITERAL(self.metadata_casify(database_name)))]
                                if database_name
                                else []
                            ),
                            EQ(self.column_table_schema(), LITERAL(self.metadata_casify(schema_name))),
                            EQ(self.column_table_name(), LITERAL(self.metadata_casify(table_name))),
                        ]
                    )
                ),
                ORDER_BY_ASC(ORDINAL_POSITION()),
            ]
        )

    def extract_column_index(self, column_name: str, columns: list[Tuple[Any, ...]]) -> int:
        column_names = [c[0] for c in columns]
        return column_names.index(column_name)

    def extract_data_type_name(self, row: Tuple[Any, ...], columns: list[Tuple[Any, ...]]) -> str:
        return row[1]

    def extract_character_maximum_length(self, row: Tuple[Any, ...], columns: list[Tuple[Any, ...]]) -> Optional[int]:
        """Extract character maximum length from column metadata.  Typically this is just the value of a specific column."""
        data_type_name: str = self.extract_data_type_name(row, columns)
        if not self.data_type_has_parameter_character_maximum_length(data_type_name):
            return None
        if self.supports_data_type_character_maximum_length() and self.column_data_type_max_length():
            col_index = self.extract_column_index(self.column_data_type_max_length(), columns)
            return row[col_index]
        return None

    def extract_numeric_precision(self, row: Tuple[Any, ...], columns: list[Tuple[Any, ...]]) -> Optional[int]:
        """Extract numeric precision from column metadata.  Typically this is just the value of a specific column."""
        data_type_name: str = self.extract_data_type_name(row, columns)
        if not self.data_type_has_parameter_numeric_precision(data_type_name):
            return None

        if self.supports_data_type_numeric_precision() and self.column_data_type_numeric_precision():
            col_index = self.extract_column_index(self.column_data_type_numeric_precision(), columns)
            return row[col_index]
        return None

    def extract_numeric_scale(self, row: Tuple[Any, ...], columns: list[Tuple[Any, ...]]) -> Optional[int]:
        """Extract numeric scale from column metadata.  Typically this is just the value of a specific column."""
        data_type_name: str = self.extract_data_type_name(row, columns)
        if not self.data_type_has_parameter_numeric_scale(data_type_name):
            return None

        if self.supports_data_type_numeric_scale() and self.column_data_type_numeric_scale():
            col_index = self.extract_column_index(self.column_data_type_numeric_scale(), columns)
            return row[col_index]
        return None

    def extract_datetime_precision(self, row: Tuple[Any, ...], columns: list[Tuple[Any, ...]]) -> Optional[int]:
        """Extract datetime precision from column metadata.  Typically this is just the value of a specific column."""
        data_type_name: str = self.extract_data_type_name(row, columns)
        if not self.data_type_has_parameter_datetime_precision(data_type_name):
            return None

        if self.supports_data_type_datetime_precision() and self.column_data_type_datetime_precision():
            col_index = self.extract_column_index(self.column_data_type_datetime_precision(), columns)
            return row[col_index]
        return None

    def build_column_metadatas_from_query_result(self, query_result: QueryResult) -> list[ColumnMetadata]:
        column_metadatas: list[ColumnMetadata] = []
        for row in query_result.rows:
            column_name: str = row[0]
            data_type_name: str = self.format_metadata_data_type(self.extract_data_type_name(row, query_result.columns))
            character_maximum_length: Optional[int] = self.extract_character_maximum_length(row, query_result.columns)
            numeric_precision: Optional[int] = self.extract_numeric_precision(row, query_result.columns)
            numeric_scale: Optional[int] = self.extract_numeric_scale(row, query_result.columns)
            datetime_precision: Optional[int] = self.extract_datetime_precision(row, query_result.columns)

            column_metadatas.append(
                ColumnMetadata(
                    column_name=column_name,
                    sql_data_type=self.get_sql_data_type_class()(
                        name=data_type_name,
                        character_maximum_length=character_maximum_length,
                        numeric_precision=numeric_precision,
                        numeric_scale=numeric_scale,
                        datetime_precision=datetime_precision,
                    ),
                )
            )
        return column_metadatas

    def get_column_name(self, column: Any) -> str:
        """Extract the column name from an element in cursor.description"""
        if type(column) == tuple:
            return column[0]
        try:
            return column.name
        except:
            raise NotImplementedError(f"Unknown column type: {type(column)}")

    def get_column_index(self, column_name: str, columns: list[Any]) -> int:
        """Extract the column index from an element in cursor.description"""
        col_names = [self.get_column_name(c) for c in columns]
        return col_names.index(column_name)<|MERGE_RESOLUTION|>--- conflicted
+++ resolved
@@ -542,25 +542,9 @@
         cte_lines: list[str] = []
         for select_element in select_elements:
             if isinstance(select_element, WITH):
-<<<<<<< HEAD
                 cte_sql: list[str] = [self._build_cte(cte) for cte in select_element.cte_list]
                 cte_sql = "WITH \n" + ",\n".join(cte_sql)
                 cte_lines = cte_sql.split("\n")
-=======
-                cte_query_sql_str: str | None = None
-                if isinstance(select_element.cte_query, list):
-                    select_element.cte_query = self.build_select_sql(select_element.cte_query)
-                elif isinstance(select_element.cte_query, VALUES):
-                    select_element.cte_query = self.build_cte_values_sql(
-                        values=select_element.cte_query, alias_columns=select_element.alias_columns
-                    )
-                cte_query_sql_str = select_element.cte_query
-                if cte_query_sql_str:
-                    cte_query_sql_str = cte_query_sql_str.rstrip(";")
-                    cte_lines.append(self._build_cte_with_sql_line(select_element))
-                    cte_lines.append(cte_query_sql_str)
-                    cte_lines.append(f")")
->>>>>>> d65612ab
         return cte_lines
 
     
