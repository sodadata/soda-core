from __future__ import annotations

from abc import abstractmethod
from datetime import date, datetime, time
from numbers import Number
from textwrap import indent
from typing import Any, Optional, Tuple

from soda_core.common.data_source_results import QueryResult
from soda_core.common.dataset_identifier import DatasetIdentifier
from soda_core.common.metadata_types import (
    ColumnMetadata,
    DataSourceNamespace,
    SodaDataTypeName,
    SqlDataType,
)
from soda_core.common.sql_ast import (
    AND,
    CASE_WHEN,
    CAST,
    COALESCE,
    COLUMN,
    COUNT,
    CREATE_TABLE,
    CREATE_TABLE_COLUMN,
    CREATE_TABLE_IF_NOT_EXISTS,
    DISTINCT,
    DROP_TABLE,
    DROP_TABLE_IF_EXISTS,
    EQ,
    EXISTS,
    FROM,
    FUNCTION,
    GROUP_BY,
    GT,
    GTE,
    IN,
    IN_SELECT,
    INSERT_INTO,
    INSERT_INTO_VIA_SELECT,
    IS_NOT_NULL,
    IS_NULL,
    JOIN,
    LEFT_INNER_JOIN,
    LENGTH,
    LIKE,
    LIMIT,
    LITERAL,
    LOWER,
    LT,
    LTE,
    MAX,
    NEQ,
    NOT,
    NOT_LIKE,
    OFFSET,
    OR,
    ORDER_BY_ASC,
    ORDER_BY_DESC,
    ORDINAL_POSITION,
    REGEX_LIKE,
    SELECT,
    STAR,
    SUM,
    TUPLE,
    VALUES,
    VALUES_ROW,
    WHERE,
    WITH,
    Operator,
    SqlExpression,
    SqlExpressionStr,
)


class SqlDialect:
    DEFAULT_QUOTE_CHAR = '"'

    """
    Extends DataSource with all logic to builds the SQL queries.
    Specific DataSource's can customize their SQL queries by subclassing SqlDialect,
    overriding methods of SqlDialect and returning the customized SqlDialect in DataSource._create_sql_dialect()
    """

    def __init__(self):
        self._data_type_name_synonym_mappings: dict[str, str] = self._build_data_type_name_synonym_mappings(
            self._get_data_type_name_synonyms()
        )

    # Data type handling

    def _build_data_type_name_synonym_mappings(self, data_type_name_synonyms: list[list[str]]) -> dict[str, str]:
        data_type_name_synonym_mappings: dict[str, str] = {}
        for data_type_name_synonym_list in data_type_name_synonyms:
            first_type_lower: str = data_type_name_synonym_list[0].lower()
            for data_type_name_synonym in data_type_name_synonym_list:
                data_type_name_synonym_mappings[data_type_name_synonym.lower()] = first_type_lower
        return data_type_name_synonym_mappings

    def _get_data_type_name_synonyms(self) -> list[list[str]]:
        # Implements data type synonyms
        # Each list should represent a list of synonyms
        return [
            # Eg for postgres
            # ["varchar", "character varying"],
            # ["char", "character"],
            # ["integer", "int", "int4"],
            # ["bigint", "int8"],
            # ["smallint", "int2"],
            # ["real", "float4"],
            # ["double precision", "float8"],
        ]

    def data_type_names_are_same_or_synonym(self, left_data_type_name: str, right_data_type_name: str) -> bool:
        left_data_type_name_lower: str = left_data_type_name.lower()
        right_data_type_name_lower: str = right_data_type_name.lower()
        if left_data_type_name_lower == right_data_type_name_lower:
            return True
        left_synonym_data_type_name: str = self._data_type_name_synonym_mappings.get(
            left_data_type_name_lower, left_data_type_name_lower
        )
        right_synonym_data_type_name: str = self._data_type_name_synonym_mappings.get(
            right_data_type_name_lower, right_data_type_name_lower
        )
        return left_synonym_data_type_name == right_synonym_data_type_name

    def get_data_source_data_type_name_for_soda_data_type_name(self, soda_data_type_name: SodaDataTypeName) -> str:
        return self.get_data_source_data_type_name_by_soda_data_type_names()[soda_data_type_name]

    @abstractmethod
    def get_data_source_data_type_name_by_soda_data_type_names(self) -> dict:
        """
        Maps SodaDataTypeName's names to native data source type names.
        """
        raise NotImplementedError()

    @abstractmethod
    def get_soda_data_type_name_by_data_source_data_type_names(self) -> dict[str, SodaDataTypeName]:
        """
        Maps native data source type names to SodaDataTypeName's
        """
        raise NotImplementedError()

    def is_same_data_type_for_dwh_column(self, expected: SqlDataType, actual: SqlDataType):
        self.is_same_data_type_for_schema_check(expected=expected, actual=actual)

    def is_same_data_type_for_schema_check(self, expected: SqlDataType, actual: SqlDataType):
        if not self.data_type_names_are_same_or_synonym(expected.name, actual.name):
            return False
        if (
            isinstance(expected.character_maximum_length, int)
            and expected.character_maximum_length != actual.character_maximum_length
        ):
            return False
        if isinstance(expected.numeric_precision, int) and expected.numeric_precision != actual.numeric_precision:
            return False
        if isinstance(expected.numeric_scale, int) and expected.numeric_scale != actual.numeric_scale:
            return False
        if isinstance(expected.datetime_precision, int) and expected.datetime_precision != actual.datetime_precision:
            return False
        return True

    def map_test_sql_data_type_to_data_source(self, source_data_type: SqlDataType) -> SqlDataType:
        test_data_type: str = source_data_type.name
        data_type_name: str = self.get_data_source_data_type_name_by_soda_data_type_names().get(test_data_type)
        character_maximum_length: Optional[int] = (
            source_data_type.character_maximum_length if self.supports_data_type_character_maximum_length() else None
        )
        numeric_precision: Optional[int] = (
            source_data_type.numeric_precision if self.supports_data_type_numeric_precision() else None
        )
        numeric_scale: Optional[int] = (
            source_data_type.numeric_scale if self.supports_data_type_numeric_scale() else None
        )
        datetime_precision: Optional[int] = (
            source_data_type.datetime_precision if self.supports_data_type_datetime_precision() else None
        )
        return self.get_sql_data_type_class()(
            name=data_type_name,
            character_maximum_length=character_maximum_length,
            numeric_precision=numeric_precision,
            numeric_scale=numeric_scale,
            datetime_precision=datetime_precision,
        )

    def data_type_has_parameter_character_maximum_length(self, data_type_name) -> bool:
        return self.format_metadata_data_type(data_type_name).lower() in ["varchar", "char", "character varying", "character"]

    def data_type_has_parameter_numeric_precision(self, data_type_name) -> bool:
        return self.format_metadata_data_type(data_type_name).lower() in ["numeric", "number", "decimal"]

    def data_type_has_parameter_numeric_scale(self, data_type_name) -> bool:
        return self.format_metadata_data_type(data_type_name).lower() in ["numeric", "number", "decimal"]

    def data_type_has_parameter_datetime_precision(self, data_type_name) -> bool:
        return self.format_metadata_data_type(data_type_name).lower() in [
            "timestamp",
            "timestamp without time zone",
            "timestamptz",
            "timestamp with time zone",
            "time",
            "time with time zone",
        ]

    # SQL generation

    def quote_default(self, identifier: Optional[str]) -> Optional[str]:
        return (
            f"{self.DEFAULT_QUOTE_CHAR}{identifier}{self.DEFAULT_QUOTE_CHAR}"
            if isinstance(identifier, str) and len(identifier) > 0
            else None
        )

    def build_fully_qualified_sql_name(self, dataset_identifier: DatasetIdentifier) -> str:
        return self.qualify_dataset_name(
            dataset_prefix=dataset_identifier.prefixes, dataset_name=dataset_identifier.dataset_name
        )

    def qualify_dataset_name(self, dataset_prefix: list[str], dataset_name: str) -> str:
        """
        Creates a fully qualified table name, optionally quoting the table name
        """
        parts: list[str] = list(dataset_prefix) if dataset_prefix else []
        parts.append(dataset_name)
        parts = [self.quote_default(p) for p in parts if p]
        return ".".join(parts)

    def literal(self, o: object) -> str:
        if o is None:
            return "NULL"
        elif isinstance(o, Number):
            return self.literal_number(o)
        elif isinstance(o, str):
            return self.literal_string(o)
        elif isinstance(o, datetime):
            if o.tzinfo is None:
                return self.literal_datetime(o)
            else:
                return self.literal_datetime_with_tz(o)
        elif isinstance(o, time):
            return self.literal_time(o)
        elif isinstance(o, date):
            return self.literal_date(o)
        elif isinstance(o, list) or isinstance(o, set) or isinstance(o, tuple):
            return self.literal_list(o)
        elif isinstance(o, bool):
            return self.literal_boolean(o)
        elif isinstance(o, LITERAL):  # If someone passes a LITERAL object, we want to use the value
            return self.literal(o.value)
        raise RuntimeError(f"Cannot convert type {type(o)} to a SQL literal: {o}")

    def literal_number(self, value: Number):
        if value is None:
            return None
        return str(value)

    def literal_string(self, value: str):
        if value is None:
            return None
        return "'" + self.escape_string(value) + "'"

    def literal_list(self, l: list):
        if l is None:
            return None
        return "(" + (",".join([self.literal(e) for e in l])) + ")"

    def literal_date(self, date: date):
        date_string = date.strftime("%Y-%m-%d")
        return f"DATE '{date_string}'"

    def literal_datetime(self, datetime: datetime):
        return f"'{datetime.isoformat()}'"

    def literal_time(self, time: time):
        time_str: str = time.strftime("%H:%M:%S.%f")
        return f"'{time_str}'"

    def literal_datetime_with_tz(self, datetime: datetime):
        # Can be overloaded if the subclass does not support timezones (may have to do conversion yourself)
        # We assume that all timestamps are stored in UTC.
        # See Fabric for an example
        return self.literal_datetime(datetime)

    def literal_boolean(self, boolean: bool):
        return "TRUE" if boolean is True else "FALSE"

    def escape_string(self, value: str):
        # string_literal: str = re.sub(r"(\\.)", r"\\\1", value)
        string_literal: str = value.replace("'", "''")
        return string_literal

    def escape_regex(self, value: str):
        return value

    def create_schema_if_not_exists_sql(self, prefixes: list[str], add_semicolon: bool = True) -> str:
        assert len(prefixes) == 2, f"Expected 2 prefixes, got {len(prefixes)}"
        schema_name: str = prefixes[1]
        quoted_schema_name: str = self.quote_default(schema_name)
        return f"CREATE SCHEMA IF NOT EXISTS {quoted_schema_name}" + (";" if add_semicolon else "")

    def select_all_paginated_sql(
        self,
        dataset_identifier: DatasetIdentifier,
        columns: list[str],
        filter: Optional[str],
        order_by: list[str],
        limit: int,
        offset: int,
    ) -> str:
        where_clauses = []

        if filter:
            where_clauses.append(SqlExpressionStr(filter))

        statements = [
            SELECT(columns or [STAR()]),
            FROM(table_name=dataset_identifier.dataset_name, table_prefix=dataset_identifier.prefixes),
            WHERE.optional(AND.optional(where_clauses)),
            *[ORDER_BY_ASC(c) for c in order_by],
            LIMIT(limit),
            OFFSET(offset),
        ]

        return self.build_select_sql(statements)

    #########################################################
    # CREATE TABLE
    #########################################################
    def build_create_table_sql(
        self, create_table: CREATE_TABLE | CREATE_TABLE_IF_NOT_EXISTS, add_semicolon: bool = True
    ) -> str:
        create_table_sql = self._build_create_table_statement_sql(create_table)

        create_table_sql = (
            create_table_sql
            + "(\n"
            + ",\n".join([self._build_create_table_column(column) for column in create_table.columns])
            + "\n)"
        )
        return create_table_sql + (";" if add_semicolon else "")

    def _build_create_table_statement_sql(self, create_table: CREATE_TABLE | CREATE_TABLE_IF_NOT_EXISTS) -> str:
        if_not_exists_sql: str = "IF NOT EXISTS" if isinstance(create_table, CREATE_TABLE_IF_NOT_EXISTS) else ""
        create_table_sql: str = f"CREATE TABLE {if_not_exists_sql} {create_table.fully_qualified_table_name} "
        return create_table_sql

    def _build_create_table_column(self, create_table_column: CREATE_TABLE_COLUMN) -> str:
        column_name_quoted: str = self._quote_column_for_create_table(create_table_column.name)
        column_type_sql: str = self._build_create_table_column_type(create_table_column)

        is_nullable_sql: str = (
            " NOT NULL" if (create_table_column.nullable is False and self._is_not_null_ddl_supported()) else ""
        )
        default_sql: str = (
            f" DEFAULT {self.literal(create_table_column.default)}" if create_table_column.default else ""
        )

        return f"\t{column_name_quoted} {column_type_sql}{is_nullable_sql}{default_sql}"

    def _build_create_table_column_type(self, create_table_column: CREATE_TABLE_COLUMN) -> str:
        assert isinstance(create_table_column.type, SqlDataType)

        if not self.supports_data_type_character_maximum_length():
            create_table_column.type.character_maximum_length = None
        if not self.supports_data_type_numeric_precision():
            create_table_column.type.numeric_precision = None
        if not self.supports_data_type_numeric_scale():
            create_table_column.type.numeric_scale = None
        if not self.supports_data_type_datetime_precision():
            create_table_column.type.datetime_precision = None

        return create_table_column.type.get_sql_data_type_str_with_parameters()

    def _quote_column_for_create_table(self, column_name: str) -> str:
        return self.quote_default(
            column_name
        )  # Some datasources (Athena) require a different quoting when creating a table.

    def _is_not_null_ddl_supported(self) -> bool:
        return True

    #########################################################
    # DROP TABLE
    #########################################################
    def build_drop_table_sql(self, drop_table: DROP_TABLE | DROP_TABLE_IF_EXISTS, add_semicolon: bool = True) -> str:
        if_exists_sql: str = "IF EXISTS " if isinstance(drop_table, DROP_TABLE_IF_EXISTS) else ""
        return f"DROP TABLE {if_exists_sql}{drop_table.fully_qualified_table_name}" + (";" if add_semicolon else "")

    #########################################################
    # INSERT INTO
    #########################################################
    def build_insert_into_sql(self, insert_into: INSERT_INTO, add_semicolon: bool = True) -> str:
        insert_into_sql: str = f"INSERT INTO {insert_into.fully_qualified_table_name}"
        insert_into_sql += self._build_insert_into_columns_sql(insert_into)
        insert_into_sql += self._build_insert_into_values_sql(insert_into)
        return insert_into_sql + (";" if add_semicolon else "")

    def _build_insert_into_columns_sql(self, insert_into: INSERT_INTO) -> str:
        columns_sql: str = " (" + ", ".join([self.build_expression_sql(column) for column in insert_into.columns]) + ")"
        return columns_sql

    def build_insert_into_via_select_sql(
        self, insert_into_via_select: INSERT_INTO_VIA_SELECT, add_semicolon: bool = True
    ) -> str:
        insert_into_sql: str = f"INSERT INTO {insert_into_via_select.fully_qualified_table_name}\n"
        insert_into_sql += self._build_insert_into_columns_sql(insert_into_via_select) + "\n"
        insert_into_sql += (
            "(\n" + self.build_select_sql(insert_into_via_select.select_elements, add_semicolon=False) + "\n)"
        )
        return insert_into_sql + (";" if add_semicolon else "")

    def _build_insert_into_values_sql(self, insert_into: INSERT_INTO) -> str:
        values_sql: str = " VALUES\n" + ",\n".join(
            [self._build_insert_into_values_row_sql(value) for value in insert_into.values]
        )
        return values_sql

    def build_cte_values_sql(self, values: VALUES, alias_columns: list[COLUMN] | None) -> str:
        return " VALUES\n" + ",\n".join([self.build_expression_sql(value) for value in values.values])

    def _build_insert_into_values_row_sql(self, values: VALUES_ROW) -> str:
        values_sql: str = "(" + ", ".join([self.literal(value) for value in values.values]) + ")"
        values_sql = self.encode_string_for_sql(values_sql)
        return values_sql

    #########################################################
    # SELECT
    #########################################################

    # TODO: refactor this to use AST (`SELECT`) instead of a list of `select_elements`. See inherited overriden methods as well.
    def build_select_sql(self, select_elements: list, add_semicolon: bool = True) -> str:
        statement_lines: list[str] = []
        statement_lines.extend(self._build_cte_sql_lines(select_elements))
        statement_lines.extend(self._build_select_sql_lines(select_elements))
        statement_lines.extend(self._build_from_sql_lines(select_elements))
        statement_lines.extend(self._build_where_sql_lines(select_elements))
        statement_lines.extend(self._build_group_by_sql_lines(select_elements))
        statement_lines.extend(self._build_order_by_lines(select_elements))

        limit_line = self._build_limit_line(select_elements)
        if limit_line:
            statement_lines.append(limit_line)

        offset_line = self._build_offset_line(select_elements)
        if offset_line:
            statement_lines.append(offset_line)
        return "\n".join(statement_lines) + (";" if add_semicolon else "")

    def _build_select_sql_lines(self, select_elements: list) -> list[str]:
        select_field_sqls: list[str] = []
        for select_element in select_elements:
            if isinstance(select_element, SELECT):
                if isinstance(select_element.fields, str) or isinstance(select_element.fields, SqlExpression):
                    select_element.fields = [select_element.fields]
                for select_field in select_element.fields:
                    if isinstance(select_field, str):
                        select_field_sqls.append(self.quote_default(select_field))
                    elif isinstance(select_field, SqlExpression):
                        select_field_sqls.append(self.build_expression_sql(select_field))
                    else:
                        raise Exception(f"Invalid select field type: {select_field.__class__.__name__}")

        # Alternatively, concatenate all the fields on one line to reduce SQL statement length
        # return "SELECT " + (", ".join(select_fields_sql))
        # For now, we opt for SELECT statement readability...

        select_sql_lines: list[str] = []
        for i in range(0, len(select_field_sqls)):
            if i == 0:
                sql_line = f"SELECT {select_field_sqls[0]}"
            else:
                sql_line = f"       {select_field_sqls[i]}"
            # Append comma all lines except the last one
            if i < len(select_field_sqls) - 1:
                sql_line += ","
            select_sql_lines.append(sql_line)

        return select_sql_lines

    def _build_cte_sql_lines(self, select_elements: list) -> list[str]:
        cte_lines: list[str] = []
        for select_element in select_elements:
            if isinstance(select_element, WITH):
                cte_query_sql_str: str | None = None
                if isinstance(select_element.cte_query, list):
                    select_element.cte_query = self.build_select_sql(select_element.cte_query)
                elif isinstance(select_element.cte_query, VALUES):
                    select_element.cte_query = self.build_cte_values_sql(
                        values=select_element.cte_query, alias_columns=select_element.alias_columns
                    )
                if isinstance(select_element.cte_query, str):
                    cte_query_sql_str = indent(select_element.cte_query, "  ").strip()
                if cte_query_sql_str:
                    cte_query_sql_str = cte_query_sql_str.rstrip(";")
                    cte_lines.append(self._build_cte_with_sql_line(select_element))
                    indented_nested_query: str = indent(cte_query_sql_str, "  ")
                    cte_lines.extend(indented_nested_query.split("\n"))
                    cte_lines.append(f")")
        return cte_lines

    def _build_cte_with_sql_line(self, with_element: WITH) -> str:
        alias_columns_str: str = ""
        if with_element.alias_columns:
            alias_columns_str = (
                "(" + ", ".join([self._build_column_sql(column) for column in with_element.alias_columns]) + ")"
            )
        return f"WITH {self.quote_default(with_element.alias)}{alias_columns_str} AS ("

    def build_expression_sql(self, expression: SqlExpression | str | Number) -> str:
        if isinstance(expression, str):
            return self.quote_default(expression)
        elif isinstance(expression, Number):
            return str(expression)
        elif isinstance(expression, COLUMN):
            return self._build_column_sql(expression)
        elif isinstance(expression, LITERAL):
            return self.literal(expression.value)
        elif isinstance(expression, OR):
            return self._build_or_sql(expression)
        elif isinstance(expression, AND):
            return self._build_and_sql(expression)
        elif isinstance(expression, NOT):
            return self._build_not_sql(expression)
        elif isinstance(expression, Operator):
            return self._build_operator_sql(expression)
        elif isinstance(expression, COUNT):
            return self._build_count_sql(expression)
        elif isinstance(expression, SUM):
            return self._build_sum_sql(expression)
        elif isinstance(expression, CASE_WHEN):
            return self._build_case_when_sql(expression)
        elif isinstance(expression, TUPLE):
            return self._build_tuple_sql(expression)
        elif isinstance(expression, IS_NULL):
            return self._build_is_null_sql(expression)
        elif isinstance(expression, IS_NOT_NULL):
            return self._build_is_not_null_sql(expression)
        elif isinstance(expression, REGEX_LIKE):
            return self._build_regex_like_sql(expression)
        elif isinstance(expression, LIKE):
            return self._build_like_sql(expression)
        elif isinstance(expression, IN):
            return self._build_in_sql(expression)
        elif isinstance(expression, IN_SELECT):
            return self._build_in_select_sql(expression)
        elif isinstance(expression, NOT_LIKE):
            return self._build_not_like_sql(expression)
        elif isinstance(expression, LOWER):
            return self._build_lower_sql(expression)
        elif isinstance(expression, LENGTH):
            return self._build_length_sql(expression)
        elif isinstance(expression, MAX):
            return self._build_max_sql(expression)
        elif isinstance(expression, COALESCE):
            return self._build_coalesce_sql(expression)
        elif isinstance(expression, CAST):
            return self._build_cast_sql(expression)
        elif isinstance(expression, FUNCTION):
            return self._build_function_sql(expression)
        elif isinstance(expression, DISTINCT):
            return self._build_distinct_sql(expression)
        elif isinstance(expression, SqlExpressionStr):
            return f"({expression.expression_str})"
        elif isinstance(expression, ORDINAL_POSITION):
            return self._build_ordinal_position_sql(expression)
        elif isinstance(expression, STAR):
            return self._build_star_sql(expression)
        elif isinstance(expression, EXISTS):
            return self._build_exists_sql(expression)
        raise Exception(f"Invalid expression type {expression.__class__.__name__}")

    def _build_column_sql(self, column: COLUMN) -> str:
        table_alias_sql: str = f"{self.quote_default(column.table_alias)}." if column.table_alias else ""
        column_sql: str = self.build_expression_sql(
            column.name
        )  # If column.name is a SqlExpression, it will be compiled; if a string, it will be quoted
        field_alias_sql: str = f" AS {self.quote_default(column.field_alias)}" if column.field_alias else ""
        return f"{table_alias_sql}{column_sql}{field_alias_sql}"

    def _build_or_sql(self, or_expr: OR) -> str:
        if isinstance(or_expr.clauses, list) and len(or_expr.clauses) == 1:
            return self.build_expression_sql(or_expr.clauses[0])
        if isinstance(or_expr.clauses, str) or isinstance(or_expr.clauses, SqlExpression):
            return self.build_expression_sql(or_expr.clauses)
        or_clauses_sql: str = " OR ".join(self.build_expression_sql(or_clause) for or_clause in or_expr.clauses)
        return f"({or_clauses_sql})"

    def _build_not_sql(self, not_expr: NOT) -> str:
        expr_sql: str = self.build_expression_sql(not_expr.expression)
        return f"NOT({expr_sql})"

    def _build_and_sql(self, and_expr: AND) -> str:
        if isinstance(and_expr.clauses, list) and len(and_expr.clauses) == 1:
            return self.build_expression_sql(and_expr.clauses[0])
        if isinstance(and_expr.clauses, str) or isinstance(and_expr.clauses, SqlExpression):
            return self.build_expression_sql(and_expr.clauses)
        return " AND ".join(self.build_expression_sql(and_clause) for and_clause in and_expr.clauses)

    def _build_from_sql_lines(self, select_elements: list) -> list[str]:
        sql_lines: list[str] = []
        # This method formats with newlines and indentation.
        # Alternatively, concatenate all the fields on one line to reduce SQL statement length
        # return "SELECT " + (", ".join(select_fields_sql))
        # For now, we opt for SELECT statement readability...

        from_elements: list[FROM] = [
            select_element for select_element in select_elements if isinstance(select_element, FROM)
        ]

        from_sql_line: str = "FROM "
        for from_element in from_elements:
            if type(from_element) == FROM:
                if from_element is not from_elements[0]:
                    sql_lines.append(f"{from_sql_line},")
                    from_sql_line = "     "
                from_sql_line += self._build_from_part(from_element)
            elif isinstance(from_element, LEFT_INNER_JOIN) or isinstance(from_element, JOIN):
                sql_lines.append(from_sql_line)
                from_sql_line = f"     {self._build_join_part(from_element)}"

        sql_lines.append(from_sql_line)
        return sql_lines

    def _alias_format(self, alias: str) -> str:
        return f"AS {self.quote_default(alias)}"

    def _build_from_part(self, from_part: FROM) -> str:
        # "fully".qualified"."tablename" [AS "table_alias"]

        from_parts: list[str] = [
            self._build_qualified_quoted_dataset_name(
                dataset_name=from_part.table_name, dataset_prefix=from_part.table_prefix
            )
        ]

        if isinstance(from_part.alias, str):
            from_parts.append(self._alias_format(from_part.alias))

        return " ".join(from_parts)

    def _build_join_part(self, join: LEFT_INNER_JOIN | JOIN) -> str:
        # [INNER JOIN] "fully".qualified"."tablename" [AS "table_alias"] [ON join_condition]

        from_parts: list[str] = []

        if isinstance(join, LEFT_INNER_JOIN):
            from_parts.append("LEFT JOIN")
        if isinstance(join, JOIN):
            from_parts.append("JOIN")

        from_parts.append(
            self._build_qualified_quoted_dataset_name(dataset_name=join.table_name, dataset_prefix=join.table_prefix)
        )

        if isinstance(join.alias, str):
            from_parts.append(self._alias_format(join.alias))

        if isinstance(join, LEFT_INNER_JOIN) or isinstance(join, JOIN):
            from_parts.append(f"ON {self.build_expression_sql(join.on_condition)}")

        return " ".join(from_parts)

    def _build_qualified_quoted_dataset_name(self, dataset_name: str, dataset_prefix: Optional[list[str]]) -> str:
        name_parts: list[str] = [] if dataset_prefix is None else list(dataset_prefix)
        name_parts.append(dataset_name)
        quoted_name_parts: list[str] = [
            self.quote_default(name_part) for name_part in name_parts if isinstance(name_part, str)
        ]
        return ".".join(quoted_name_parts)

    def _build_operator_sql(self, operator: Operator) -> str:
        operators: dict[type, str] = {
            EQ: "=",
            NEQ: "!=",
            LT: "<",
            LTE: "<=",
            GT: ">",
            GTE: ">=",
            LIKE: "like",
        }
        operator_sql: str = operators[type(operator)]
        return f"{self.build_expression_sql(operator.left)} {operator_sql} {self.build_expression_sql(operator.right)}"

    def _build_where_sql_lines(self, select_elements: list) -> list[str]:
        and_expressions: list[SqlExpression] = []
        for select_element in select_elements:
            if isinstance(select_element, WHERE):
                and_expressions.append(select_element.condition)
            elif isinstance(select_element, AND):
                and_expressions.extend(select_element._get_clauses_as_list())

        where_parts: list[str] = [self.build_expression_sql(and_expression) for and_expression in and_expressions]

        where_sql_lines: list[str] = []
        for i in range(0, len(where_parts)):
            if i == 0:
                sql_line = f"WHERE {where_parts[0]}"
            else:
                sql_line = f"  AND {where_parts[i]}"
            where_sql_lines.append(sql_line)
        return where_sql_lines

    def _build_group_by_sql_lines(self, select_elements: list) -> list[str]:
        group_by_field_sqls: list[str] = []
        for select_element in select_elements:
            if isinstance(select_element, GROUP_BY):
                if isinstance(select_element.fields, str) or isinstance(select_element.fields, SqlExpression):
                    select_element.fields = [select_element.fields]
                group_by_field_sqls.extend(
                    [self.build_expression_sql(select_field) for select_field in select_element.fields]
                )
        sql_lines: list[str] = []
        if group_by_field_sqls:
            group_by_fields_str: str = ", ".join(group_by_field_sqls)
            sql_lines.append(f"GROUP BY {group_by_fields_str}")
        return sql_lines

    def _build_function_sql(self, function: FUNCTION) -> str:
        args: list[SqlExpression | str] = [function.args] if not isinstance(function.args, list) else function.args
        args_sqls: list[str] = [self.build_expression_sql(arg) for arg in args]
        if function.name in ["+", "-", "/", "*"]:
            operators: str = f" {function.name} ".join(args_sqls)
            return f"({operators})"
        else:
            args_list_sql: str = ", ".join(args_sqls)
            return f"{function.name}({args_list_sql})"

    def _build_star_sql(self, star: STAR) -> str:
        if star.alias:
            return f"{self.quote_default(star.alias)}.*"
        else:
            return "*"

    def _build_count_sql(self, count: COUNT) -> str:
        return f"COUNT({self.build_expression_sql(count.expression)})"

    def _build_distinct_sql(self, distinct: DISTINCT) -> str:
        expressions: list[SqlExpression] = (
            distinct.expression if isinstance(distinct.expression, list) else [distinct.expression]
        )
        field_expression_str = ", ".join([self.build_expression_sql(e) for e in expressions])
        return f"DISTINCT({field_expression_str})"

    def _build_sum_sql(self, sum: SUM) -> str:
        return f"SUM({self.build_expression_sql(sum.expression)})"

    def _build_is_null_sql(self, is_null: IS_NULL) -> str:
        return f"{self.build_expression_sql(is_null.expression)} IS NULL"

    def _build_is_not_null_sql(self, is_null: IS_NOT_NULL) -> str:
        return f"{self.build_expression_sql(is_null.expression)} IS NOT NULL"

    def _build_in_sql(self, in_: IN) -> str:
        list_expressions: str = ", ".join([self.build_expression_sql(element) for element in in_.list_expression])
        return f"{self.build_expression_sql(in_.expression)} IN ({list_expressions})"

    def _build_in_select_sql(self, in_select: IN_SELECT) -> str:
        nested_select: str = self.build_select_sql(
            select_elements=in_select.nested_select_elements, add_semicolon=False
        )
        nested_select: str = indent(nested_select, "    ")
        return f"{self.build_expression_sql(in_select.expression)} IN (\n{nested_select})"

    def _build_like_sql(self, like: LIKE) -> str:
        return f"{self.build_expression_sql(like.left)} LIKE {self.build_expression_sql(like.right)}"

    def _build_exists_sql(self, exists: EXISTS) -> str:
        nested_select: str = self.build_select_sql(select_elements=exists.nested_select_elements, add_semicolon=False)
        nested_select: str = indent(nested_select, "    ")
        return f"EXISTS (\n{nested_select})"

    def _build_not_like_sql(self, not_like: NOT_LIKE) -> str:
        return f"{self.build_expression_sql(not_like.left)} NOT LIKE {self.build_expression_sql(not_like.right)}"

    def _build_regex_like_sql(self, matches: REGEX_LIKE) -> str:
        expression: str = self.build_expression_sql(matches.expression)
        return f"REGEXP_LIKE({expression}, '{matches.regex_pattern}')"

    def _build_lower_sql(self, lower: LOWER) -> str:
        return f"LOWER({self.build_expression_sql(lower.expression)})"

    def _build_length_sql(self, length: LENGTH) -> str:
        return f"LENGTH({self.build_expression_sql(length.expression)})"

    def _build_max_sql(self, max: MAX) -> str:
        return f"MAX({self.build_expression_sql(max.expression)})"

    def _build_coalesce_sql(self, coalesce: COALESCE) -> str:
        args: str = ", ".join([self.build_expression_sql(expression) for expression in coalesce.args])
        return f"COALESCE({args})"

    def _build_cast_sql(self, cast: CAST) -> str:
        to_type_text: str = (
            self.get_data_source_data_type_name_for_soda_data_type_name(cast.to_type)
            if isinstance(cast.to_type, SodaDataTypeName)
            else cast.to_type
        )
        return f"CAST({self.build_expression_sql(cast.expression)} AS {to_type_text})"

    def _build_case_when_sql(self, case_when: CASE_WHEN) -> str:
        return (
            f"CASE WHEN {self.build_expression_sql(case_when.condition)} "
            + f"THEN {self.build_expression_sql(case_when.if_expression)} "
            + (f"ELSE {self.build_expression_sql(case_when.else_expression)} " if case_when.else_expression else "")
            + "END"
        )

    def _build_order_by_lines(self, select_elements: list) -> list[str]:
        order_by_clauses: list[str] = []
        for select_element in select_elements:
            if isinstance(select_element, ORDER_BY_ASC) or isinstance(select_element, ORDER_BY_DESC):
                expression = select_element.expression
                direction: str = " ASC" if isinstance(select_element, ORDER_BY_ASC) else " DESC"
                order_by_clauses.append(f"{self.build_expression_sql(expression)}{direction}")
        if order_by_clauses:
            order_by_text: str = ", ".join(order_by_clauses)
            return [f"ORDER BY {order_by_text}"]
        else:
            return []

    def _build_limit_line(self, select_elements: list) -> Optional[str]:
        for select_element in select_elements:
            if isinstance(select_element, LIMIT):
                return self._build_limit_sql(select_element)

        return None

    def _build_offset_line(self, select_elements: list) -> Optional[str]:
        for select_element in select_elements:
            if isinstance(select_element, OFFSET):
                return self._build_offset_sql(select_element)

        return None

    def _build_ordinal_position_sql(self, ordinal_position: ORDINAL_POSITION) -> str:
        return "ORDINAL_POSITION"

    def _build_limit_sql(self, limit_element: LIMIT) -> str:
        return f"LIMIT {limit_element.limit}"

    def _build_offset_sql(self, offset_element: OFFSET) -> str:
        return f"OFFSET {offset_element.offset}"

    def supports_function(self, function: str) -> bool:
        return function in ["avg", "avg_length", "max", "min", "max_length", "min_length", "sum"]

    def _build_tuple_sql(self, tuple: TUPLE) -> str:
        elements: str = ", ".join(self.build_expression_sql(e) for e in tuple.expressions)
        return f"({elements})"

    def information_schema_namespace_elements(self, data_source_namespace: DataSourceNamespace) -> list[str]:
        """
        The prefixes / namespace of the information schema for a given dataset prefix / namespace
        """
        database_name: str | None = data_source_namespace.get_database_for_metadata_query()
        if database_name:
            return [database_name, self.schema_information_schema()]
        else:
            return [self.schema_information_schema()]

    def schema_information_schema(self) -> str | None:
        """
        Name of the schema that has the metadata
        """
        return self.default_casify("information_schema")

    def table_tables(self) -> str:
        """
        Name of the table that has the table information in the metadata
        """
        return self.default_casify("tables")

    def table_columns(self) -> str:
        """
        Name of the table that has the columns information in the metadata.
        Purpose of this method is to allow specific data source to override.
        """
        return self.default_casify("columns")

    def column_table_catalog(self) -> str:
        """
        Name of the column that has the database information in the tables metadata table
        """
        return self.default_casify("table_catalog")

    def column_table_schema(self) -> str:
        """
        Name of the column that has the schema information in the tables metadata table
        """
        return self.default_casify("table_schema")

    def column_table_name(self) -> str:
        """
        Name of the column that has the table name in the tables metadata table
        """
        return self.default_casify("table_name")

    def column_column_name(self) -> str:
        """
        Name of the column that has the column name in the tables metadata table.
        Purpose of this method is to allow specific data source to override.
        """
        return self.default_casify("column_name")

    def column_data_type(self) -> str:
        """
        Name of the column that has the data type in the columns metadata table.
        Purpose of this method is to allow specific data source to override.
        """
        return self.default_casify("data_type")

    def column_data_type_max_length(self) -> Optional[str]:
        """
        Name or definition of the column that has the max data type length in the columns metadata table.
        Purpose of this method is to allow specific data source to override.
        """
        return self.default_casify("character_maximum_length")

    def supports_data_type_character_maximum_length(self) -> bool:
        return True

    def column_data_type_numeric_precision(self) -> Optional[str]:
        """
        Name or definition of the column that has the max data type length in the columns metadata table.
        Purpose of this method is to allow specific data source to override.
        """
        return self.default_casify("numeric_precision")

    def supports_data_type_numeric_precision(self) -> bool:
        return True

    def column_data_type_numeric_scale(self) -> Optional[str]:
        """
        Name or definition of the column that has the max data type length in the columns metadata table.
        Purpose of this method is to allow specific data source to override.
        """
        return self.default_casify("numeric_scale")

    def supports_data_type_numeric_scale(self) -> bool:
        return True

    def column_data_type_datetime_precision(self) -> Optional[str]:
        """
        Name or definition of the column that has the max data type length in the columns metadata table.
        Purpose of this method is to allow specific data source to override.
        """
        return self.default_casify("datetime_precision")

    def supports_data_type_datetime_precision(self) -> bool:
        return True

    def default_casify(self, identifier: str) -> str:
        return identifier

    def metadata_casify(self, identifier: str) -> str:
        """Define case for metadata identifiers if needed."""
        return identifier

    # Very lightweight dialect-specific interpretation of dataset prefixes.
    def get_database_prefix_index(self) -> int | None:
        return 0

    # Very lightweight dialect-specific interpretation of dataset prefixes.
    def get_schema_prefix_index(self) -> int | None:
        return 1

    def sql_expr_timestamp_with_tz_literal(self, datetime_in_iso8601: str) -> str:
        """Convert to a SQL representation of a timestamp with timezone.

        By default this will return the standard SQL timestamp representation but may be overridden.
        We may wish to add some logic to detect timezones in datetime and return the appropriate representation.
        For now it's up to the user to decide which representation to use.
        """
        return self.sql_expr_timestamp_literal(datetime_in_iso8601)

    def sql_expr_timestamp_literal(self, datetime_in_iso8601: str) -> str:
        return f"timestamp '{datetime_in_iso8601}'"

    def sql_expr_timestamp_truncate_day(self, timestamp_literal: str) -> str:
        return f"date_trunc('day', {timestamp_literal})"

    def sql_expr_timestamp_add_day(self, timestamp_literal: str) -> str:
        return f"{timestamp_literal} + interval '1 day'"

    def quote_column(self, column_name: str) -> str:
        return self.quote_default(column_name)

    def format_metadata_data_type(self, data_type: str) -> str:
        """Allows processing data type string result from metadata column query if needed (Oracle uses this)."""
        return data_type

    def supports_regex_advanced(self) -> bool:
        return True  # Default to true, but specific dialects can override to false

    def encode_string_for_sql(self, string: str) -> str:
        """This escapes values that contain newlines correctly."""
        return string.encode("unicode_escape").decode("utf-8")

    def get_max_table_name_length(self) -> int:
        return 63

    def get_max_sql_statement_length(self) -> int:
        # What is the maximum query length of common analytical databases?
        # ChatGPT said:
        # Here are the maximum query lengths for some common analytical databases:
        # PostgreSQL: 1 GB
        # MySQL: 1 MB (configurable via max_allowed_packet)
        # SQL Server: 65,536 bytes (approximately 65 KB)
        # Oracle: 64 KB (depends on SQL string encoding)
        # Snowflake: 1 MB
        # BigQuery: No documented limit on query size, but practical limits on complexity and performance.
        return 63 * 1024 * 1024

    def is_quoted(self, identifier: str) -> bool:
        return identifier.startswith(self.DEFAULT_QUOTE_CHAR) and identifier.endswith(self.DEFAULT_QUOTE_CHAR)

    def default_numeric_precision(self) -> Optional[int]:
        return None

    def default_numeric_scale(self) -> Optional[int]:
        return None

    def build_columns_metadata_query_str(self, table_namespace: DataSourceNamespace, table_name: str) -> str:
        """
        Builds the full SQL query to query table names from the data source metadata.
        """

        database_name: str | None = table_namespace.get_database_for_metadata_query()
        schema_name: str = table_namespace.get_schema_for_metadata_query()

        information_schema_namespace_elements = self.information_schema_namespace_elements(table_namespace)

        return self.build_select_sql(
            [
                SELECT(
                    [
                        self.column_column_name(),
                        self.column_data_type(),
                        *(
                            [self.column_data_type_max_length()]
                            if self.supports_data_type_character_maximum_length() and self.column_data_type_max_length()
                            else []
                        ),
                        *(
                            [self.column_data_type_numeric_precision()]
                            if self.supports_data_type_numeric_precision() and self.column_data_type_numeric_precision()
                            else []
                        ),
                        *(
                            [self.column_data_type_numeric_scale()]
                            if self.supports_data_type_numeric_scale() and self.column_data_type_numeric_scale()
                            else []
                        ),
                        *(
                            [self.column_data_type_datetime_precision()]
                            if self.supports_data_type_datetime_precision()
                            and self.column_data_type_datetime_precision()
                            else []
                        ),
                    ]
                ),
                FROM(self.table_columns()).IN(information_schema_namespace_elements),
                WHERE(
                    AND(
                        [
                            *(
                                [EQ(self.column_table_catalog(), LITERAL(self.metadata_casify(database_name)))]
                                if database_name
                                else []
                            ),
                            EQ(self.column_table_schema(), LITERAL(self.metadata_casify(schema_name))),
                            EQ(self.column_table_name(), LITERAL(self.metadata_casify(table_name))),
                        ]
                    )
                ),
                ORDER_BY_ASC(ORDINAL_POSITION()),
            ]
        )

    def extract_column_index(self, column_name: str, columns: list[Tuple[Any, ...]]) -> int:
        column_names = [c[0] for c in columns]
        return column_names.index(column_name)

    def extract_data_type_name(self, row: Tuple[Any, ...], columns: list[Tuple[Any, ...]]) -> str:
        return row[1]

    def extract_character_maximum_length(self, row: Tuple[Any, ...], columns: list[Tuple[Any, ...]]) -> Optional[int]:
        """Extract character maximum length from column metadata.  Typically this is just the value of a specific column."""
        data_type_name: str = self.extract_data_type_name(row, columns)
        if not self.data_type_has_parameter_character_maximum_length(data_type_name):
            return None
<<<<<<< HEAD
        
        if self.supports_data_type_character_maximum_length() and self.column_data_type_max_length():
=======

        if self.supports_case_sensitive_column_names() and self.column_data_type_max_length():
>>>>>>> b378b4b8
            col_index = self.extract_column_index(self.column_data_type_max_length(), columns)
            return row[col_index]
        return None

    def extract_numeric_precision(self, row: Tuple[Any, ...], columns: list[Tuple[Any, ...]]) -> Optional[int]:
        """Extract numeric precision from column metadata.  Typically this is just the value of a specific column."""
        data_type_name: str = self.extract_data_type_name(row, columns)
        if not self.data_type_has_parameter_numeric_precision(data_type_name):
            return None

        if self.supports_data_type_numeric_precision() and self.column_data_type_numeric_precision():
            col_index = self.extract_column_index(self.column_data_type_numeric_precision(), columns)
            return row[col_index]
        return None

    def extract_numeric_scale(self, row: Tuple[Any, ...], columns: list[Tuple[Any, ...]]) -> Optional[int]:
        """Extract numeric scale from column metadata.  Typically this is just the value of a specific column."""
        data_type_name: str = self.extract_data_type_name(row, columns)
        if not self.data_type_has_parameter_numeric_scale(data_type_name):
            return None

        if self.supports_data_type_numeric_scale() and self.column_data_type_numeric_scale():
            col_index = self.extract_column_index(self.column_data_type_numeric_scale(), columns)
            return row[col_index]
        return None

    def extract_datetime_precision(self, row: Tuple[Any, ...], columns: list[Tuple[Any, ...]]) -> Optional[int]:
        """Extract datetime precision from column metadata.  Typically this is just the value of a specific column."""
        data_type_name: str = self.extract_data_type_name(row, columns)
        if not self.data_type_has_parameter_datetime_precision(data_type_name):
            return None

        if self.supports_data_type_datetime_precision() and self.column_data_type_datetime_precision():
            col_index = self.extract_column_index(self.column_data_type_datetime_precision(), columns)
            return row[col_index]
        return None

    def build_column_metadatas_from_query_result(self, query_result: QueryResult) -> list[ColumnMetadata]:
        column_metadatas: list[ColumnMetadata] = []
        for row in query_result.rows:
            column_name: str = row[0]
            data_type_name: str = self.format_metadata_data_type(self.extract_data_type_name(row, query_result.columns))
            character_maximum_length: Optional[int] = self.extract_character_maximum_length(row, query_result.columns)
            numeric_precision: Optional[int] = self.extract_numeric_precision(row, query_result.columns)
            numeric_scale: Optional[int] = self.extract_numeric_scale(row, query_result.columns)
            datetime_precision: Optional[int] = self.extract_datetime_precision(row, query_result.columns)

            column_metadatas.append(
                ColumnMetadata(
                    column_name=column_name,
                    sql_data_type=self.get_sql_data_type_class()(
                        name=data_type_name,
                        character_maximum_length=character_maximum_length,
                        numeric_precision=numeric_precision,
                        numeric_scale=numeric_scale,
                        datetime_precision=datetime_precision,
                    ),
                )
            )
        return column_metadatas

    def get_sql_data_type_class(self) -> type:
        return SqlDataType

    def supports_case_sensitive_column_names(self) -> bool:
        return True

    def is_quoted(self, identifier: str) -> bool:
        return identifier.startswith(self.DEFAULT_QUOTE_CHAR) and identifier.endswith(self.DEFAULT_QUOTE_CHAR)<|MERGE_RESOLUTION|>--- conflicted
+++ resolved
@@ -1089,13 +1089,8 @@
         data_type_name: str = self.extract_data_type_name(row, columns)
         if not self.data_type_has_parameter_character_maximum_length(data_type_name):
             return None
-<<<<<<< HEAD
         
         if self.supports_data_type_character_maximum_length() and self.column_data_type_max_length():
-=======
-
-        if self.supports_case_sensitive_column_names() and self.column_data_type_max_length():
->>>>>>> b378b4b8
             col_index = self.extract_column_index(self.column_data_type_max_length(), columns)
             return row[col_index]
         return None
