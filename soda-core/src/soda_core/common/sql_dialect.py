--- conflicted
+++ resolved
@@ -13,11 +13,6 @@
     DBDataTypes contains data source-neutral constants for referring to the basic, common column data types.
     """
 
-<<<<<<< HEAD
-    __test__ = False
-
-=======
->>>>>>> 1082fa5e
     TEXT = "text"
     INTEGER = "integer"
     DECIMAL = "decimal"
