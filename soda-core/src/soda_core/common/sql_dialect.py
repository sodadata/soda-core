from __future__ import annotations

from datetime import date, datetime
from numbers import Number
from textwrap import dedent, indent

from soda_core.common.dataset_identifier import DatasetIdentifier
from soda_core.common.sql_ast import *
from soda_core.common.sql_datatypes import DBDataType


class SqlDialect:
    DEFAULT_QUOTE_CHAR = '"'

    """
    Extends DataSource with all logic to builds the SQL queries.
    Specific DataSource's can customize their SQL queries by subclassing SqlDialect,
    overriding methods of SqlDialect and returning the customized SqlDialect in DataSource._create_sql_dialect()
    """

    def text_col_type(self, length: Optional[int] = 255) -> str:
        """Get the column type specificier for a variable length text column of a specific length."""
        if self.supports_varchar_length():
            return self.get_contract_type_dict()[DBDataType.TEXT] + f"({length})"  # e.g. VARCHAR(255)
        else:
            # if db engine doesn't support varchar length, probably no need to override this method
            return self.get_contract_type_dict()[DBDataType.TEXT]  # e.g. VARCHAR

    def get_sql_type_dict(self) -> dict[str, str]:
        """Data type that is used in the create table statement.
        This can include the length of the column, e.g. VARCHAR(255)"""
        return self.get_contract_type_dict()

    def get_contract_type_dict(self) -> dict[str, str]:
        """Data type that is used in the contract.
        This does **NOT** include the length of the column, e.g. VARCHAR"""
        return {
            DBDataType.TEXT: "character varying",
            DBDataType.INTEGER: "integer",
            DBDataType.DECIMAL: "double precision",
            DBDataType.DATE: "date",
            DBDataType.TIME: "time",
            DBDataType.TIMESTAMP: "timestamp without time zone",
            DBDataType.TIMESTAMP_TZ: "timestamp with time zone",
            DBDataType.BOOLEAN: "boolean",
        }

    def quote_default(self, identifier: Optional[str]) -> Optional[str]:
        return (
            f"{self.DEFAULT_QUOTE_CHAR}{identifier}{self.DEFAULT_QUOTE_CHAR}"
            if isinstance(identifier, str) and len(identifier) > 0
            else None
        )

    def build_fully_qualified_sql_name(self, dataset_identifier: DatasetIdentifier) -> str:
        return self.qualify_dataset_name(
            dataset_prefix=dataset_identifier.prefixes, dataset_name=dataset_identifier.dataset_name
        )

    def qualify_dataset_name(self, dataset_prefix: list[str], dataset_name: str) -> str:
        """
        Creates a fully qualified table name, optionally quoting the table name
        """
        parts: list[str] = list(dataset_prefix) if dataset_prefix else []
        parts.append(dataset_name)
        parts = [self.quote_default(p) for p in parts if p]
        return ".".join(parts)

    def literal(self, o: object) -> str:
        if o is None:
            return "NULL"
        elif isinstance(o, Number):
            return self.literal_number(o)
        elif isinstance(o, str):
            return self.literal_string(o)
        elif isinstance(o, datetime):
            return self.literal_datetime(o)
        elif isinstance(o, date):
            return self.literal_date(o)
        elif isinstance(o, list) or isinstance(o, set) or isinstance(o, tuple):
            return self.literal_list(o)
        elif isinstance(o, bool):
            return self.literal_boolean(o)
        elif isinstance(o, LITERAL):  # If someone passes a LITERAL object, we want to use the value
            return self.literal(o.value)
        raise RuntimeError(f"Cannot convert type {type(o)} to a SQL literal: {o}")

    def supports_varchar_length(self) -> bool:
        return True

    def default_varchar_length(self) -> Optional[int]:
        """Some data sources have a default length for varchar types (such as Snowflake).
        We want to use this if it's available.
        If it is not available, return None."""
        return None

    def literal_number(self, value: Number):
        if value is None:
            return None
        return str(value)

    def literal_string(self, value: str):
        if value is None:
            return None
        return "'" + self.escape_string(value) + "'"

    def literal_list(self, l: list):
        if l is None:
            return None
        return "(" + (",".join([self.literal(e) for e in l])) + ")"

    def literal_date(self, date: date):
        date_string = date.strftime("%Y-%m-%d")
        return f"DATE '{date_string}'"

    def literal_datetime(self, datetime: datetime):
        return f"'{datetime.isoformat()}'"

    def literal_boolean(self, boolean: bool):
        return "TRUE" if boolean is True else "FALSE"

    def escape_string(self, value: str):
        # string_literal: str = re.sub(r"(\\.)", r"\\\1", value)
        string_literal: str = value.replace("'", "''")
        return string_literal

    def escape_regex(self, value: str):
        return value

    def create_schema_if_not_exists_sql(self, schema_name: str) -> str:
        quoted_schema_name: str = self.quote_default(schema_name)
        return f"CREATE SCHEMA IF NOT EXISTS {quoted_schema_name};"

    #########################################################
    # CREATE TABLE
    #########################################################
    def build_create_table_sql(
        self, create_table: CREATE_TABLE | CREATE_TABLE_IF_NOT_EXISTS, add_semicolon: bool = True
    ) -> str:
<<<<<<< HEAD
        create_table_sql = self._build_create_table_statement_sql(create_table)
=======
        if_not_exists_sql: str = "IF NOT EXISTS" if isinstance(create_table, CREATE_TABLE_IF_NOT_EXISTS) else ""
        create_table_sql: str = f"CREATE TABLE {if_not_exists_sql} {create_table.fully_qualified_table_name} "
>>>>>>> 5e6fd259

        create_table_sql = (
            create_table_sql
            + "(\n"
            + ",\n".join([self._build_create_table_column(column) for column in create_table.columns])
            + "\n)"
        )
        return create_table_sql + (";" if add_semicolon else "")

<<<<<<< HEAD
    def _build_create_table_statement_sql(self, create_table: CREATE_TABLE | CREATE_TABLE_IF_NOT_EXISTS) -> str:
        if_not_exists_sql: str = "IF NOT EXISTS" if isinstance(create_table, CREATE_TABLE_IF_NOT_EXISTS) else ""
        create_table_sql: str = f"CREATE TABLE {if_not_exists_sql} {create_table.fully_qualified_table_name} "
        return create_table_sql

=======
>>>>>>> 5e6fd259
    def _build_create_table_column(self, create_table_column: CREATE_TABLE_COLUMN) -> str:
        column_name_quoted: str = self.quote_default(create_table_column.name)
        column_type_sql: str = self._build_create_table_column_type(create_table_column)

        is_nullable_sql: str = " NOT NULL" if create_table_column.nullable is False else ""
        default_sql: str = (
            f" DEFAULT {self.literal(create_table_column.default)}" if create_table_column.default else ""
        )

        return f"\t{column_name_quoted} {column_type_sql}{is_nullable_sql}{default_sql}"

    def _build_create_table_column_type(self, create_table_column: CREATE_TABLE_COLUMN) -> str:
<<<<<<< HEAD
        if create_table_column.do_type_lookup:
=======
        if isinstance(create_table_column.type, DBDataType):
>>>>>>> 5e6fd259
            column_type_sql: str = self.get_contract_type_dict()[create_table_column.type]
        else:
            column_type_sql: str = (
                create_table_column.type
            )  # If we don't need to do the lookup, we just use the type as is.

        # If there is a length, we need to add it to the column type.
        if create_table_column.length:
            # If the type is TEXT and the length is provided, we need to add the length to the column type.
            # But only if we are doing a type lookup.
<<<<<<< HEAD
            if create_table_column.type == DBDataType.TEXT and create_table_column.do_type_lookup:
=======
            if create_table_column.type == DBDataType.TEXT and isinstance(create_table_column.type, DBDataType):
>>>>>>> 5e6fd259
                column_type_sql = self.text_col_type(create_table_column.length)
            # If the type is not a TEXT, we just add the length to the column type.
            # We do not do any checks on this, as we expect the user to configure the CREATE_TABLE_COLUMN correctly according to the data type specified.
            # Note that a user can still pass a custom type with the desired length as well.
            else:
                column_type_sql = column_type_sql + f"({create_table_column.length})"
        return column_type_sql

    #########################################################
    # DROP TABLE
    #########################################################
    def build_drop_table_sql(self, drop_table: DROP_TABLE | DROP_TABLE_IF_EXISTS, add_semicolon: bool = True) -> str:
        if_exists_sql: str = "IF EXISTS " if isinstance(drop_table, DROP_TABLE_IF_EXISTS) else ""
        return f"DROP TABLE {if_exists_sql}{drop_table.fully_qualified_table_name}" + (";" if add_semicolon else "")

    #########################################################
    # INSERT INTO
    #########################################################
    def build_insert_into_sql(self, insert_into: INSERT_INTO, add_semicolon: bool = True) -> str:
        insert_into_sql: str = f"INSERT INTO {insert_into.fully_qualified_table_name}"
        if insert_into.columns:
            insert_into_sql += self._build_insert_into_columns_sql(insert_into)
        insert_into_sql += self._build_insert_into_values_sql(insert_into)
        return insert_into_sql + (";" if add_semicolon else "")

    def _build_insert_into_columns_sql(self, insert_into: INSERT_INTO) -> str:
        columns_sql: str = " (" + ", ".join([self.build_expression_sql(column) for column in insert_into.columns]) + ")"
        return columns_sql

<<<<<<< HEAD
=======
    def build_insert_into_via_select_sql(
        self, insert_into_via_select: INSERT_INTO_VIA_SELECT, add_semicolon: bool = True
    ) -> str:
        insert_into_sql: str = f"INSERT INTO {insert_into_via_select.fully_qualified_table_name}\n"
        insert_into_sql += (
            "(" + self.build_select_sql(insert_into_via_select.select_elements, add_semicolon=False) + ")"
        )
        return insert_into_sql + (";" if add_semicolon else "")

>>>>>>> 5e6fd259
    def _build_insert_into_values_sql(self, insert_into: INSERT_INTO) -> str:
        values_sql: str = " VALUES\n" + ",\n".join(
            [self._build_insert_into_values_row_sql(value) for value in insert_into.values]
        )
        return values_sql

    def _build_insert_into_values_row_sql(self, values: VALUES_ROW) -> str:
        values_sql: str = "(" + ", ".join([self.literal(value) for value in values.values]) + ")"
<<<<<<< HEAD
        values_sql = self.encode_string_for_sql(values_sql)
=======
        values_sql = values_sql.encode("unicode_escape").decode(
            "utf-8"
        )  # This escapes values that contain newlines correctly.
>>>>>>> 5e6fd259
        return values_sql

    #########################################################
    # SELECT
    #########################################################

    def build_select_sql(self, select_elements: list, add_semicolon: bool = True) -> str:
        statement_lines: list[str] = []
        statement_lines.extend(self._build_cte_sql_lines(select_elements))
        statement_lines.extend(self._build_select_sql_lines(select_elements))
        statement_lines.extend(self._build_from_sql_lines(select_elements))
        statement_lines.extend(self._build_where_sql_lines(select_elements))
        statement_lines.extend(self._build_order_by_lines(select_elements))
        return "\n".join(statement_lines) + (";" if add_semicolon else "")

    def _build_select_sql_lines(self, select_elements: list) -> list[str]:
        select_field_sqls: list[str] = []
        for select_element in select_elements:
            if isinstance(select_element, SELECT):
                if isinstance(select_element.fields, str) or isinstance(select_element.fields, SqlExpression):
                    select_element.fields = [select_element.fields]
                for select_field in select_element.fields:
                    if isinstance(select_field, str):
                        select_field_sqls.append(self.quote_default(select_field))
                    elif isinstance(select_field, SqlExpression):
                        select_field_sqls.append(self.build_expression_sql(select_field))
                    else:
                        raise Exception(f"Invalid select field type: {select_field.__class__.__name__}")

        # Alternatively, concatenate all the fields on one line to reduce SQL statement length
        # return "SELECT " + (", ".join(select_fields_sql))
        # For now, we opt for SELECT statement readability...

        select_sql_lines: list[str] = []
        for i in range(0, len(select_field_sqls)):
            if i == 0:
                sql_line = f"SELECT {select_field_sqls[0]}"
            else:
                sql_line = f"       {select_field_sqls[i]}"
            # Append comma all lines except the last one
            if i < len(select_field_sqls) - 1:
                sql_line += ","
            select_sql_lines.append(sql_line)

        return select_sql_lines

    def _build_cte_sql_lines(self, select_elements: list) -> list[str]:
        cte_lines: list[str] = []
        for select_element in select_elements:
            if isinstance(select_element, WITH):
                cte_query_sql_str: str | None = None
                if isinstance(select_element.cte_query, list):
                    cte_query_sql_str = self.build_select_sql(select_element.cte_query)
                    cte_query_sql_str = cte_query_sql_str.strip()
                elif isinstance(select_element.cte_query, str):
                    cte_query_sql_str = dedent(select_element.cte_query).strip()
                if cte_query_sql_str:
                    cte_query_sql_str = cte_query_sql_str.rstrip(";")
                    indented_nested_query: str = indent(cte_query_sql_str, "  ")
                    cte_lines.append(f"WITH {self.quote_default(select_element.alias)} AS (")
                    cte_lines.extend(indented_nested_query.split("\n"))
                    cte_lines.append(f")")
        return cte_lines

    def build_expression_sql(self, expression: SqlExpression | str | Number) -> str:
        if isinstance(expression, str):
            return self.quote_default(expression)
        elif isinstance(expression, Number):
            return str(expression)
        elif isinstance(expression, COLUMN):
            return self._build_column_sql(expression)
        elif isinstance(expression, LITERAL):
            return self.literal(expression.value)
        elif isinstance(expression, OR):
            return self._build_or_sql(expression)
        elif isinstance(expression, AND):
            return self._build_and_sql(expression)
        elif isinstance(expression, NOT):
            return self._build_not_sql(expression)
        elif isinstance(expression, Operator):
            return self._build_operator_sql(expression)
        elif isinstance(expression, COUNT):
            return self._build_count_sql(expression)
        elif isinstance(expression, SUM):
            return self._build_sum_sql(expression)
        elif isinstance(expression, CASE_WHEN):
            return self._build_case_when_sql(expression)
        elif isinstance(expression, TUPLE):
            return self._build_tuple_sql(expression)
        elif isinstance(expression, IS_NULL):
            return self._build_is_null_sql(expression)
        elif isinstance(expression, IS_NOT_NULL):
            return self._build_is_not_null_sql(expression)
        elif isinstance(expression, REGEX_LIKE):
            return self._build_regex_like_sql(expression)
        elif isinstance(expression, LIKE):
            return self._build_like_sql(expression)
        elif isinstance(expression, IN):
            return self._build_in_sql(expression)
        elif isinstance(expression, NOT_LIKE):
            return self._build_not_like_sql(expression)
        elif isinstance(expression, LOWER):
            return self._build_lower_sql(expression)
        elif isinstance(expression, LENGTH):
            return self._build_length_sql(expression)
        elif isinstance(expression, MAX):
            return self._build_max_sql(expression)
        elif isinstance(expression, FUNCTION):
            return self._build_function_sql(expression)
        elif isinstance(expression, DISTINCT):
            return self._build_distinct_sql(expression)
        elif isinstance(expression, SqlExpressionStr):
            return f"({expression.expression_str})"
        elif isinstance(expression, ORDINAL_POSITION):
            return self._build_ordinal_position_sql(expression)
        elif isinstance(expression, STAR):
            return "*"
        raise Exception(f"Invalid expression type {expression.__class__.__name__}")

    def _build_column_sql(self, column: COLUMN) -> str:
        table_alias_sql: str = f"{self.quote_default(column.table_alias)}." if column.table_alias else ""
        column_sql: str = self.quote_default(column.name)
        field_alias_sql: str = f" AS {self.quote_default(column.field_alias)}" if column.field_alias else ""
        return f"{table_alias_sql}{column_sql}{field_alias_sql}"

    def _build_or_sql(self, or_expr: OR) -> str:
        if isinstance(or_expr.clauses, list) and len(or_expr.clauses) == 1:
            return self.build_expression_sql(or_expr.clauses[0])
        if isinstance(or_expr.clauses, str) or isinstance(or_expr.clauses, SqlExpression):
            return self.build_expression_sql(or_expr.clauses)
        or_clauses_sql: str = " OR ".join(self.build_expression_sql(or_clause) for or_clause in or_expr.clauses)
        return f"({or_clauses_sql})"

    def _build_not_sql(self, not_expr: NOT) -> str:
        expr_sql: str = self.build_expression_sql(not_expr.expression)
        return f"NOT({expr_sql})"

    def _build_and_sql(self, and_expr: AND) -> str:
        if isinstance(and_expr.clauses, list) and len(and_expr.clauses) == 1:
            return self.build_expression_sql(and_expr.clauses[0])
        if isinstance(and_expr.clauses, str) or isinstance(and_expr.clauses, SqlExpression):
            return self.build_expression_sql(and_expr.clauses)
        return " AND ".join(self.build_expression_sql(and_clause) for and_clause in and_expr.clauses)

    def _build_from_sql_lines(self, select_elements: list) -> list[str]:
        sql_lines: list[str] = []
        # This method formats with newlines and indentation.
        # Alternatively, concatenate all the fields on one line to reduce SQL statement length
        # return "SELECT " + (", ".join(select_fields_sql))
        # For now, we opt for SELECT statement readability...

        from_elements: list[FROM] = [
            select_element for select_element in select_elements if isinstance(select_element, FROM)
        ]

        from_sql_line: str = "FROM "
        for from_element in from_elements:
            if type(from_element) == FROM:
                if from_element is not from_elements[0]:
                    sql_lines.append(f"{from_sql_line},")
                    from_sql_line = "     "
                from_sql_line += self._build_from_part(from_element)
            elif isinstance(from_element, LEFT_INNER_JOIN):
                sql_lines.append(from_sql_line)
                from_sql_line = f"     {self._build_left_inner_join_part(from_element)}"

        sql_lines.append(from_sql_line)
        return sql_lines

    def _build_from_part(self, from_part: FROM) -> str:
        # "fully".qualified"."tablename" [AS "table_alias"]

        from_parts: list[str] = [
            self._build_qualified_quoted_dataset_name(
                dataset_name=from_part.table_name, dataset_prefix=from_part.table_prefix
            )
        ]

        if isinstance(from_part.alias, str):
            from_parts.append(f"AS {self.quote_default(from_part.alias)}")

        return " ".join(from_parts)

    def _build_left_inner_join_part(self, left_inner_join: LEFT_INNER_JOIN) -> str:
        # [INNER JOIN] "fully".qualified"."tablename" [AS "table_alias"] [ON join_condition]

        from_parts: list[str] = []

        if isinstance(left_inner_join, LEFT_INNER_JOIN):
            from_parts.append("LEFT JOIN")

        from_parts.append(
            self._build_qualified_quoted_dataset_name(
                dataset_name=left_inner_join.table_name, dataset_prefix=left_inner_join.table_prefix
            )
        )

        if isinstance(left_inner_join.alias, str):
            from_parts.append(f"AS {self.quote_default(left_inner_join.alias)}")

        if isinstance(left_inner_join, LEFT_INNER_JOIN):
            from_parts.append(f"ON {self.build_expression_sql(left_inner_join.on_condition)}")

        return " ".join(from_parts)

    def _build_qualified_quoted_dataset_name(self, dataset_name: str, dataset_prefix: Optional[list[str]]) -> str:
        name_parts: list[str] = [] if dataset_prefix is None else list(dataset_prefix)
        name_parts.append(dataset_name)
        quoted_name_parts: list[str] = [self.quote_default(name_part) for name_part in name_parts]
        return ".".join(quoted_name_parts)

    def _build_operator_sql(self, operator: Operator) -> str:
        operators: dict[type, str] = {
            EQ: "=",
            NEQ: "!=",
            LT: "<",
            LTE: "<=",
            GT: ">",
            GTE: ">=",
            LIKE: "like",
        }
        operator_sql: str = operators[type(operator)]
        return f"{self.build_expression_sql(operator.left)} {operator_sql} {self.build_expression_sql(operator.right)}"

    def _build_where_sql_lines(self, select_elements: list) -> list[str]:
        and_expressions: list[SqlExpression] = []
        for select_element in select_elements:
            if isinstance(select_element, WHERE):
                and_expressions.append(select_element.condition)
            elif isinstance(select_element, AND):
                and_expressions.extend(select_element._get_clauses_as_list())

        where_parts: list[str] = [self.build_expression_sql(and_expression) for and_expression in and_expressions]

        where_sql_lines: list[str] = []
        for i in range(0, len(where_parts)):
            if i == 0:
                sql_line = f"WHERE {where_parts[0]}"
            else:
                sql_line = f"  AND {where_parts[i]}"
            where_sql_lines.append(sql_line)
        return where_sql_lines

    def _build_function_sql(self, function: FUNCTION) -> str:
        args: list[SqlExpression | str] = [function.args] if not isinstance(function.args, list) else function.args
        args_sqls: list[str] = [self.build_expression_sql(arg) for arg in args]
        if function.name in ["+", "-", "/", "*"]:
            operators: str = f" {function.name} ".join(args_sqls)
            return f"({operators})"
        else:
            args_list_sql: str = ", ".join(args_sqls)
            return f"{function.name}({args_list_sql})"

    def _build_count_sql(self, count: COUNT) -> str:
        return f"COUNT({self.build_expression_sql(count.expression)})"

    def _build_distinct_sql(self, distinct: DISTINCT) -> str:
        expressions: list[SqlExpression] = (
            distinct.expression if isinstance(distinct.expression, list) else [distinct.expression]
        )
        field_expression_str = ", ".join([self.build_expression_sql(e) for e in expressions])
        return f"DISTINCT({field_expression_str})"

    def _build_sum_sql(self, sum: SUM) -> str:
        return f"SUM({self.build_expression_sql(sum.expression)})"

    def _build_is_null_sql(self, is_null: IS_NULL) -> str:
        return f"{self.build_expression_sql(is_null.expression)} IS NULL"

    def _build_is_not_null_sql(self, is_null: IS_NOT_NULL) -> str:
        return f"{self.build_expression_sql(is_null.expression)} IS NOT NULL"

    def _build_in_sql(self, in_: IN) -> str:
        list_expressions: str = ", ".join([self.build_expression_sql(element) for element in in_.list_expression])
        return f"{self.build_expression_sql(in_.expression)} IN ({list_expressions})"

    def _build_like_sql(self, like: LIKE) -> str:
        return f"{self.build_expression_sql(like.left)} LIKE {self.build_expression_sql(like.right)}"

    def _build_not_like_sql(self, not_like: NOT_LIKE) -> str:
        return f"{self.build_expression_sql(not_like.left)} NOT LIKE {self.build_expression_sql(not_like.right)}"

    def _build_regex_like_sql(self, matches: REGEX_LIKE) -> str:
        expression: str = self.build_expression_sql(matches.expression)
        return f"REGEXP_LIKE({expression}, '{matches.regex_pattern}')"

    def _build_lower_sql(self, lower: LOWER) -> str:
        return f"LOWER({self.build_expression_sql(lower.expression)})"

    def _build_length_sql(self, length: LENGTH) -> str:
        return f"LENGTH({self.build_expression_sql(length.expression)})"

    def _build_max_sql(self, max: MAX) -> str:
        return f"MAX({self.build_expression_sql(max.expression)})"

    def _build_case_when_sql(self, case_when: CASE_WHEN) -> str:
        return (
            f"CASE WHEN {self.build_expression_sql(case_when.condition)} "
            + f"THEN {self.build_expression_sql(case_when.if_expression)} "
            + (f"ELSE {self.build_expression_sql(case_when.else_expression)} " if case_when.else_expression else "")
            + "END"
        )

    def _build_order_by_lines(self, select_elements: list) -> list[str]:
        order_by_clauses: list[str] = []
        for select_element in select_elements:
            if isinstance(select_element, ORDER_BY_ASC) or isinstance(select_element, ORDER_BY_DESC):
                expression = select_element.expression
                direction: str = " ASC" if isinstance(select_element, ORDER_BY_ASC) else " DESC"
                order_by_clauses.append(f"{self.build_expression_sql(expression)}{direction}")
        if order_by_clauses:
            order_by_text: str = ", ".join(order_by_clauses)
            return [f"ORDER BY {order_by_text}"]
        else:
            return []

    def _build_ordinal_position_sql(self, ordinal_position: ORDINAL_POSITION) -> str:
        return "ORDINAL_POSITION"

    def supports_function(self, function: str) -> bool:
        return function in ["avg", "avg_length", "max", "min", "max_length", "min_length", "sum"]

    def _build_tuple_sql(self, tuple: TUPLE) -> str:
        elements: str = ", ".join(self.build_expression_sql(e) for e in tuple.expressions)
        return f"({elements})"

    def schema_information_schema(self) -> str:
        """
        Name of the schema that has the metadata
        """
        return self.default_casify("information_schema")

    def table_tables(self) -> str:
        """
        Name of the table that has the table information in the metadata
        """
        return self.default_casify("tables")

    def table_columns(self) -> str:
        """
        Name of the table that has the columns information in the metadata.
        Purpose of this method is to allow specific data source to override.
        """
        return self.default_casify("columns")

    def column_table_catalog(self) -> str:
        """
        Name of the column that has the database information in the tables metadata table
        """
        return self.default_casify("table_catalog")

    def column_table_schema(self) -> str:
        """
        Name of the column that has the schema information in the tables metadata table
        """
        return self.default_casify("table_schema")

    def column_table_name(self) -> str:
        """
        Name of the column that has the table name in the tables metadata table
        """
        return self.default_casify("table_name")

    def column_column_name(self) -> str:
        """
        Name of the column that has the column name in the tables metadata table.
        Purpose of this method is to allow specific data source to override.
        """
        return self.default_casify("column_name")

    def column_data_type(self) -> str:
        """
        Name of the column that has the data type in the tables metadata table.
        Purpose of this method is to allow specific data source to override.
        """
        return self.default_casify("data_type")

    def column_data_type_max_length(self) -> str:
        """
        Name of the column that has the max data type length in the tables metadata table.
        Purpose of this method is to allow specific data source to override.
        """
        return self.default_casify("character_maximum_length")

    def default_casify(self, identifier: str) -> str:
        return identifier.lower()

    # Very lightweight dialect-specific interpretation of dataset prefixes.
    def get_database_prefix_index(self) -> int | None:
        return 0

    # Very lightweight dialect-specific interpretation of dataset prefixes.
    def get_schema_prefix_index(self) -> int | None:
        return 1

    def sql_expr_timestamp_literal(self, datetime_in_iso8601: str) -> str:
        return f"timestamp '{datetime_in_iso8601}'"

    def sql_expr_timestamp_truncate_day(self, timestamp_literal: str) -> str:
        return f"date_trunc('day', {timestamp_literal})"

    def sql_expr_timestamp_add_day(self, timestamp_literal: str) -> str:
        return f"{timestamp_literal} + interval '1 day'"

    def quote_column(self, column_name: str) -> str:
        return self.quote_default(column_name)

    def supports_regex_advanced(self) -> bool:
        return True  # Default to true, but specific dialects can override to false

    def encode_string_for_sql(self, string: str) -> str:
        """This escapes values that contain newlines correctly."""
        return string.encode("unicode_escape").decode("utf-8")<|MERGE_RESOLUTION|>--- conflicted
+++ resolved
@@ -137,12 +137,8 @@
     def build_create_table_sql(
         self, create_table: CREATE_TABLE | CREATE_TABLE_IF_NOT_EXISTS, add_semicolon: bool = True
     ) -> str:
-<<<<<<< HEAD
-        create_table_sql = self._build_create_table_statement_sql(create_table)
-=======
         if_not_exists_sql: str = "IF NOT EXISTS" if isinstance(create_table, CREATE_TABLE_IF_NOT_EXISTS) else ""
         create_table_sql: str = f"CREATE TABLE {if_not_exists_sql} {create_table.fully_qualified_table_name} "
->>>>>>> 5e6fd259
 
         create_table_sql = (
             create_table_sql
@@ -152,14 +148,6 @@
         )
         return create_table_sql + (";" if add_semicolon else "")
 
-<<<<<<< HEAD
-    def _build_create_table_statement_sql(self, create_table: CREATE_TABLE | CREATE_TABLE_IF_NOT_EXISTS) -> str:
-        if_not_exists_sql: str = "IF NOT EXISTS" if isinstance(create_table, CREATE_TABLE_IF_NOT_EXISTS) else ""
-        create_table_sql: str = f"CREATE TABLE {if_not_exists_sql} {create_table.fully_qualified_table_name} "
-        return create_table_sql
-
-=======
->>>>>>> 5e6fd259
     def _build_create_table_column(self, create_table_column: CREATE_TABLE_COLUMN) -> str:
         column_name_quoted: str = self.quote_default(create_table_column.name)
         column_type_sql: str = self._build_create_table_column_type(create_table_column)
@@ -172,11 +160,7 @@
         return f"\t{column_name_quoted} {column_type_sql}{is_nullable_sql}{default_sql}"
 
     def _build_create_table_column_type(self, create_table_column: CREATE_TABLE_COLUMN) -> str:
-<<<<<<< HEAD
-        if create_table_column.do_type_lookup:
-=======
         if isinstance(create_table_column.type, DBDataType):
->>>>>>> 5e6fd259
             column_type_sql: str = self.get_contract_type_dict()[create_table_column.type]
         else:
             column_type_sql: str = (
@@ -187,11 +171,7 @@
         if create_table_column.length:
             # If the type is TEXT and the length is provided, we need to add the length to the column type.
             # But only if we are doing a type lookup.
-<<<<<<< HEAD
-            if create_table_column.type == DBDataType.TEXT and create_table_column.do_type_lookup:
-=======
             if create_table_column.type == DBDataType.TEXT and isinstance(create_table_column.type, DBDataType):
->>>>>>> 5e6fd259
                 column_type_sql = self.text_col_type(create_table_column.length)
             # If the type is not a TEXT, we just add the length to the column type.
             # We do not do any checks on this, as we expect the user to configure the CREATE_TABLE_COLUMN correctly according to the data type specified.
@@ -221,8 +201,6 @@
         columns_sql: str = " (" + ", ".join([self.build_expression_sql(column) for column in insert_into.columns]) + ")"
         return columns_sql
 
-<<<<<<< HEAD
-=======
     def build_insert_into_via_select_sql(
         self, insert_into_via_select: INSERT_INTO_VIA_SELECT, add_semicolon: bool = True
     ) -> str:
@@ -232,7 +210,6 @@
         )
         return insert_into_sql + (";" if add_semicolon else "")
 
->>>>>>> 5e6fd259
     def _build_insert_into_values_sql(self, insert_into: INSERT_INTO) -> str:
         values_sql: str = " VALUES\n" + ",\n".join(
             [self._build_insert_into_values_row_sql(value) for value in insert_into.values]
@@ -241,13 +218,9 @@
 
     def _build_insert_into_values_row_sql(self, values: VALUES_ROW) -> str:
         values_sql: str = "(" + ", ".join([self.literal(value) for value in values.values]) + ")"
-<<<<<<< HEAD
-        values_sql = self.encode_string_for_sql(values_sql)
-=======
         values_sql = values_sql.encode("unicode_escape").decode(
             "utf-8"
         )  # This escapes values that contain newlines correctly.
->>>>>>> 5e6fd259
         return values_sql
 
     #########################################################
