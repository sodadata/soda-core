--- conflicted
+++ resolved
@@ -133,23 +133,7 @@
             return str(e)
 
     def build_data_source(self) -> DataSource:
-<<<<<<< HEAD
         return DataSource(name=self.name, type=self.type_name)
 
-    # TODO change usages to SqlDialect directly and remove this method.
-    #  We should group all data source differences in SqlDialect
-    #  and keep in data source impl only the responsibilities
-    #  - manage the connection (parsing, opening and closing)
-    #  - provide access to the SqlDialect
-    def qualify_dataset_name(self, dataset_identifier: DatasetIdentifier) -> str:
-        if dataset_identifier.data_source_name != self.name:
-            raise SodaException("Please report this bug: incorrect data source used")
-        return self.sql_dialect.qualify_dataset_name(
-            dataset_prefix=dataset_identifier.prefixes, dataset_name=dataset_identifier.dataset_name
-        )
-
     def parse_column_names_from_query_result(self, query_result: QueryResult) -> list[str]:
-        return [self.connection._execute_query_get_result_row_column_name(column) for column in query_result.columns]
-=======
-        return DataSource(name=self.name, type=self.type_name)
->>>>>>> f2dbe8e1
+        return [self.connection._execute_query_get_result_row_column_name(column) for column in query_result.columns]