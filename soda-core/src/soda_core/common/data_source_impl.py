--- conflicted
+++ resolved
@@ -129,7 +129,6 @@
     def build_data_source(self) -> DataSource:
         return DataSource(name=self.name, type=self.type_name)
 
-<<<<<<< HEAD
     def get_columns_metadata(self, dataset_prefixes: list[str], dataset_name: str) -> list[ColumnMetadata]:
         sql: str = self.sql_dialect.build_columns_metadata_query_str(
             dataset_prefixes=dataset_prefixes,
@@ -141,7 +140,6 @@
     # TODO refactor to method here and delegate query building and result extraction to SqlDialect similar to get_columns_metadata
     def create_metadata_tables_query(self) -> MetadataTablesQuery:
         return MetadataTablesQuery(sql_dialect=self.sql_dialect, data_source_connection=self.data_source_connection)
-=======
+
     def parse_column_names_from_query_result(self, query_result: QueryResult) -> list[str]:
-        return [self.connection._execute_query_get_result_row_column_name(column) for column in query_result.columns]
->>>>>>> d8e47400
+        return [self.connection._execute_query_get_result_row_column_name(column) for column in query_result.columns]