from __future__ import annotations

import logging
from abc import ABC, abstractmethod
from dataclasses import dataclass
from datetime import datetime
from numbers import Number
from typing import Optional

<<<<<<< HEAD
from soda_core.common.current_time import CurrentTime
=======
from soda_core.common.dataset_identifier import DatasetIdentifier
>>>>>>> 513ff14f
from soda_core.common.datetime_conversions import (
    convert_datetime_to_str,
    convert_str_to_datetime,
)
from soda_core.common.logging_constants import Emoticons, ExtraKeys, soda_logger
from soda_core.common.logs import Location
from soda_core.common.yaml import (
    ContractYamlSource,
    VariableResolver,
    YamlList,
    YamlObject,
    YamlValue,
)

logger: logging.Logger = soda_logger


def register_check_types() -> None:
    from soda_core.contracts.impl.check_types.schema_check_yaml import (
        SchemaCheckYamlParser,
    )
    from soda_core.contracts.impl.contract_verification_impl import CheckImpl

    CheckYaml.register(SchemaCheckYamlParser())
    from soda_core.contracts.impl.check_types.schema_check import SchemaCheckParser

    CheckImpl.register(SchemaCheckParser())

    from soda_core.contracts.impl.check_types.missing_check_yaml import (
        MissingCheckYamlParser,
    )

    CheckYaml.register(MissingCheckYamlParser())
    from soda_core.contracts.impl.check_types.missing_check import MissingCheckParser

    CheckImpl.register(MissingCheckParser())

    from soda_core.contracts.impl.check_types.invalidity_check_yaml import (
        InvalidCheckYamlParser,
    )

    CheckYaml.register(InvalidCheckYamlParser())
    from soda_core.contracts.impl.check_types.invalidity_check import InvalidCheckParser

    CheckImpl.register(InvalidCheckParser())

    from soda_core.contracts.impl.check_types.duplicate_check_yaml import (
        DuplicateCheckYamlParser,
    )

    CheckYaml.register(DuplicateCheckYamlParser())
    from soda_core.contracts.impl.check_types.duplicate_check import (
        DuplicateCheckParser,
    )

    CheckImpl.register(DuplicateCheckParser())

    from soda_core.contracts.impl.check_types.row_count_check_yaml import (
        RowCountCheckYamlParser,
    )

    CheckYaml.register(RowCountCheckYamlParser())
    from soda_core.contracts.impl.check_types.row_count_check import RowCountCheckParser

    CheckImpl.register(RowCountCheckParser())


class ContractYaml:
    """
    Represents YAML as close as possible.
    None means the key was not present.
    If property value types do not match the schema, None value will be in the model
    List properties will have a None value if the property is not present or the content was not a list, a list
    otherwise
    """

    @classmethod
    def parse(
        cls,
        contract_yaml_source: ContractYamlSource,
        provided_variable_values: Optional[dict[str, str]] = None,
    ) -> Optional[ContractYaml]:
        check_types_have_been_registered: bool = len(CheckYaml.check_yaml_parsers) > 0
        if not check_types_have_been_registered:
            register_check_types()
        return ContractYaml(
            contract_yaml_source=contract_yaml_source,
            provided_variable_values=provided_variable_values,
        )

    def __init__(
        self,
        contract_yaml_source: ContractYamlSource,
        provided_variable_values: Optional[dict[str, str]],
    ):
        self.contract_yaml_source: ContractYamlSource = contract_yaml_source
        self.contract_yaml_object: Optional[YamlObject] = contract_yaml_source.parse()

        self.variables: list[VariableYaml] = self._parse_variable_yamls(contract_yaml_source, provided_variable_values)

        self.data_timestamp: datetime = datetime.now()
        soda_variable_values: dict[str, str] = {"NOW": convert_datetime_to_str(self.data_timestamp)}

        self.resolved_variable_values: dict[str, str] = self._resolve_variable_values(
            variable_yamls=self.variables,
            provided_variable_values=provided_variable_values,
            soda_variable_values=soda_variable_values,
        )

        if "NOW" in self.resolved_variable_values:
            now_value = self.resolved_variable_values.get("NOW")
            if convert_str_to_datetime(now_value) is None:
                logger.error(f"Variable 'NOW' must be a correct ISO 8601 timestamp format: {now_value}")

        self.contract_yaml_source.resolve_on_read_value(
            resolved_variable_values=self.resolved_variable_values, soda_values=soda_variable_values, use_env_vars=True
        )

        if (
            self.contract_yaml_object
            and self.contract_yaml_object.has_key("datasource")
            and not self.contract_yaml_object.has_key("data_source")
        ):
            logger.error(
                msg="Key `datasource` must be 2 words. " "Please change to `data_source`.",
                extra={
                    ExtraKeys.LOCATION: self.contract_yaml_object.create_location_from_yaml_dict_key("datasource"),
                },
            )

        self.dataset: Optional[str] = (
            self.contract_yaml_object.read_dataset_identifier("dataset") if self.contract_yaml_object else None
        )
        self.filter: Optional[str] = (
            self.contract_yaml_object.read_string_opt("filter") if self.contract_yaml_object else None
        )
        if self.filter:
            self.filter = self.filter.strip()

        self.columns: Optional[list[Optional[ColumnYaml]]] = self._parse_columns(self.contract_yaml_object)
        self.checks: Optional[list[Optional[CheckYaml]]] = self._parse_checks(self.contract_yaml_object)

    def _parse_variable_yamls(self, contract_yaml_source, variables) -> list[VariableYaml]:
        variable_yamls: list[VariableYaml] = []

        if self.contract_yaml_object:
            variables_yaml_object: Optional[YamlObject] = self.contract_yaml_object.read_object_opt("variables")
            if variables_yaml_object:
                for variable_name, variable_yaml_object in variables_yaml_object.items():
                    variable_yaml: VariableYaml = VariableYaml(variable_name, variable_yaml_object)
                    variable_yamls.append(variable_yaml)

        return variable_yamls

    def _resolve_variable_values(
        self,
        variable_yamls: list[VariableYaml],
        provided_variable_values: Optional[dict[str, str]],
        soda_variable_values: Optional[dict[str, str]],
    ) -> dict[str, str]:
        variable_values: dict[str, str] = {}

        # Initializing the declared variables
        for variable_yaml in variable_yamls:
            variable_name: str = variable_yaml.name
            variable_values[variable_name] = (
                provided_variable_values.get(variable_name)
                if isinstance(provided_variable_values, dict) and variable_name in provided_variable_values
                else variable_yaml.default
            )

        for variable_yaml in variable_yamls:
            if variable_values.get(variable_yaml.name) is None:
                logger.error(f"Required variable '{variable_yaml.name}' did not get a value")

        if isinstance(provided_variable_values, dict) and "NOW" in provided_variable_values:
            now_str: str = provided_variable_values["NOW"]
            if not isinstance(now_str, str):
                logger.error(f"Provided 'NOW' variable must be a string, but was: {now_str.__class__.__name__}")
            else:
                if convert_str_to_datetime(now_str) is None:
                    logger.error(f"Provided 'NOW' variable value is not a correct ISO 8601 timestamp format: {now_str}")
                variable_values["NOW"] = now_str
        else:
            # Default now initialization
            variable_values["NOW"] = convert_datetime_to_str(datetime.now())

        return self._resolve_variables(variable_values=variable_values, soda_variable_values=soda_variable_values)

    @classmethod
    def _resolve_variables(
        cls, variable_values: Optional[dict[str, str]], soda_variable_values: Optional[dict[str, str]]
    ) -> dict[str, str]:
        """
        Resolve all variables in the dictionary, replacing ${variable_name} expressions
        with their corresponding values, while detecting circular dependencies.

        Args:
            variable_values (dict): Dictionary with string keys and string values
                             containing ${variable_name} expressions

        Returns:
            dict: Dictionary with all variables resolved
        """
        # Create a copy of the input dict to avoid modifying the original
        variable_values = variable_values.copy()

        # Keep track of variables being processed to detect circular references
        processing_stack = set()

        def resolve_value(name: str, value: str) -> str:
            """
            Recursively resolve all variables in a given value.

            Args:
                name (str): The variable name being resolved (for circular detection)
                value (str): The value to resolve

            Returns:
                str: The resolved value
            """
            # Check for circular reference
            if name in processing_stack:
                # Circular reference detected - return the original expression
                # to prevent infinite recursion
                return value

            # Add current variable to the processing stack
            processing_stack.add(name)

            # Replace all variable references in the value
            resolved = VariableResolver.resolve(
                source_text=value,
                variable_values=variable_values,
                soda_variable_values=soda_variable_values,
                use_env_vars=False,
            )

            # Remove current variable from the processing stack
            processing_stack.remove(name)

            return resolved

        # Resolve each variable in the dictionary
        for name in variable_values:
            variable_values[name] = resolve_value(name, variable_values[name])

        for name, value in variable_values.items():
            logger.debug(f"var.{name} = {value}")

        return variable_values

    def _parse_columns(self, contract_yaml_object: YamlObject) -> Optional[list[Optional[ColumnYaml]]]:
        columns: Optional[list[Optional[ColumnYaml]]] = None
        if contract_yaml_object:
            column_yaml_objects: Optional[YamlList] = contract_yaml_object.read_list_of_objects_opt("columns")
            if isinstance(column_yaml_objects, YamlList):
                columns = []
                column_locations_by_name: dict[str, list[Optional[Location]]] = {}
                for column_yaml_object in column_yaml_objects:
                    if isinstance(column_yaml_object, YamlObject):
                        column_yaml: ColumnYaml = ColumnYaml(contract_yaml=self, column_yaml_object=column_yaml_object)
                        columns.append(column_yaml)
                        if isinstance(column_yaml.name, str):
                            (
                                column_locations_by_name.setdefault(column_yaml.name, []).append(
                                    column_yaml_object.location
                                )
                            )
                for column_name, locations in column_locations_by_name.items():
                    if len(locations) > 1:
                        locations_message: str = ", ".join(
                            [f"[{location.line},{location.column}]" for location in locations if location is not None]
                        )
                        file_location = (
                            f"In {self.contract_yaml_source.file_path} at: "
                            if self.contract_yaml_source.file_path
                            else "At file locations: "
                        )
                        locations_message = f": {file_location}{locations_message}" if locations_message else ""
                        logger.error(f"Duplicate columns with name " f"'{column_name}'{locations_message}")
        return columns

    def _parse_checks(
        self, checks_containing_yaml_object: YamlObject, column_yaml: Optional[ColumnYaml] = None
    ) -> Optional[list[Optional[CheckYaml]]]:
        checks: Optional[list[Optional[CheckYaml]]] = None

        if checks_containing_yaml_object:
            checks_yaml_list: YamlList = checks_containing_yaml_object.read_list_opt("checks")
            if checks_yaml_list:
                checks = []
                for check_index, check_yaml_object in enumerate(checks_yaml_list):
                    check_type_name: Optional[str] = None
                    check_body_yaml_object: Optional[YamlObject] = None

                    if isinstance(check_yaml_object, YamlObject):
                        check_keys: list[str] = check_yaml_object.keys()
                        if len(check_keys) != 1:
                            logging.error(
                                msg=f"Checks require 1 key to be the type",
                                extra={
                                    ExtraKeys.LOCATION: check_yaml_object.location,
                                },
                            )
                        else:
                            check_type_name = check_keys.pop()
                            check_body_yaml_object = check_yaml_object.read_object_opt(key=check_type_name)
                    elif isinstance(check_yaml_object, str):
                        check_type_name = check_yaml_object
                        logger.error(
                            f"{Emoticons.PINCHED_FINGERS} Mama Mia! You forgot the "
                            f"colon ':' behind the check '{check_type_name}'."
                        )
                    if isinstance(check_type_name, str):
                        if check_body_yaml_object is None:
                            check_body_yaml_object = YamlObject(
                                yaml_source=checks_containing_yaml_object.yaml_source, yaml_dict={}
                            )
                            check_body_yaml_object.location = checks_yaml_list.create_location_from_yaml_list_index(
                                index=check_index
                            )

                        check_yaml: Optional[CheckYaml] = CheckYaml.parse_check_yaml(
                            check_type_name=check_type_name,
                            check_body_yaml_object=check_body_yaml_object,
                            column_yaml=column_yaml,
                        )
                        if check_yaml:
                            checks.append(check_yaml)
                        else:
                            logger.error(
                                f"Invalid check type '{check_type_name}'. "
                                f"Existing check types: {CheckYaml.get_check_type_names()}"
                            )
                    else:
                        logger.error(f"Checks must have a YAML object structure.")

        return checks


class VariableYaml:
    def __init__(self, variable_name: str, variable_yaml_object: YamlObject):
        self.variable_yaml_object: YamlObject = variable_yaml_object
        self.name: str = variable_name
        self.type: any = variable_yaml_object.read_string_opt("type") if variable_yaml_object else None
        self.required: any = variable_yaml_object.read_bool_opt("required") if variable_yaml_object else None
        self.default: any = variable_yaml_object.read_string_opt("default") if variable_yaml_object else None


class ValidReferenceDataYaml:
    def __init__(self, valid_reference_data_yaml: YamlObject):
        self.dataset: Optional[str] = valid_reference_data_yaml.read_dataset_identifier("dataset")
        self.column: Optional[str] = valid_reference_data_yaml.read_string("column")


@dataclass
class RegexFormat:
    regex: str
    name: Optional[str]

    @classmethod
    def read(cls, yaml_object: YamlObject, key: str) -> Optional[RegexFormat]:
        regex_format_yaml_object: Optional[YamlObject] = yaml_object.read_object_opt(key)
        if regex_format_yaml_object:
            regex: Optional[str] = regex_format_yaml_object.read_string("regex")
            name: Optional[str] = regex_format_yaml_object.read_string("name")
            if isinstance(regex, str):
                return RegexFormat(regex=regex, name=name)
        return None


class MissingAndValidityYaml:
    def __init__(self, yaml_object: YamlObject):
        self.missing_values: Optional[list] = YamlValue.yaml_unwrap(yaml_object.read_list_opt("missing_values"))
        self.missing_format: Optional[RegexFormat] = RegexFormat.read(yaml_object=yaml_object, key="missing_format")

        # cfg_keys = yaml_object.yaml_dict.keys()
        # self.has_missing_configuration_error: bool = ("missing_values" in cfg_keys and self.missing_values is None) or (
        #     "missing_regex_sql" in cfg_keys and self.missing_regex is None
        # )

        self.invalid_values: Optional[list] = YamlValue.yaml_unwrap(yaml_object.read_list_opt("invalid_values"))
        self.invalid_format: Optional[RegexFormat] = RegexFormat.read(yaml_object=yaml_object, key="invalid_format")
        self.valid_values: Optional[list] = YamlValue.yaml_unwrap(yaml_object.read_list_opt("valid_values"))
        self.valid_format: Optional[RegexFormat] = RegexFormat.read(yaml_object=yaml_object, key="valid_format")
        self.valid_min: Optional[Number] = yaml_object.read_number_opt("valid_min")
        self.valid_max: Optional[Number] = yaml_object.read_number_opt("valid_max")
        self.valid_length: Optional[int] = yaml_object.read_number_opt("valid_length")
        self.valid_min_length: Optional[int] = yaml_object.read_number_opt("valid_min_length")
        self.valid_max_length: Optional[int] = yaml_object.read_number_opt("valid_max_length")

        self.valid_reference_data: Optional[ValidReferenceDataYaml] = None
        valid_reference_data_yaml: Optional[YamlObject] = yaml_object.read_object_opt("valid_reference_data")
        if valid_reference_data_yaml:
            self.valid_reference_data = ValidReferenceDataYaml(valid_reference_data_yaml)


class ColumnYaml(MissingAndValidityYaml):
    def __init__(self, contract_yaml: ContractYaml, column_yaml_object: YamlObject):
        self.column_yaml_object: YamlObject = column_yaml_object
        self.name: Optional[str] = column_yaml_object.read_string("name")
        self.data_type: Optional[str] = column_yaml_object.read_string_opt("data_type")
        self.character_maximum_length: Optional[int] = column_yaml_object.read_number_opt("character_maximum_length")
        super().__init__(column_yaml_object)
        self.check_yamls: Optional[list[CheckYaml]] = contract_yaml._parse_checks(
            checks_containing_yaml_object=column_yaml_object, column_yaml=self
        )


class RangeYaml:
    """
    Boundary values are inclusive
    """

    def __init__(self, lower_bound: Number, upper_bound: Number):
        self.lower_bound: Number = lower_bound
        self.upper_bound: Number = upper_bound

    @classmethod
    def read_opt(cls, check_yaml_object: YamlObject, key: str) -> Optional[RangeYaml]:
        range_yaml_list: YamlList = check_yaml_object.read_list_opt(key)
        if range_yaml_list:
            lower_bound: Optional[Number] = None
            upper_bound: Optional[Number] = None
            range_list: list = range_yaml_list.to_list()
            if len(range_list) > 0 and isinstance(range_list[0], Number):
                lower_bound = range_list[0]
            if len(range_list) > 1 and isinstance(range_list[1], Number):
                upper_bound = range_list[1]
            return RangeYaml(lower_bound=lower_bound, upper_bound=upper_bound)


class CheckYamlParser(ABC):
    @abstractmethod
    def get_check_type_names(self) -> list[str]:
        pass

    @abstractmethod
    def parse_check_yaml(
        self, check_type_name: str, check_yaml_object: YamlObject, column_yaml: Optional[ColumnYaml]
    ) -> Optional[CheckYaml]:
        pass


class CheckYaml(ABC):
    check_yaml_parsers: dict[str, CheckYamlParser] = {}

    @classmethod
    def register(cls, check_yaml_parser: CheckYamlParser) -> None:
        for check_type_name in check_yaml_parser.get_check_type_names():
            cls.check_yaml_parsers[check_type_name] = check_yaml_parser

    @classmethod
    def get_check_type_names(cls) -> list[str]:
        return list(cls.check_yaml_parsers.keys())

    @classmethod
    def parse_check_yaml(
        cls, check_type_name: str, check_body_yaml_object: YamlObject, column_yaml: Optional[ColumnYaml]
    ) -> Optional[CheckYaml]:
        if isinstance(check_type_name, str):
            check_yaml_parser: Optional[CheckYamlParser] = cls.check_yaml_parsers.get(check_type_name)
            if check_yaml_parser:
                return check_yaml_parser.parse_check_yaml(
                    check_type_name=check_type_name,
                    check_yaml_object=check_body_yaml_object,
                    column_yaml=column_yaml,
                )

    def __init__(self, type_name: str, check_yaml_object: YamlObject):
        self.check_yaml_object: YamlObject = check_yaml_object
        self.type_name: str = type_name
        self.name: Optional[str] = check_yaml_object.read_string_opt("name") if check_yaml_object else None
        qualifier = check_yaml_object.read_value("qualifier") if check_yaml_object else None
        self.qualifier: Optional[str] = str(qualifier) if qualifier is not None else None
        self.filter: Optional[str] = check_yaml_object.read_string_opt("filter") if check_yaml_object else None
        if self.filter:
            self.filter = self.filter.strip()


class ThresholdCheckYaml(CheckYaml):
    def __init__(self, type_name: str, check_yaml_object: YamlObject):
        super().__init__(type_name=type_name, check_yaml_object=check_yaml_object)
        self.metric: Optional[str] = check_yaml_object.read_string_opt("metric")
        if self.metric and self.metric not in ["count", "percent"]:
            logger.error(
                msg="'metric' must be either 'count' or 'percent'",
                extra={ExtraKeys.LOCATION: check_yaml_object.create_location_from_yaml_dict_key("metric")},
            )
        self.threshold: Optional[ThresholdYaml] = None
        threshold_yaml_object: YamlObject = check_yaml_object.read_object_opt("threshold")
        if threshold_yaml_object:
            self.threshold = ThresholdYaml(threshold_yaml_object)


class ThresholdYaml:
    def __init__(self, threshold_yaml_object: YamlObject):
        self.must_be_greater_than: Optional[Number] = threshold_yaml_object.read_number_opt("must_be_greater_than")
        self.must_be_greater_than_or_equal: Optional[Number] = threshold_yaml_object.read_number_opt(
            "must_be_greater_than_or_equal"
        )
        self.must_be_less_than: Optional[Number] = threshold_yaml_object.read_number_opt("must_be_less_than")
        self.must_be_less_than_or_equal: Optional[Number] = threshold_yaml_object.read_number_opt(
            "must_be_less_than_or_equal"
        )
        self.must_be: Optional[Number] = threshold_yaml_object.read_number_opt("must_be")
        self.must_not_be: Optional[Number] = threshold_yaml_object.read_number_opt("must_not_be")
        self.must_be_between: Optional[RangeYaml] = RangeYaml.read_opt(threshold_yaml_object, "must_be_between")
        self.must_be_not_between: Optional[RangeYaml] = RangeYaml.read_opt(threshold_yaml_object, "must_be_not_between")


class MissingAncValidityCheckYaml(ThresholdCheckYaml, MissingAndValidityYaml):
    def __init__(self, type_name: str, check_yaml_object: YamlObject):
        ThresholdCheckYaml.__init__(self, type_name=type_name, check_yaml_object=check_yaml_object)
        MissingAndValidityYaml.__init__(self, yaml_object=check_yaml_object)<|MERGE_RESOLUTION|>--- conflicted
+++ resolved
@@ -7,11 +7,7 @@
 from numbers import Number
 from typing import Optional
 
-<<<<<<< HEAD
 from soda_core.common.current_time import CurrentTime
-=======
-from soda_core.common.dataset_identifier import DatasetIdentifier
->>>>>>> 513ff14f
 from soda_core.common.datetime_conversions import (
     convert_datetime_to_str,
     convert_str_to_datetime,
