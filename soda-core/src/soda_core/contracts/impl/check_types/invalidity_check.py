from __future__ import annotations

import logging
from enum import Enum
from soda_core.common.data_source_impl import DataSourceImpl
from soda_core.common.data_source_results import QueryResult
from soda_core.common.logging_constants import ExtraKeys, soda_logger
from soda_core.common.sql_dialect import *
from soda_core.contracts.contract_verification import (
    CheckOutcome,
    CheckResult,
    Measurement,
)
from soda_core.contracts.impl.check_types.invalidity_check_yaml import InvalidCheckYaml
from soda_core.contracts.impl.check_types.row_count_check import RowCountMetricImpl
from soda_core.contracts.impl.contract_verification_impl import (
    AggregationMetricImpl,
    CheckImpl,
    CheckParser,
    ColumnImpl,
    ContractImpl,
    DerivedPercentageMetricImpl,
    MeasurementValues,
    MetricImpl,
    MissingAndValidity,
    MissingAndValidityCheckImpl,
    Query,
    ThresholdImpl,
    ThresholdType,
    ValidReferenceData,
)

logger: logging.Logger = soda_logger


class InvalidCheckParser(CheckParser):
    def get_check_type_names(self) -> list[str]:
        return ["invalid"]

    def parse_check(
        self,
        contract_impl: ContractImpl,
        column_impl: Optional[ColumnImpl],
        check_yaml: InvalidCheckYaml,
    ) -> Optional[CheckImpl]:
        return InvalidCheckImpl(
            contract_impl=contract_impl,
            column_impl=column_impl,
            check_yaml=check_yaml,
        )


class InvalidCheckImpl(MissingAndValidityCheckImpl):
    def __init__(
        self,
        contract_impl: ContractImpl,
        column_impl: ColumnImpl,
        check_yaml: InvalidCheckYaml,
    ):
        super().__init__(
            contract_impl=contract_impl,
            column_impl=column_impl,
            check_yaml=check_yaml,
        )
        self.threshold = ThresholdImpl.create(
            threshold_yaml=check_yaml.threshold,
            default_threshold=ThresholdImpl(type=ThresholdType.SINGLE_COMPARATOR, must_be=0),
        )

        if not self.missing_and_validity.has_validity_configurations():
            logger.error(
                msg="Invalid check does not have any valid or invalid configurations",
                extra={
                    ExtraKeys.LOCATION: self.check_yaml.check_yaml_object.location,
                },
            )

        # TODO create better support in class hierarchy for common vs specific stuff.  name is common.  see other check type impls

        self.metric_name = "invalid_percent" if check_yaml.metric == "percent" else "invalid_count"

        self.invalid_count_metric_impl: Optional[MetricImpl] = None
        if self.missing_and_validity.has_reference_data():
            # noinspection PyTypeChecker
            self.invalid_count_metric_impl = self._resolve_metric(
                InvalidReferenceCountMetricImpl(
                    contract_impl=contract_impl, column_impl=column_impl, missing_and_validity=self.missing_and_validity
                )
            )
            # this is used in the check extension to extract failed keys and rows
            self.ref_query = InvalidReferenceCountQuery(
                metric_impl=self.invalid_count_metric_impl,
                dataset_filter=self.contract_impl.filter,
                check_filter=self.check_yaml.filter,
                data_source_impl=contract_impl.data_source_impl,
            )
            self.queries.append(self.ref_query)
        else:
            self.invalid_count_metric_impl = self._resolve_metric(
                InvalidCountMetricImpl(contract_impl=contract_impl, column_impl=column_impl, check_impl=self)
            )

        self.row_count_metric = self._resolve_metric(RowCountMetricImpl(contract_impl=contract_impl, check_impl=self))

        self.invalid_percent_metric = self._resolve_metric(
            DerivedPercentageMetricImpl(
                metric_type="invalid_percent",
                fraction_metric_impl=self.invalid_count_metric_impl,
                total_metric_impl=self.row_count_metric,
            )
        )

    def evaluate(self, measurement_values: MeasurementValues) -> CheckResult:
        outcome: CheckOutcome = CheckOutcome.NOT_EVALUATED

        invalid_count: int = measurement_values.get_value(self.invalid_count_metric_impl)
        row_count: int = measurement_values.get_value(self.row_count_metric)
        invalid_percent: float = measurement_values.get_value(self.invalid_percent_metric)

        diagnostic_metric_values: dict[str, float] = {
            "invalid_count": invalid_count,
            "invalid_percent": invalid_percent,
            "check_rows_tested": row_count,
            "dataset_rows_tested": self.contract_impl.dataset_rows_tested
        }

        threshold_value: Optional[Number] = invalid_percent if self.metric_name == "invalid_percent" else invalid_count

        outcome = self.evaluate_threshold(threshold_value)

        return CheckResult(
            check=self._build_check_info(),
            outcome=outcome,
            threshold_value=threshold_value,
            diagnostic_metric_values=diagnostic_metric_values,
        )

    def get_threshold_metric_impl(self) -> Optional[MetricImpl]:
        return self.invalid_count_metric_impl


class InvalidCountMetricImpl(AggregationMetricImpl):
    def __init__(
        self,
        contract_impl: ContractImpl,
        column_impl: ColumnImpl,
        check_impl: MissingAndValidityCheckImpl,
    ):
        super().__init__(
            contract_impl=contract_impl,
            column_impl=column_impl,
            metric_type="invalid_count",
            check_filter=check_impl.check_yaml.filter,
            missing_and_validity=check_impl.missing_and_validity,
        )

    def sql_expression(self) -> SqlExpression:
        return SUM(CASE_WHEN(self.sql_condition_expression(), LITERAL(1)))

    def sql_condition_expression(self) -> SqlExpression:
        column_name: str = self.column_impl.column_yaml.name
        return AND.optional(
            [
                SqlExpressionStr.optional(self.check_filter),
                NOT.optional(self.missing_and_validity.is_missing_expr(column_name)),
                self.missing_and_validity.is_invalid_expr(column_name),
            ]
        )

    def convert_db_value(self, value) -> int:
        # Note: expression SUM(CASE WHEN "id" IS NULL THEN 1 ELSE 0 END) gives NULL / None as a result if
        # there are no rows
        return int(value) if value is not None else 0


class InvalidReferenceCountMetricImpl(MetricImpl):
    def __init__(self, contract_impl: ContractImpl, column_impl: ColumnImpl, missing_and_validity: MissingAndValidity):
        super().__init__(
            contract_impl=contract_impl,
            metric_type="invalid_count",
            column_impl=column_impl,
            missing_and_validity=missing_and_validity,
        )


class DatasetAlias(Enum):
    CONTRACT = "C"  # C stands for the 'C'ontract dataset
    REFERENCE = "R"  # R stands for the 'R'eference dataset


class InvalidReferenceCountQuery(Query):
    def __init__(
        self,
        metric_impl: InvalidReferenceCountMetricImpl,
        dataset_filter: Optional[str],
        check_filter: Optional[str],
        data_source_impl: Optional[DataSourceImpl],
    ):
        super().__init__(data_source_impl=data_source_impl, metrics=[metric_impl])
        self.metric_impl = metric_impl
        self.dataset_filter = dataset_filter
<<<<<<< HEAD
        self.check_filter = check_filter        
        
        self.referencing_alias: str = DatasetAlias.CONTRACT.value   
        self.referenced_alias: str = DatasetAlias.REFERENCE.value
=======
        self.check_filter = check_filter

        self.referencing_alias: str = DatasetAlias.CONTRACT
        self.referenced_alias: str = DatasetAlias.REFERENCE
>>>>>>> dbf21233

        sql_ast = self.build_query(SELECT(COUNT(STAR())))
        self.sql = self.data_source_impl.sql_dialect.build_select_sql(sql_ast)

    def build_query(self, select_expression: SqlExpression) -> SqlExpression:
        sql_ast: list = [select_expression]
        sql_ast.extend(self.query_from())

        if self.dataset_filter or self.check_filter:
            dataset_filter_expr: Optional[SqlExpressionStr] = None
            check_filter_expr: Optional[SqlExpressionStr] = None
            combined_filter_expr: Optional[SqlExpression] = None

            if self.dataset_filter:
                dataset_filter_expr = SqlExpressionStr(self.dataset_filter)
                combined_filter_expr = dataset_filter_expr

            if self.check_filter:
                check_filter_expr = SqlExpressionStr(self.check_filter)
                combined_filter_expr = check_filter_expr

            if dataset_filter_expr and check_filter_expr:
                combined_filter_expr = AND([dataset_filter_expr, check_filter_expr])

            original_from = sql_ast[1].AS(None)
            sql_ast[1] = FROM("filtered_dataset").AS(self.referencing_alias)
            sql_ast = [
                WITH("filtered_dataset").AS([SELECT(STAR()), original_from, WHERE(combined_filter_expr)]),
            ] + sql_ast
        return sql_ast

    def query_from(self) -> SqlExpression:
        valid_reference_data: ValidReferenceData = self.metric_impl.missing_and_validity.valid_reference_data

        referencing_dataset_name: str = self.metric_impl.contract_impl.dataset_name
        referencing_dataset_prefix: Optional[str] = self.metric_impl.contract_impl.dataset_prefix
        referencing_column_name: str = self.metric_impl.column_impl.column_yaml.name

        referenced_dataset_name: str = valid_reference_data.dataset_name
        referenced_dataset_prefix: Optional[list[str]] = (
            valid_reference_data.dataset_prefix
            if valid_reference_data.dataset_prefix is not None
            else self.metric_impl.contract_impl.dataset_prefix
        )
        referenced_column: str = valid_reference_data.column

        # The variant to get the failed rows is:
        # SELECT(STAR().IN("C")),
        # which should translate to SELECT C.*

        is_referencing_column_missing: SqlExpression = self.metric_impl.missing_and_validity.is_missing_expr(
            COLUMN(referencing_column_name).IN(self.referencing_alias)
        )
        is_referencing_column_invalid: SqlExpression = self.metric_impl.missing_and_validity.is_invalid_expr(
            COLUMN(referencing_column_name).IN(self.referencing_alias)
        )
        is_referenced_column_null: SqlExpression = IS_NULL(COLUMN(referenced_column).IN(self.referenced_alias))
        is_referencing_column_invalid: SqlExpression = OR.optional(
            [is_referenced_column_null, is_referencing_column_invalid]
        )

        return [
            FROM(referencing_dataset_name).IN(referencing_dataset_prefix).AS(self.referencing_alias),
            LEFT_INNER_JOIN(referenced_dataset_name)
            .IN(referenced_dataset_prefix)
            .ON(
                EQ(
                    COLUMN(referencing_column_name).IN(self.referencing_alias),
                    COLUMN(referenced_column).IN(self.referenced_alias),
                )
            )
            .AS(self.referenced_alias),
            WHERE(AND([NOT(is_referencing_column_missing), is_referencing_column_invalid])),
        ]

    def execute(self) -> list[Measurement]:
        try:
            query_result: QueryResult = self.data_source_impl.execute_query(self.sql)
        except Exception as e:
            logger.error(msg=f"Could not execute invalid reference query {self.sql}: {e}", exc_info=True)
            return []

        metric_value = query_result.rows[0][0]
        metric_impl: MetricImpl = self.metrics[0]
        return [Measurement(metric_id=metric_impl.id, value=metric_value, metric_name=metric_impl.type)]<|MERGE_RESOLUTION|>--- conflicted
+++ resolved
@@ -199,17 +199,10 @@
         super().__init__(data_source_impl=data_source_impl, metrics=[metric_impl])
         self.metric_impl = metric_impl
         self.dataset_filter = dataset_filter
-<<<<<<< HEAD
         self.check_filter = check_filter        
         
         self.referencing_alias: str = DatasetAlias.CONTRACT.value   
         self.referenced_alias: str = DatasetAlias.REFERENCE.value
-=======
-        self.check_filter = check_filter
-
-        self.referencing_alias: str = DatasetAlias.CONTRACT
-        self.referenced_alias: str = DatasetAlias.REFERENCE
->>>>>>> dbf21233
 
         sql_ast = self.build_query(SELECT(COUNT(STAR())))
         self.sql = self.data_source_impl.sql_dialect.build_select_sql(sql_ast)
