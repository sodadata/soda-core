--- conflicted
+++ resolved
@@ -505,7 +505,6 @@
         return f"date_trunc('day', {timestamp_literal})"
 
     def sql_expr_timestamp_add_day(self, timestamp_literal: str) -> str:
-<<<<<<< HEAD
         return f"{timestamp_literal} + interval '1 day'"
 
     def quote_column(self, column_name: str) -> str:
@@ -520,7 +519,4 @@
                 if isinstance(d, NumericDiagnostic) and d.name == diagnostic_name
             ),
             None,
-        )
-=======
-        return f"{timestamp_literal} + interval '1 day'"
->>>>>>> c7596fab
+        )