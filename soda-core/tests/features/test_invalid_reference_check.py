--- conflicted
+++ resolved
@@ -63,11 +63,7 @@
         """,
     )
     check_result: CheckResult = contract_verification_result.check_results[0]
-<<<<<<< HEAD
-    assert check_result.get_numeric_diagnostic_value("invalid_count") == 3
-=======
     assert DataSourceTestHelper.get_first_numeric_diagnostic_value(check_result, "invalid_count") == 3
->>>>>>> d5dc9dea
 
 
 def test_invalid_count_with_check_filter(data_source_test_helper: DataSourceTestHelper):
@@ -91,13 +87,8 @@
         """,
     )
     check_result: CheckResult = contract_verification_result.check_results[0]
-<<<<<<< HEAD
-    assert check_result.get_numeric_diagnostic_value("invalid_count") == 1
-    assert check_result.get_numeric_diagnostic_value("row_count") == 3
-=======
     assert DataSourceTestHelper.get_first_numeric_diagnostic_value(check_result, "invalid_count") == 1
     assert DataSourceTestHelper.get_first_numeric_diagnostic_value(check_result, "row_count") == 3
->>>>>>> d5dc9dea
 
 
 def test_invalid_count_with_check_and_dataset_filter(data_source_test_helper: DataSourceTestHelper):
@@ -124,13 +115,8 @@
         """,
     )
     check_result: CheckResult = contract_verification_result.check_results[0]
-<<<<<<< HEAD
-    assert check_result.get_numeric_diagnostic_value("invalid_count") == 1
-    assert check_result.get_numeric_diagnostic_value("row_count") == 2
-=======
     assert DataSourceTestHelper.get_first_numeric_diagnostic_value(check_result, "invalid_count") == 1
     assert DataSourceTestHelper.get_first_numeric_diagnostic_value(check_result, "row_count") == 2
->>>>>>> d5dc9dea
 
 
 def test_invalid_count_excl_missing(data_source_test_helper: DataSourceTestHelper):
