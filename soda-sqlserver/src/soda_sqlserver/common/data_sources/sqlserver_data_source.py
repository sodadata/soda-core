--- conflicted
+++ resolved
@@ -279,14 +279,6 @@
     def is_quoted(self, identifier: str) -> bool:
         return identifier.startswith("[") and identifier.endswith("]")
 
-<<<<<<< HEAD
-    def map_test_sql_data_type_to_data_source(self, source_data_type: SqlDataType) -> SqlDataType:
-        """SQLServer always requires a varchar length in create table statements."""
-        sql_data_type = super().map_test_sql_data_type_to_data_source(source_data_type)
-        if sql_data_type.name == "varchar":
-            sql_data_type.character_maximum_length = self.default_varchar_length()
-        return sql_data_type
-=======
     def build_insert_into_sql(self, insert_into: INSERT_INTO, add_semicolon: bool = True) -> str:
         # SqlServer supports a max of 1000 rows in an insert statement. If that's the case, split the insert into multiple statements and recursively call this function.
         STEP_SIZE = 1000
@@ -305,4 +297,10 @@
             return final_insert_sql
 
         return super().build_insert_into_sql(insert_into, add_semicolon=add_semicolon)
->>>>>>> 1434c06e
+
+    def map_test_sql_data_type_to_data_source(self, source_data_type: SqlDataType) -> SqlDataType:
+        """SQLServer always requires a varchar length in create table statements."""
+        sql_data_type = super().map_test_sql_data_type_to_data_source(source_data_type)
+        if sql_data_type.name == "varchar":
+            sql_data_type.character_maximum_length = self.default_varchar_length()
+        return sql_data_type