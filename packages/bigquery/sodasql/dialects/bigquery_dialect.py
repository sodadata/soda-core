#  Copyright 2020 Soda
#  Licensed under the Apache License, Version 2.0 (the "License");
#  you may not use this file except in compliance with the License.
#  You may obtain a copy of the License at
#   http://www.apache.org/licenses/LICENSE-2.0
#  Unless required by applicable law or agreed to in writing, software
#  distributed under the License is distributed on an "AS IS" BASIS,
#  WITHOUT WARRANTIES OR CONDITIONS OF ANY KIND, either express or implied.
#  See the License for the specific language governing permissions and
#  limitations under the License.
import logging
import json
from json.decoder import JSONDecodeError
from typing import Optional

import itertools
from google.api_core.exceptions import Forbidden, NotFound
from google.auth.exceptions import GoogleAuthError, TransportError
from google.cloud import bigquery
from google.cloud.bigquery import dbapi
from google.oauth2.service_account import Credentials

from sodasql.exceptions.exceptions import WarehouseConnectionError
from sodasql.scan.dialect import Dialect, BIGQUERY, KEY_WAREHOUSE_TYPE
from sodasql.scan.parser import Parser

logger = logging.getLogger(__name__)


class BigQueryDialect(Dialect):
    data_type_varchar_255 = "STRING"
    data_type_integer = "INT64"
    data_type_decimal = "DECIMAL"
    data_type_bigint = "BIGNUMERIC"

    def __init__(self, parser: Parser):
        super().__init__(BIGQUERY)
        if parser:
            self.account_info_dict = self.__parse_json_credential('account_info_json', parser)
            self.dataset_name = parser.get_str_required('dataset')
            default_auth_scopes = ['https://www.googleapis.com/auth/bigquery',
                                   'https://www.googleapis.com/auth/cloud-platform',
                                   'https://www.googleapis.com/auth/drive']
            self.auth_scopes = parser.get_dict_optional('auth_scopes', default_auth_scopes)
        self.client = None

    def default_connection_properties(self, params: dict):
        return {
            KEY_WAREHOUSE_TYPE: BIGQUERY,
            'account_info_json': 'env_var(BIGQUERY_ACCOUNT_INFO)',
            'dataset': params.get('database', 'Eg your_bigquery_dataset')
        }

    def default_env_vars(self, params: dict):
        return {
            'BIGQUERY_ACCOUNT_INFO': '...'
        }

    def create_connection(self):
        try:
            if not self.account_info_dict or self.account_info_dict is None:
                raise Exception("Account_info_json is not provided")
            else:
                credentials = Credentials.from_service_account_info(self.account_info_dict, scopes=self.auth_scopes)
                project_id = self.account_info_dict['project_id']
                self.client = bigquery.Client(project=project_id, credentials=credentials)
                conn = dbapi.Connection(self.client)
                return conn
        except Exception as e:
            self.try_to_raise_soda_sql_exception(e)

    def is_iterable_empty(self, iterable):
        try:
            first = next(iterable)
        except StopIteration:
            return None
        return first, itertools.chain([first], iterable)

    def sql_test_connection(self) -> bool:
        logger.info('Listing tables to check connection')
        project_id = self.account_info_dict['project_id']
        dataset_id = f'{project_id}.{self.dataset_name}'
        try:
            logger.info(f'dataset_id = {dataset_id}')
            tables = self.client.list_tables(dataset_id)
<<<<<<< HEAD
            tables_list_length = len(list(tables))
            if tables_list_length > 0:
=======
            if self.is_iterable_empty(tables) is not None:
>>>>>>> daf0b0ab
                logger.info(f'Tables contained in {dataset_id}')
                for table in tables:
                    try:
                        self.client.query(self.query_table(table))
                    except Exception as e:
                        raise WarehouseConnectionError(
                            warehouse_type=self.type,
                            original_exception=Exception(
                                f'Unable to query table: {table} from the dataset: {dataset_id}. Exception: {e}'))
                return True
            else:
                raise WarehouseConnectionError(
                    warehouse_type=self.type,
                    original_exception=Exception(f'Unable to query tables from dataset {dataset_id}, none were found.'))

        except Exception as e:
            raise WarehouseConnectionError(
                warehouse_type=self.type,
                original_exception=Exception(f'Unable to list tables from: {dataset_id}. Exception: {e}'))

    def sql_tables_metadata_query(self, limit: Optional[int] = None, filter: str = None):
        sql = (f"SELECT table_name \n"
               f"FROM `{self.dataset_name}.INFORMATION_SCHEMA.TABLES`")
        if limit is not None:
            sql += f"\n LIMIT {limit}"
        return sql + ';'

    def sql_columns_metadata_query(self, table_name: str):
        return (f"SELECT column_name, data_type, is_nullable "
                f'FROM `{self.dataset_name}.INFORMATION_SCHEMA.COLUMNS` '
                f"WHERE table_name = '{table_name}';")

    def is_text(self, column_type: str):
        return column_type.upper() in ['STRING']

    def is_number(self, column_type: str):
        return column_type.upper() in ['INT64', 'NUMERIC', 'DECIMAL', 'BIGNUMERIC', 'BIGDECIMAL', 'FLOAT64']

    def is_time(self, column_type: str):
        return column_type.upper() in ['DATE', 'DATETIME', 'TIME', 'TIMESTAMP']

    def qualify_table_name(self, table_name: str) -> str:
        return f'`{self.dataset_name}.{table_name}`'

    def qualify_writable_table_name(self, table_name: str) -> str:
        return self.qualify_table_name(table_name)

    def sql_expr_regexp_like(self, expr: str, pattern: str):
        return f"REGEXP_CONTAINS({expr}, r'{self.qualify_regex(pattern)}')"

    def qualify_table_name(self, table_name: str) -> str:
        return f'`{self.dataset_name}.{table_name}`'

    def qualify_writable_table_name(self, table_name: str) -> str:
        return self.qualify_table_name(table_name)

    def qualify_regex(self, regex):
        return regex.replace("''", "\\'")

    def qualify_string(self, value: str):
        return self.qualify_regex(value)

    def sql_expr_regexp_like(self, expr: str, pattern: str):
        return f"REGEXP_CONTAINS({expr}, r'{self.qualify_regex(pattern)}')"

    @staticmethod
    def __parse_json_credential(credential_name, parser):
        account_info_path = parser.get_str_optional('account_info_json_path')
        try:
            if account_info_path:
                account_info = parser._read_file_as_string(account_info_path)
                if account_info is not None:
                    return json.loads(account_info)
            else:
                cred = parser.get_credential(credential_name)
                # Prevent json load when the Dialect is init from create command
                if cred is not None:
                    return json.loads(cred)
                else:
                    raise Exception("Cannot read credentials from account_info_json")
        except JSONDecodeError as e:
            parser.error(f'Error parsing credential {credential_name}: {e}', credential_name)

    def sql_expr_cast_text_to_number(self, quoted_column_name, validity_format):
        if validity_format == 'number_whole':
            return f"CAST({quoted_column_name} AS {self.data_type_decimal})"
        not_number_pattern = self.qualify_regex(r"[^-\d\.\,]")
        comma_pattern = self.qualify_regex(r"\,")
        return f"CAST(REGEXP_REPLACE(REGEXP_REPLACE({quoted_column_name}, r'{not_number_pattern}', ''), " \
               f"r'{comma_pattern}', '.') AS {self.data_type_decimal})"

    def is_connection_error(self, exception):
        if exception is None:
            return False
        return isinstance(exception, NotFound) or \
               isinstance(exception, TransportError)

    def is_authentication_error(self, exception):
        if exception is None:
            return False
        return isinstance(exception, Forbidden) or \
               isinstance(exception, GoogleAuthError)<|MERGE_RESOLUTION|>--- conflicted
+++ resolved
@@ -83,12 +83,8 @@
         try:
             logger.info(f'dataset_id = {dataset_id}')
             tables = self.client.list_tables(dataset_id)
-<<<<<<< HEAD
             tables_list_length = len(list(tables))
             if tables_list_length > 0:
-=======
-            if self.is_iterable_empty(tables) is not None:
->>>>>>> daf0b0ab
                 logger.info(f'Tables contained in {dataset_id}')
                 for table in tables:
                     try:
