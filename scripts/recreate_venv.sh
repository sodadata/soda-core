#!/usr/bin/env bash

set -e
rm -rf .venv
python3.10 -m venv .venv
source .venv/bin/activate
pip install --upgrade pip
pip install "$(grep pip-tools < dev-requirements.in )"
pip-compile dev-requirements.in
pip install -r dev-requirements.txt

<<<<<<< HEAD
# Install all requirements with -e flag
# Pass them all to pip at once so it can resolve dependencies and install in the correct order
pip install $(sed 's/^/-e /' requirements.txt | tr '\n' ' ')
=======
pip install $(cat requirements.txt | sed 's/^/-e /' | tr '\n' ' ')
>>>>>>> c1789fa2
<|MERGE_RESOLUTION|>--- conflicted
+++ resolved
@@ -9,10 +9,4 @@
 pip-compile dev-requirements.in
 pip install -r dev-requirements.txt
 
-<<<<<<< HEAD
-# Install all requirements with -e flag
-# Pass them all to pip at once so it can resolve dependencies and install in the correct order
-pip install $(sed 's/^/-e /' requirements.txt | tr '\n' ' ')
-=======
-pip install $(cat requirements.txt | sed 's/^/-e /' | tr '\n' ' ')
->>>>>>> c1789fa2
+pip install $(cat requirements.txt | sed 's/^/-e /' | tr '\n' ' ')