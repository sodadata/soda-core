--- conflicted
+++ resolved
@@ -1,7 +1,3 @@
 #!/bin/bash
 
-<<<<<<< HEAD
-printf "[";find . -maxdepth 1 -mindepth 1 -type d -name "soda*" -not -name "soda-core" -not -name "soda-tests" -printf '"%f",' | sed 's/,$//;s/soda-//g';printf "]"
-=======
-printf "[";find . -maxdepth 1 -mindepth 1 -type d -name "soda*" -not -name "soda-core" -not -name "soda-tests" -not -name "soda-databricks" -not -name "soda-fabric" -not -name "soda-synapse" -not -name "soda-sqlserver" -not -name "soda-duckdb" -printf '"%f",' | sed 's/,$//;s/soda-//g';printf "]"
->>>>>>> ba17dc8e
+printf "[";find . -maxdepth 1 -mindepth 1 -type d -name "soda*" -not -name "soda-core" -not -name "soda-tests" -not -name "soda-databricks" -not -name "soda-fabric" -not -name "soda-synapse" -not -name "soda-sqlserver" -not -name "soda-duckdb" -printf '"%f",' | sed 's/,$//;s/soda-//g';printf "]"