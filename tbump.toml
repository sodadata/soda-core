[version]
current = "3.0.0b15"

regex = '''
  (?P<major>\d+)\.(?P<minor>\d+)\.(?P<patch>\d+)((?P<prerelease>[a-z]+)(?P<build>\d+))?
  '''

[git]
message_template = "Bump to {new_version}"
tag_template = "v{new_version}"

[[file]]
src = "soda/bigquery/setup.py"
search = 'package_version = "{current_version}"'

[[file]]
src = "soda/core/setup.py"
search = 'package_version = "{current_version}"'

[[file]]
src = "soda/core/soda/__version__.py"
search = 'SODA_CORE_VERSION = "{current_version}"'

[[file]]
src = "soda/postgres/setup.py"
search = 'package_version = "{current_version}"'

[[file]]
src = "soda/redshift/setup.py"
search = 'package_version = "{current_version}"'

[[file]]
src = "soda/snowflake/setup.py"
search = 'package_version = "{current_version}"'

[[file]]
<<<<<<< HEAD
src = "soda/spark/setup.py"
=======
src = "soda/athena/setup.py"
>>>>>>> c0547c0d
search = 'package_version = "{current_version}"'

[[file]]
src = "soda/scientific/setup.py"
search = 'package_version = "{current_version}"'<|MERGE_RESOLUTION|>--- conflicted
+++ resolved
@@ -34,11 +34,11 @@
 search = 'package_version = "{current_version}"'
 
 [[file]]
-<<<<<<< HEAD
+src = "soda/athena/setup.py"
+search = 'package_version = "{current_version}"'
+
+[[file]]
 src = "soda/spark/setup.py"
-=======
-src = "soda/athena/setup.py"
->>>>>>> c0547c0d
 search = 'package_version = "{current_version}"'
 
 [[file]]
