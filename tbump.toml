--- conflicted
+++ resolved
@@ -42,13 +42,13 @@
 search = 'package_version = "{current_version}"'
 
 [[file]]
-<<<<<<< HEAD
 src = "soda-oracle/setup.py"
-=======
+search = 'package_version = "{current_version}"'
+
+[[file]]
 src = "soda-sqlserver/setup.py"
 search = 'package_version = "{current_version}"'
 
 [[file]]
 src = "soda-synapse/setup.py"
->>>>>>> 95577b24
 search = 'package_version = "{current_version}"'