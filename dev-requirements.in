pip-tools~=7.3
pytest~=7.0
python-dotenv~=1.0
tox~=3.24
tox-docker~=4.1
pytest-html~=3.1
pytest-cov~=3.0
faker~=13.3
tbump~=6.11
black==22.6.0
typing_extensions>=4.3.0,<5
urllib3~=1.26
pygments~=2.11
readme-renderer~=32.0
certifi>=2022.12.07
wheel>=0.38.1
docutils<0.21 # 0.21 dropped py38 support, remove this after py38 support is gone
<<<<<<< HEAD
pre-commit
=======
requests==2.31.0 # 2.32.0 is broken, does not support docker. Remove this after new version is out
>>>>>>> b0147184
<|MERGE_RESOLUTION|>--- conflicted
+++ resolved
@@ -15,8 +15,5 @@
 certifi>=2022.12.07
 wheel>=0.38.1
 docutils<0.21 # 0.21 dropped py38 support, remove this after py38 support is gone
-<<<<<<< HEAD
 pre-commit
-=======
 requests==2.31.0 # 2.32.0 is broken, does not support docker. Remove this after new version is out
->>>>>>> b0147184
