--- conflicted
+++ resolved
@@ -29,24 +29,7 @@
 class DatabricksSqlDialect(SqlDialect):
     DEFAULT_QUOTE_CHAR = "`"
 
-    def get_sql_data_type_name_by_soda_data_type_names(self) -> dict[str, str]:
-        return {
-            SodaDataTypeName.CHAR: "string",
-            SodaDataTypeName.VARCHAR: "string",
-            SodaDataTypeName.TEXT: "string",
-            SodaDataTypeName.SMALLINT: "smallint",
-            SodaDataTypeName.INTEGER: "int",
-            SodaDataTypeName.BIGINT: "bigint",
-            SodaDataTypeName.NUMERIC: "decimal",
-            SodaDataTypeName.DECIMAL: "decimal",
-            SodaDataTypeName.FLOAT: "float",
-            SodaDataTypeName.DOUBLE: "double",
-            SodaDataTypeName.TIMESTAMP: "timestamp",
-            SodaDataTypeName.TIMESTAMP_TZ: "timestamp",
-            SodaDataTypeName.DATE: "date",
-            SodaDataTypeName.TIME: "string",  # no native TIME type in Databricks
-            SodaDataTypeName.BOOLEAN: "boolean",
-        }
+    
 
     def _get_data_type_name_synonyms(self) -> list[list[str]]:
         return [
@@ -132,40 +115,8 @@
         if create_table_column.type.name in ["timestamp_ntz", "timestamp"]:
             create_table_column.type.datetime_precision = None
         return super()._build_create_table_column_type(create_table_column=create_table_column)
-<<<<<<< HEAD
-    def get_soda_data_type_name_by_data_source_data_type_names(self) -> dict[str, SodaDataTypeName]:
-        return {
-            "string": SodaDataTypeName.VARCHAR,
-            "varchar": SodaDataTypeName.VARCHAR,
-            "char": SodaDataTypeName.VARCHAR,
-            "tinyint": SodaDataTypeName.SMALLINT,
-            "smallint": SodaDataTypeName.SMALLINT,
-            "int": SodaDataTypeName.INTEGER,
-            "integer": SodaDataTypeName.INTEGER,
-            "bigint": SodaDataTypeName.BIGINT,
-            "decimal": SodaDataTypeName.DECIMAL,
-            "numeric": SodaDataTypeName.NUMERIC,
-            "float": SodaDataTypeName.FLOAT,
-            "real": SodaDataTypeName.FLOAT,
-            "float4": SodaDataTypeName.FLOAT,
-            "double": SodaDataTypeName.DOUBLE,
-            "double precision": SodaDataTypeName.DOUBLE,
-            "float8": SodaDataTypeName.DOUBLE,
-            "timestamp": SodaDataTypeName.TIMESTAMP,
-            "timestamp without time zone": SodaDataTypeName.TIMESTAMP,
-            "timestamptz": SodaDataTypeName.TIMESTAMP_TZ,
-            "timestamp with time zone": SodaDataTypeName.TIMESTAMP_TZ,
-            "date": SodaDataTypeName.DATE,
-            "boolean": SodaDataTypeName.BOOLEAN,
-            # Not supported -> will be converted to varchar
-            # "binary"
-            # "interval",
-            # "array",
-            # "map",
-            # "struct"
-        }
-=======
->>>>>>> d39fdeff
+    
+
 
     def _get_data_type_name_synonyms(self) -> list[list[str]]:
         return [
