--- conflicted
+++ resolved
@@ -1,5 +1,4 @@
 import logging
-from typing import Optional
 
 from soda_bigquery.common.data_sources.bigquery_data_source_connection import (
     BigQueryDataSource as BigQueryDataSourceModel,
@@ -63,13 +62,6 @@
 class BigQuerySqlDialect(SqlDialect):
     DEFAULT_QUOTE_CHAR = "`"
 
-<<<<<<< HEAD
-    def text_col_type(self, length: Optional[int] = 255) -> str:
-        """No length in BigQuery"""
-        return "STRING"
-
-=======
->>>>>>> 1082fa5e
     def get_contract_type_dict(self) -> dict[str, str]:
         return {
             DBDataType.TEXT: "STRING",
