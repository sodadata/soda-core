import logging
from typing import Optional

from soda_core.common.data_source_connection import DataSourceConnection
from soda_core.common.dataset_identifier import DatasetIdentifier
from soda_core.common.logging_constants import soda_logger
<<<<<<< HEAD
from soda_core.common.sql_ast import COLUMN, INSERT_INTO, TUPLE, VALUES, VALUES_ROW
=======
from soda_core.common.sql_ast import *
from soda_core.common.sql_ast import INSERT_INTO, VALUES_ROW
>>>>>>> df3e22dc
from soda_core.common.sql_dialect import SqlDialect
from soda_sqlserver.common.data_sources.sqlserver_data_source import (
    SqlServerDataSourceImpl,
    SqlServerSqlDialect,
)
from soda_synapse.common.data_sources.synapse_data_source_connection import (
    SynapseDataSource as SynapseDataSourceModel,
)
from soda_synapse.common.data_sources.synapse_data_source_connection import (
    SynapseDataSourceConnection,
)

logger: logging.Logger = soda_logger


class SynapseDataSourceImpl(SqlServerDataSourceImpl, model_class=SynapseDataSourceModel):
    def __init__(self, data_source_model: SynapseDataSourceModel):
        super().__init__(data_source_model=data_source_model)

    def _create_sql_dialect(self) -> SqlDialect:
        return SynapseSqlDialect()

    def _create_data_source_connection(self) -> DataSourceConnection:
        return SynapseDataSourceConnection(
            name=self.data_source_model.name, connection_properties=self.data_source_model.connection_properties
        )


class SynapseSqlDialect(SqlServerSqlDialect):
    def sql_expr_timestamp_truncate_day(self, timestamp_literal: str) -> str:
        return f"DATETIMEFROMPARTS((datepart(YEAR, {timestamp_literal})), (datepart(MONTH, {timestamp_literal})), (datepart(DAY, {timestamp_literal})), 0, 0, 0, 0)"

    def _build_insert_into_values_sql(self, insert_into: INSERT_INTO) -> str:
        values_sql: str = "\n" + "\nUNION ALL ".join(
            [self._build_insert_into_values_row_sql(value) for value in insert_into.values]
        )
        return values_sql

    def _build_insert_into_values_row_sql(self, values: VALUES_ROW) -> str:
        values_sql: str = "SELECT " + ", ".join([self.literal(value) for value in values.values])
        values_sql = self.encode_string_for_sql(values_sql)
        return values_sql

<<<<<<< HEAD
    def build_cte_values_sql(self, values: VALUES, alias_columns: list[COLUMN] | None) -> str:
        return "\nUNION ALL\n".join(["SELECT " + self.build_expression_sql(value) for value in values.values])

    def _build_tuple_sql(self, tuple: TUPLE) -> str:
        elements: str = ", ".join(self.build_expression_sql(e) for e in tuple.expressions)
        if tuple.check_context(VALUES):
            # in built_cte_values_sql, elements are dropped in top-level select statement, so can't use parentheses
            return elements
        return f"({elements})"
=======
    def select_all_paginated_sql(
        self,
        dataset_identifier: DatasetIdentifier,
        columns: list[str],
        filter: Optional[str],
        order_by: list[str],
        limit: int,
        offset: int,
    ) -> str:
        """TODO: Synapse uses completely different pagination syntax, AST does not have enough flexibility for this yet."""
        where_clauses = []

        if filter:
            where_clauses.append(SqlExpressionStr(filter))

        select_statements = self._build_select_sql_lines([SELECT(columns or [STAR()])])
        select = ", ".join(select_statements)
        order_by_statements = self._build_order_by_lines([ORDER_BY_ASC(c) for c in order_by])
        order_by = ", ".join(order_by_statements)
        where_statements = self._build_where_sql_lines([WHERE.optional(AND.optional(where_clauses))])
        where = ", ".join(where_statements)

        query = f"""WITH src AS (
        {select}, ROW_NUMBER()
            OVER (
                {order_by}
            ) AS rn
        FROM {self.build_fully_qualified_sql_name(dataset_identifier)} AS t
        {where}
        )
        SELECT *
            FROM src
            WHERE rn > {offset}
            AND rn <= {offset + limit}
        ORDER BY rn;
        """

        return query
>>>>>>> df3e22dc
<|MERGE_RESOLUTION|>--- conflicted
+++ resolved
@@ -4,12 +4,7 @@
 from soda_core.common.data_source_connection import DataSourceConnection
 from soda_core.common.dataset_identifier import DatasetIdentifier
 from soda_core.common.logging_constants import soda_logger
-<<<<<<< HEAD
 from soda_core.common.sql_ast import COLUMN, INSERT_INTO, TUPLE, VALUES, VALUES_ROW
-=======
-from soda_core.common.sql_ast import *
-from soda_core.common.sql_ast import INSERT_INTO, VALUES_ROW
->>>>>>> df3e22dc
 from soda_core.common.sql_dialect import SqlDialect
 from soda_sqlserver.common.data_sources.sqlserver_data_source import (
     SqlServerDataSourceImpl,
@@ -53,7 +48,6 @@
         values_sql = self.encode_string_for_sql(values_sql)
         return values_sql
 
-<<<<<<< HEAD
     def build_cte_values_sql(self, values: VALUES, alias_columns: list[COLUMN] | None) -> str:
         return "\nUNION ALL\n".join(["SELECT " + self.build_expression_sql(value) for value in values.values])
 
@@ -63,7 +57,7 @@
             # in built_cte_values_sql, elements are dropped in top-level select statement, so can't use parentheses
             return elements
         return f"({elements})"
-=======
+
     def select_all_paginated_sql(
         self,
         dataset_identifier: DatasetIdentifier,
@@ -101,5 +95,4 @@
         ORDER BY rn;
         """
 
-        return query
->>>>>>> df3e22dc
+        return query