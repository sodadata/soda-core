#  Copyright 2020 Soda
#  Licensed under the Apache License, Version 2.0 (the "License");
#  you may not use this file except in compliance with the License.
#  You may obtain a copy of the License at
#   http://www.apache.org/licenses/LICENSE-2.0
#  Unless required by applicable law or agreed to in writing, software
#  distributed under the License is distributed on an "AS IS" BASIS,
#  WITHOUT WARRANTIES OR CONDITIONS OF ANY KIND, either express or implied.
#  See the License for the specific language governing permissions and
#  limitations under the License.

from tests.local.sql.test_distinct_and_uniqueness import TestDistinctAndUniqueness
from tests.local.sql.test_frequent_values import TestFrequentValues
from tests.local.sql.test_histogram_numeric import TestHistogramNumeric
from tests.local.sql.test_min_max_length import TestMinMaxLength
from tests.local.sql.test_mins_maxs import TestMinsMaxs
from tests.local.sql.test_missing_and_invalid_customizations import TestMissingAndInvalidCustomizations
from tests.local.sql.test_missing_and_invalid_metric_configurations import TestMissingAndInvalidMetricConfigurations
from tests.local.sql.test_schema import TestSchema
from tests.local.sql.test_statistical_metrics import TestStatisticalMetrics
from tests.local.sql.test_tests_table_metric import TestTestsTableMetric
<<<<<<< HEAD
from tests.local.sql.test_numeric_data import TestNumericData
=======
from tests.common.validity_test_suite import ValidityTestSuite
>>>>>>> bb5fa3c8


class SqlTestSuite(
        TestDistinctAndUniqueness,
        TestFrequentValues,
        TestHistogramNumeric,
        TestMinMaxLength,
        TestMinsMaxs,
        TestMissingAndInvalidCustomizations,
        TestMissingAndInvalidMetricConfigurations,
        TestSchema,
        TestStatisticalMetrics,
        TestTestsTableMetric,
<<<<<<< HEAD
        TestNumericData):
=======
        ValidityTestSuite):
>>>>>>> bb5fa3c8

    def setUp(self) -> None:
        if type(self) == SqlTestSuite:
            # Ensuring that AllSqlTests is not executed as a test class
            # but that subclasses do execute the common test methods in this class
            self.skipTest('Abstract test class should not execute its test methods, only subclasses.')
        else:
            super().setUp()
            self.warehouses_close_enabled = False

    def tearDown(self) -> None:
        super().tearDown()

    @classmethod
    def tearDownClass(cls) -> None:
        cls.teardown_close_warehouses()<|MERGE_RESOLUTION|>--- conflicted
+++ resolved
@@ -19,11 +19,8 @@
 from tests.local.sql.test_schema import TestSchema
 from tests.local.sql.test_statistical_metrics import TestStatisticalMetrics
 from tests.local.sql.test_tests_table_metric import TestTestsTableMetric
-<<<<<<< HEAD
+from tests.common.validity_test_suite import ValidityTestSuite
 from tests.local.sql.test_numeric_data import TestNumericData
-=======
-from tests.common.validity_test_suite import ValidityTestSuite
->>>>>>> bb5fa3c8
 
 
 class SqlTestSuite(
@@ -37,11 +34,8 @@
         TestSchema,
         TestStatisticalMetrics,
         TestTestsTableMetric,
-<<<<<<< HEAD
+        ValidityTestSuite,
         TestNumericData):
-=======
-        ValidityTestSuite):
->>>>>>> bb5fa3c8
 
     def setUp(self) -> None:
         if type(self) == SqlTestSuite:
